# vrs-python

[![PyPI version](https://badge.fury.io/py/ga4gh.vrs.svg)](https://pypi.org/project/ga4gh.vrs)
[![Travis](https://travis-ci.org/ga4gh/vrs-python.svg?branch=master)](https://travis-ci.org/ga4gh/vrs-python)

vrs-python provides Python language support for the [GA4GH Variation
Representation Specification
(VRS)](https://github.com/ga4gh/vrs).

This repository contains several related components:

- **ga4gh.core package** Python language support for certain nascent standards
  in GA4GH. Eventually, this package should be moved to a distinct repo.

- **ga4gh.vrs package** Python language support for VRS.

- **ga4gh.vrs.extras package** Python language support for additional
  functionality, including translating from and to other variant formats and a
  REST service to similar functionality. `ga4gh.vrs.extras` requires access to
  supporting data, as described below.

- **Jupyter notebooks** Demonstrations of the functionality of `ga4gh.vrs` and
  `ga4gh.vrs.extras` in the form of easy-to-read notebooks.

# VRS-Python and VRS Version Correspondence

The ga4gh/vrs-python repo embeds the ga4gh/vrs repo as a git submodule, and
therefore each ga4gh.vrs package on PyPI embeds a particular version of VRS. The
correspondences that are currently maintained may be summarized as:

<<<<<<< HEAD
| vrs-python branch | vrs-python tag/version | vrs branch | vrs version |
| --- | --- | --- | --- |
| [0.8](https://github.com/ga4gh/vrs-python/tree/0.8) | 0.8.x | [1.3](https://github.com/ga4gh/vrs/tree/1.3) | 1.3.x |
| [2-alpha](https://github.com/ga4gh/vrs-python/tree/2-alpha) | 2.0.0.ax | [2.0-alpha](https://github.com/ga4gh/vrs/tree/2.0-alpha) | 2.0-alpha
=======
| vrs-python branch | vrs branch |
| --- | --- |
| [main](https://github.com/ga4gh/vrs-python/tree/main) | [main](https://github.com/ga4gh/vrs/tree/main) |
| [0.6](https://github.com/ga4gh/vrs-python/tree/0.6) | [1.1](https://github.com/ga4gh/vrs/tree/1.1) |
| [0.7](https://github.com/ga4gh/vrs-python/tree/0.7) | [1.2](https://github.com/ga4gh/vrs/tree/1.2) |
| [0.8](https://github.com/ga4gh/vrs-python/tree/0.8) | [1.3](https://github.com/ga4gh/vrs/tree/1.3) |
| [0.9](https://github.com/ga4gh/vrs-python/tree/0.9) | [metaschema-update](https://github.com/ga4gh/vrs/tree/metaschema-update) |
>>>>>>> 05127810

⚠ **Developers: See the development section below for recommendations for using submodules
gracefully (and without causing problems for others!).**

# Installation

## Installing with pip

    pip install 'ga4gh.vrs[extras]'

The `[extras]` argument tells pip to install packages to fulfill the dependencies of the
`ga4gh.vrs.extras` package.

## Installing dependencies for ga4gh.vrs.extras

The `ga4gh.vrs.extras` modules are not part of the VR spec per se. They are
bundled with ga4gh.vrs for development and installation convenience. These
modules depend directly and indirectly on external data sources of sequences,
transcripts, and genome-transcript alignments. This section recommends one way
to install the biocommons tools that provide these data.

    docker volume create --name=uta_vol
    docker volume create --name=seqrepo_vol
    docker-compose up

This should start three containers:

- [seqrepo](https://github.com/biocommons/seqrepo): downloads seqrepo into a
  docker volume and exits
- [seqrepo-rest-service](https://github.com/biocommons/seqrepo-rest-service): a
  REST service on seqrepo (localhost:5000)
- [uta](https://github.com/biocommons/uta): a database of transcripts and
  alignments (localhost:5432)

Check that the containers are running:

    $ docker ps
    CONTAINER ID        IMAGE                                    //  NAMES
    86e872ab0c69        biocommons/seqrepo-rest-service:latest   //  vrs-python_seqrepo-rest-service_1
    a40576b8cf1f        biocommons/uta:uta_20180821              //  vrs-python_uta_1

Depending on your network and host, the _first_ run is likely to take 5-15
minutes in order to download and install data. Subsequent startups should be
nearly instantaneous.

You can test UTA and seqrepo installations like so:

    snafu$ psql -XAt postgres://anonymous@localhost/uta -c 'select count(*) from transcript'
    249909

### It doesn't work!

Here are some things to try.

- Bring up one service at a time. For example, if you haven't download seqrepo
  yet, you might see this:

      snafu$ docker-compose up seqrepo-rest-service
      Starting vrs-python_seqrepo-rest-service_1 ... done
      Attaching to vrs-python_seqrepo-rest-service_1
      seqrepo-rest-service_1  | 2022-07-26 15:59:59 snafu seqrepo_rest_service.__main__[1] INFO Using seqrepo_dir='/usr/local/share/seqrepo/2021-01-29' from command line
      ⋮
      seqrepo-rest-service_1  | OSError: Unable to open SeqRepo directory /usr/local/share/seqrepo/2021-01-29
      vrs-python_seqrepo-rest-service_1 exited with code 1

# Running the Notebooks

Once installed as described above, type

    $ source venv/3.10/bin/activate
    $ jupyter notebook --notebook-dir notebooks/

The following jupyter extensions are recommended but not required

    $ pip install jupyter_contrib_nbextensions
    $ jupyter contrib nbextension install --user
    $ jupyter nbextension enable toc2/main

## Running the Notebooks on the Terra platform

[Terra](https://terra.bio) is a cloud platform for biomedical research developed by the Broad Institute, Microsoft and Verily. The platform includes preconfigured environments that provide user-friendly access to various applications commonly used in bioinformatics, including Jupyter Notebooks.

We have created a public [`VRS-demo-notebooks`](https://app.terra.bio/#workspaces/terra-outreach/VRS-demo-notebooks) workspace in Terra that contains the demo notebooks along with instructions for running them with minimal setup. To get started, see either the [`VRS-demo-notebooks`](https://app.terra.bio/#workspaces/terra-outreach/VRS-demo-notebooks) workspace or the [`Terra.ipynb`](notebooks/Terra.ipynb) notebook in this repository.

## Running the Notebooks with VS Code
<<<<<<< HEAD
[VS Code](https://code.visualstudio.com/) is a code editor developed by Microsoft. It is lightweight, highly customizable, and supports a wide range of programming languages, with a robust extension system. You can download VS Code [here](https://code.visualstudio.com/Download).

**1. Open VS Code**: Launch Visual Studio Code.   
**2. Install the Jupyter Extension**: Use Extensions view (Ctrl+Shift+X or ⌘+Shift+X) to install the [Jupyter extension](https://marketplace.visualstudio.com/items?itemName=ms-toolsai.jupyter).
**3. Open the Project in VS Code**: Navigate to your project folder and open it in VS Code.   
**4. Select the Jupyter Kernel**: In a notebook, click `Select Kernel` at the top right. Select the option where the path is `venv/3.10/bin/python3`. See [here](https://code.visualstudio.com/docs/datascience/jupyter-kernel-management) for more information on managing Jupyter Kernels in VS Code.  
=======

[VS Code](https://code.visualstudio.com/) is a code editor developed by Microsoft. It is lightweight, highly customizable, and supports a wide range of programming languages, with a robust extension system. You can download VS Code [here](https://code.visualstudio.com/Download).

**1. Open VS Code**: Launch Visual Studio Code.
**2. Install the Jupyter Extension**: Use Extensions view (Ctrl+Shift+X or ⌘+Shift+X) to install the [Jupyter extension](https://marketplace.visualstudio.com/items?itemName=ms-toolsai.jupyter).
**3. Open the Project in VS Code**: Navigate to your project folder and open it in VS Code.
**4. Select the Jupyter Kernel**: In a notebook, click `Select Kernel` at the top right. Select the option where the path is `venv/3.10/bin/python3`. See [here](https://code.visualstudio.com/docs/datascience/jupyter-kernel-management) for more information on managing Jupyter Kernels in VS Code.
>>>>>>> 05127810
**5. Run the Notebook**: After selecting the kernel you can now run the notebook.

# Development

## Submodules!

vrs-python embeds vrs as a submodule. When checking out vrs-python and switching
branches, it is important to make sure that the submodule tracks vrs-python
correctly. The recommended way to do this is `git config --global submodule.recurse true`. **If you don't set submodule.recurse, developers and
reviewers must be extremely careful to not accidentally upgrade or downgrade
schemas with respect to vrs-python.**

Alternatively, see `misc/githooks/`.

## Installing for development

Fork the repo at https://github.com/ga4gh/vrs-python/ .

    $ git clone --recurse-submodules git@github.com:YOUR_GITHUB_ID/vrs-python.git
    $ cd vrs-python
    $ make devready

## Pre-commit

We use [pre-commit](https://pre-commit.com/) to check code style.

Before first commit, run:

    $ pre-commit install

## Testing

This package implements typical unit tests for ga4gh.core and ga4gh.vrs. This
package also implements the compliance tests from vrs (vrs/validation) in the
tests/validation/ directory.

    $ make test

## Developing VRS (the schema) too

If you want to develop the VRS schema in conjunction with vrs-python, the
recommended approach for most users is to fork and clone the `ga4gh/vrs` repo,
then set the `VRS_SCHEMA_DIR` environment variable to use an alternative schema
location.

# Security Note (from the GA4GH Security Team)

A stand-alone security review has been performed on the specification itself.
This implementation is offered as-is, and without any security guarantees. It
will need an independent security review before it can be considered ready for
use in security-critical applications. If you integrate this code into your
application it is AT YOUR OWN RISK AND RESPONSIBILITY to arrange for a security
audit.<|MERGE_RESOLUTION|>--- conflicted
+++ resolved
@@ -28,20 +28,10 @@
 therefore each ga4gh.vrs package on PyPI embeds a particular version of VRS. The
 correspondences that are currently maintained may be summarized as:
 
-<<<<<<< HEAD
 | vrs-python branch | vrs-python tag/version | vrs branch | vrs version |
 | --- | --- | --- | --- |
 | [0.8](https://github.com/ga4gh/vrs-python/tree/0.8) | 0.8.x | [1.3](https://github.com/ga4gh/vrs/tree/1.3) | 1.3.x |
 | [2-alpha](https://github.com/ga4gh/vrs-python/tree/2-alpha) | 2.0.0.ax | [2.0-alpha](https://github.com/ga4gh/vrs/tree/2.0-alpha) | 2.0-alpha
-=======
-| vrs-python branch | vrs branch |
-| --- | --- |
-| [main](https://github.com/ga4gh/vrs-python/tree/main) | [main](https://github.com/ga4gh/vrs/tree/main) |
-| [0.6](https://github.com/ga4gh/vrs-python/tree/0.6) | [1.1](https://github.com/ga4gh/vrs/tree/1.1) |
-| [0.7](https://github.com/ga4gh/vrs-python/tree/0.7) | [1.2](https://github.com/ga4gh/vrs/tree/1.2) |
-| [0.8](https://github.com/ga4gh/vrs-python/tree/0.8) | [1.3](https://github.com/ga4gh/vrs/tree/1.3) |
-| [0.9](https://github.com/ga4gh/vrs-python/tree/0.9) | [metaschema-update](https://github.com/ga4gh/vrs/tree/metaschema-update) |
->>>>>>> 05127810
 
 ⚠ **Developers: See the development section below for recommendations for using submodules
 gracefully (and without causing problems for others!).**
@@ -127,22 +117,13 @@
 We have created a public [`VRS-demo-notebooks`](https://app.terra.bio/#workspaces/terra-outreach/VRS-demo-notebooks) workspace in Terra that contains the demo notebooks along with instructions for running them with minimal setup. To get started, see either the [`VRS-demo-notebooks`](https://app.terra.bio/#workspaces/terra-outreach/VRS-demo-notebooks) workspace or the [`Terra.ipynb`](notebooks/Terra.ipynb) notebook in this repository.
 
 ## Running the Notebooks with VS Code
-<<<<<<< HEAD
+
 [VS Code](https://code.visualstudio.com/) is a code editor developed by Microsoft. It is lightweight, highly customizable, and supports a wide range of programming languages, with a robust extension system. You can download VS Code [here](https://code.visualstudio.com/Download).
 
 **1. Open VS Code**: Launch Visual Studio Code.   
 **2. Install the Jupyter Extension**: Use Extensions view (Ctrl+Shift+X or ⌘+Shift+X) to install the [Jupyter extension](https://marketplace.visualstudio.com/items?itemName=ms-toolsai.jupyter).
 **3. Open the Project in VS Code**: Navigate to your project folder and open it in VS Code.   
 **4. Select the Jupyter Kernel**: In a notebook, click `Select Kernel` at the top right. Select the option where the path is `venv/3.10/bin/python3`. See [here](https://code.visualstudio.com/docs/datascience/jupyter-kernel-management) for more information on managing Jupyter Kernels in VS Code.  
-=======
-
-[VS Code](https://code.visualstudio.com/) is a code editor developed by Microsoft. It is lightweight, highly customizable, and supports a wide range of programming languages, with a robust extension system. You can download VS Code [here](https://code.visualstudio.com/Download).
-
-**1. Open VS Code**: Launch Visual Studio Code.
-**2. Install the Jupyter Extension**: Use Extensions view (Ctrl+Shift+X or ⌘+Shift+X) to install the [Jupyter extension](https://marketplace.visualstudio.com/items?itemName=ms-toolsai.jupyter).
-**3. Open the Project in VS Code**: Navigate to your project folder and open it in VS Code.
-**4. Select the Jupyter Kernel**: In a notebook, click `Select Kernel` at the top right. Select the option where the path is `venv/3.10/bin/python3`. See [here](https://code.visualstudio.com/docs/datascience/jupyter-kernel-management) for more information on managing Jupyter Kernels in VS Code.
->>>>>>> 05127810
 **5. Run the Notebook**: After selecting the kernel you can now run the notebook.
 
 # Development
