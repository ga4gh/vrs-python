"""provides an abstract class for all data access required for
VRS, and a concrete implementation based on seqrepo.

See https://vr-spec.readthedocs.io/en/1.1/impl-guide/required_data.html

"""

import datetime
import functools
import logging
import os
from abc import ABC, abstractmethod
from collections.abc import Sequence
from urllib.parse import urlparse

import requests
from bioutils.accessions import coerce_namespace

_logger = logging.getLogger(__name__)


class DataProxyValidationError(Exception):
    """Class for validation errors during data proxy methods"""


class _DataProxy(ABC):
    """abstract class / interface for VRS data needs

    The proxy MUST support the use of GA4GH sequence identifers (i.e.,
    `ga4gh:SQ...`) as keys, and return these identifiers among the
    aliases for a sequence.  These identifiers may be supported
    natively by the data source or synthesized by the proxy from the
    data source or synthesized.

    """

    @abstractmethod
    def get_sequence(
        self, identifier: str, start: int | None = None, end: int | None = None
    ) -> str:
        """Return the specified sequence or subsequence

        start and end are optional

        If the given sequence does not exist, KeyError is raised.

        >> dp.get_sequence("NM_000551.3", 0, 10)
        'CCTCGCCTCC'

        """

    @abstractmethod
    def get_metadata(self, identifier: str) -> dict:
        """For a given identifier, return a structure (dict) containing
        sequence length, aliases, and other optional info

        If the given sequence does not exist, KeyError is raised.

        >> dp.get_metadata("NM_000551.3")
        {'added': '2016-08-24T05:03:11Z',
         'aliases': ['MD5:215137b1973c1a5afcf86be7d999574a',
                     'RefSeq:NM_000551.3',
                     'SEGUID:T12L0p2X5E8DbnL0+SwI4Wc1S6g',
                     'SHA1:4f5d8bd29d97e44f036e72f4f92c08e167354ba8',
                     'ga4gh:SQ.v_QTc1p-MUYdgrRv4LMT6ByXIOsdw3C_',
                     'gi:319655736'],
         'alphabet': 'ACGT',
         'length': 4560}

        """

    @staticmethod
    def extract_sequence_type(alias: str) -> str | None:
        """Provide a convenient way to extract the sequence type from an accession by matching its prefix to a known set of prefixes.

        Args:
        alias (str): The accession string.

        Returns:
        str or None: The sequence type associated with the accession string, or None if no matching prefix is found.

        """
        prefix_dict = {
            "refseq:NM_": "c",
            "refseq:NC_012920": "m",
            "refseq:NG_": "g",
            "refseq:NC_00": "g",
            "refseq:NW_": "g",
            "refseq:NT_": "g",
            "refseq:NR_": "n",
            "refseq:NP_": "p",
            "refseq:XM_": "c",
            "refseq:XR_": "n",
            "refseq:XP_": "p",
            "GRCh": "g",
        }

        for prefix, seq_type in prefix_dict.items():
            if alias.startswith(prefix):
                return seq_type
        return None

    @functools.lru_cache
    def translate_sequence_identifier(
        self, identifier: str, namespace: str | None = None
    ) -> list[str]:
        """Translate given identifier to a list of identifiers in the
        specified namespace.

        `identifier` must be a string
        `namespace` is case-sensitive

        On success, returns string identifier.  Raises KeyError if given
        identifier isn't found.

        """
        try:
            md = self.get_metadata(identifier)
        except (ValueError, KeyError, IndexError) as e:
            raise KeyError(identifier) from e
        aliases = list(set(md["aliases"]))  # ensure uniqueness
        if namespace is not None:
            nsd = namespace + ":"
            aliases = [a for a in aliases if a.startswith(nsd)]
        return aliases

    def derive_refget_accession(self, ac: str) -> str | None:
        """Derive the refget accession from a public accession identifier

        :param ac: public accession in simple or curie form from which to derive the refget accession
        :return: Refget Accession if found
        """
        if ac is None:
            return None

        if ":" not in ac[1:]:
            # always coerce the namespace if none provided
            ac = coerce_namespace(ac)

        refget_accession = None
        try:
            aliases = self.translate_sequence_identifier(ac, namespace="ga4gh")
        except KeyError:
            _logger.exception("KeyError when getting refget accession: %s", ac)
        else:
            if aliases:
                refget_accession = aliases[0].split("ga4gh:")[-1]

        return refget_accession

    def validate_ref_seq(
        self,
        sequence_id: str,
        start_pos: int,
        end_pos: int,
        ref: str,
        require_validation: bool = True,
    ) -> None:
        """Determine whether or not the expected reference sequence matches the actual
        reference sequence. Returns ``None``, but invalid results are logged at level
        WARN by default. If ``require_validation`` is ``True``, then invalid data will
        cause a ``DataProxyValidationError`` to be raised.

        :param sequence_id: Sequence ID to use
        :param start_pos: Start pos (inter-residue) on the sequence_id
        :param end_pos: End pos (inter-residue) on the sequence_id
        :param ref: The expected reference sequence on the sequence_id given the
            start_pos and end_pos
        :param require_validation: If ``True`` and if validation checks fail, a
            ``DataProxyValidationError`` will be raised. Error message will always be
            logged.
        :raises DataProxyValidationError: If excepted reference sequence does not match
            the actual reference sequence and ``require_validation`` is ``True``.
        """
        actual_ref = self.get_sequence(sequence_id, start_pos, end_pos)

        if actual_ref != ref:
            err_msg = (
                f"Expected reference sequence {ref} on {sequence_id} at positions "
                f"({start_pos}, {end_pos}) but found {actual_ref}"
            )
            _logger.warning(err_msg)

            if require_validation:
                raise DataProxyValidationError(err_msg)


class _SeqRepoDataProxyBase(_DataProxy):
    # wraps seqreqpo classes in order to provide translation to/from
    # `ga4gh` identifiers.

    @functools.lru_cache
    def get_metadata(self, identifier: str) -> dict:
        md = self._get_metadata(identifier)
        md["aliases"] = list(a for a in md["aliases"])  # noqa: C400
        return md

    @functools.lru_cache
    def get_sequence(
        self, identifier: str, start: int | None = None, end: int | None = None
    ) -> str:
        return self._get_sequence(identifier, start=start, end=end)

    @abstractmethod
    def _get_metadata(self, identifier: str) -> dict:  # pragma: no cover
        pass

    @abstractmethod
    def _get_sequence(
        self, identifier: str, start: int | None = None, end: int | None = None
    ) -> str:  # pragma: no cover
        pass


class SeqRepoDataProxy(_SeqRepoDataProxyBase):
    """DataProxy based on a local instance of SeqRepo"""

    def __init__(self, sr) -> None:  # noqa: ANN001
        """Initialize DataProxy instance.

        :param sr: SeqRepo instance
        """
        super().__init__()
        self.sr = sr

    def _get_sequence(
        self, identifier: str, start: int | None = None, end: int | None = None
    ) -> str:
        # fetch raises KeyError if not found
        return self.sr.fetch_uri(coerce_namespace(identifier), start, end)

    def _get_metadata(self, identifier: str) -> dict:
        ns, a = coerce_namespace(identifier).split(":", 2)
        r = list(self.sr.aliases.find_aliases(namespace=ns, alias=a))
        if len(r) == 0:
            raise KeyError(identifier)
        seq_id = r[0]["seq_id"]
        seqinfo = self.sr.sequences.fetch_seqinfo(seq_id)
        aliases = self.sr.aliases.find_aliases(seq_id=seq_id)
        return {
            "length": seqinfo["len"],
            "alphabet": seqinfo["alpha"],
            "added": _isoformat(seqinfo["added"]),
            "aliases": [f"{a['namespace']}:{a['alias']}" for a in aliases],
        }


class SeqRepoRESTDataProxy(_SeqRepoDataProxyBase):
    """DataProxy based on a REST instance of SeqRepo, as provided by seqrepo-rest-services"""

    rest_version = "1"

    def __init__(self, base_url: str):
        """Initialize REST-based dataproxy instance.

        :param base_url: root URL to server
        """
        super().__init__()
        self.base_url = f"{base_url}/{self.rest_version}/"

    def _get_sequence(
        self, identifier: str, start: int | None = None, end: int | None = None
    ) -> str:
        url = self.base_url + f"sequence/{identifier}"
        _logger.info("Fetching %s", url)
        params = {"start": start, "end": end}
        resp = requests.get(url, params=params)  # noqa: S113
        if resp.status_code == 404:
            raise KeyError(identifier)
        resp.raise_for_status()
        return resp.text

    def _get_metadata(self, identifier: str) -> dict:
        url = self.base_url + f"metadata/{identifier}"
        _logger.info("Fetching %s", url)
        resp = requests.get(url)  # noqa: S113
        if resp.status_code == 404:
            raise KeyError(identifier)
        resp.raise_for_status()
        return resp.json()


class SequenceProxy(Sequence):
    """Provides efficient and transparent string-like access, including
    random access slicing and reversing, to a biological sequence that
    is stored elsewhere.

    """

    def __init__(self, dp: _DataProxy, alias: str):  # noqa: D107
        self.dp = dp
        self.alias = alias
        self._md = self.dp.get_metadata(self.alias)

    def __str__(self):  # noqa: D105 ANN204
        return self.dp.get_sequence(self.alias)

    def __len__(self):  # noqa: D105 ANN204
        return self._md["length"]

    def __reversed__(self):  # noqa: D105 ANN204
        msg = "Reversed iteration of a SequenceProxy is not implemented"
        raise NotImplementedError(msg)

    def __getitem__(self, key):  # noqa: ANN001 ANN204
        """Return sequence for key (slice), fetching if necessary"""
        if isinstance(key, int):
            key = slice(key, key + 1)
        if key.step is not None:
            msg = "Only contiguous sequence slices are supported"
            raise ValueError(msg)

        return self.dp.get_sequence(self.alias, key.start, key.stop)


def _isoformat(o: datetime.datetime) -> str:
    """Convert datetime.datetime to iso formatted timestamp

    >>> dt = datetime.datetime(2019, 10, 15, 10, 23, 41, 115927)
    >>> _isoformat(dt)
    '2019-10-15T10:23:41.115927Z'

    """
    # stolen from connexion flask_app.py
<<<<<<< HEAD
    if not isinstance(o, datetime.datetime):
        raise TypeError
=======
    assert isinstance(o, datetime.datetime)  # noqa: S101
>>>>>>> 51f08c9b
    if o.tzinfo:
        # eg: '2015-09-25T23:14:42.588601+00:00'
        return o.isoformat("T")
    # No timezone present - assume UTC.
    # eg: '2015-09-25T23:14:42.588601Z'
    return o.isoformat("T") + "Z"


# Future implementations
# * The RefGetDataProxy is waiting on support for sequence lookup by alias
# class RefGetDataProxy(_DataProxy):
#     def __init__(self, base_url):
#         super().__init__()
#         self.base_url = base_url


def create_dataproxy(uri: str | None = None) -> _DataProxy:
    """Create a dataproxy from uri or GA4GH_VRS_DATAPROXY_URI

    Currently accepted URI schemes:

    * seqrepo+file:///path/to/seqrepo/root
    * seqrepo+:../relative/path/to/seqrepo/root
    * seqrepo+http://localhost:5000/seqrepo
    * seqrepo+https://somewhere:5000/seqrepo

    """
    uri = uri or os.environ.get("GA4GH_VRS_DATAPROXY_URI", None)

    if uri is None:
        msg = "No data proxy URI provided or found in GA4GH_VRS_DATAPROXY_URI"
        raise ValueError(msg)

    parsed_uri = urlparse(uri)
    scheme = parsed_uri.scheme

    if "+" not in scheme:
        msg = "create_dataproxy scheme must include provider (e.g., `seqrepo+http:...`)"
        raise ValueError(msg)

    provider, proto = scheme.split("+")

    if provider == "seqrepo":
        if proto in ("", "file"):
            from biocommons.seqrepo import SeqRepo

            sr = SeqRepo(root_dir=parsed_uri.path)
            dp = SeqRepoDataProxy(sr)
        elif proto in ("http", "https"):
            dp = SeqRepoRESTDataProxy(uri[len(provider) + 1 :])
        else:
            msg = f"SeqRepo URI scheme {parsed_uri.scheme} not implemented"
            raise ValueError(msg)

    else:
        msg = f"DataProxy provider {provider} not implemented"
        raise ValueError(msg)

    return dp<|MERGE_RESOLUTION|>--- conflicted
+++ resolved
@@ -322,12 +322,8 @@
 
     """
     # stolen from connexion flask_app.py
-<<<<<<< HEAD
     if not isinstance(o, datetime.datetime):
         raise TypeError
-=======
-    assert isinstance(o, datetime.datetime)  # noqa: S101
->>>>>>> 51f08c9b
     if o.tzinfo:
         # eg: '2015-09-25T23:14:42.588601+00:00'
         return o.isoformat("T")
