--- conflicted
+++ resolved
@@ -27,11 +27,6 @@
 class VCFAnnotatorException(Exception):
     """Custom exceptions for VCF Annotator tool"""
 
-<<<<<<< HEAD
-    pass  # pylint: disable=unnecessary-pass
-
-=======
->>>>>>> c9880ef5
 
 class SeqRepoProxyType(str, Enum):
     """Define constraints for SeqRepo Data Proxy types"""
