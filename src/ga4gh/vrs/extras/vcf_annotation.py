--- conflicted
+++ resolved
@@ -1,9 +1,7 @@
-"""Module containing tools for annotating VCFs with VRS
-
-Example of how to run from root of vrs-python directory:
-python3 -m src.ga4gh.vrs.extras.vcf_annotation --vcf_in input.vcf.gz \
-    --vcf_out output.vcf.gz --vrs_pickle_out vrs_objects.pkl
-# TODO update that
+"""Annotate VCFs with VRS
+
+    $ vrs-annotate-vcf input.vcf.gz --vcf_out output.vcf.gz --vrs_pickle_out vrs_objects.pkl
+
 """
 import pathlib
 import logging
@@ -114,28 +112,17 @@
     default=False,
     help="Suppress messages printed to stdout"
 )
-<<<<<<< HEAD
-def cli(  # pylint: disable=too-many-arguments
-    vcf_in: str, vcf_out: Optional[str], vrs_pickle_out: Optional[str],
-    vrs_attributes: bool, seqrepo_dp_type: SeqRepoProxyType, seqrepo_root_dir: str,
-    seqrepo_base_url: str, assembly: str, skip_ref: bool, require_validation: bool
-=======
-def annotate_click(  # pylint: disable=too-many-arguments
+def _cli(  # pylint: disable=too-many-arguments
     vcf_in: pathlib.Path, vcf_out: pathlib.Path | None, vrs_pickle_out: pathlib.Path | None,
     vrs_attributes: bool, seqrepo_dp_type: SeqRepoProxyType, seqrepo_root_dir: pathlib.Path,
     seqrepo_base_url: str, assembly: str, skip_ref: bool, require_validation: bool,
     silent: bool,
->>>>>>> 456cd38a
 ) -> None:
     """Extract VRS objects from VCF located at VCF_IN.
 
-        $ python3 src/ga4gh/vrs/extras/vcf_annotation.py input.vcf.gz --vcf_out output.vcf.gz --vrs_pickle_out vrs_objects.pkl
-
-<<<<<<< HEAD
-    --vcf_in input.vcf.gz --vcf_out output.vcf.gz --vrs_pickle_out vrs_objects.pkl  # TODO update that
-=======
+        $ vrs-annotate-vcf input.vcf.gz --vcf_out output.vcf.gz --vrs_pickle_out vrs_objects.pkl
+
     Note that at least one of --vcf_out or --vrs_pickle_out must be selected and defined.
->>>>>>> 456cd38a
     """
     annotator = VCFAnnotator(seqrepo_dp_type, seqrepo_base_url, str(seqrepo_root_dir.absolute()))
     vcf_out_str = str(vcf_out.absolute()) if vcf_out is not None else vcf_out
@@ -429,14 +416,4 @@
                     vrs_attributes=vrs_attributes, require_validation=require_validation
                 )
 
-<<<<<<< HEAD
-        return vrs_field_data
-=======
-        return vrs_field_data
-
-
-if __name__ == "__main__":
-    # python3 -m src.ga4gh.vrs.extras.vcf_annotation input.vcf.gz \
-    #    --vcf_out output.vcf.gz --vrs_pickle_out vrs_objects.pkl
-    annotate_click()  # pylint: disable=no-value-for-parameter
->>>>>>> 456cd38a
+        return vrs_field_data