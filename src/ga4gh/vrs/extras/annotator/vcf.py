--- conflicted
+++ resolved
@@ -2,27 +2,16 @@
 
 import logging
 import pickle
+from enum import Enum
 from pathlib import Path
 
 import pysam
-<<<<<<< HEAD
-from pydantic import ValidationError
-=======
-from biocommons.seqrepo import SeqRepo
->>>>>>> 0b8702c9
 
 from ga4gh.core.identifiers import (
     VrsObjectIdentifierIs,
     use_ga4gh_compute_identifier_when,
 )
-<<<<<<< HEAD
-from ga4gh.vrs.dataproxy import DataProxyValidationError, _DataProxy
-=======
-from ga4gh.vrs.dataproxy import (
-    SeqRepoDataProxy,
-    SeqRepoRESTDataProxy,
-)
->>>>>>> 0b8702c9
+from ga4gh.vrs.dataproxy import _DataProxy
 from ga4gh.vrs.extras.translator import AlleleTranslator
 
 _logger = logging.getLogger(__name__)
@@ -30,15 +19,6 @@
 
 class VCFAnnotatorError(Exception):
     """Custom exceptions for VCF Annotator tool"""
-
-
-<<<<<<< HEAD
-=======
-class SeqRepoProxyType(str, Enum):
-    """Define constraints for SeqRepo Data Proxy types"""
-
-    LOCAL = "local"
-    REST = "rest"
 
 
 class FieldName(str, Enum):
@@ -63,7 +43,6 @@
 )
 
 
->>>>>>> 0b8702c9
 class VCFAnnotator:
     """Annotate VCFs with VRS allele IDs.
 
@@ -71,32 +50,7 @@
     into VRS IDs using the VRS-Python translator class.
     """
 
-<<<<<<< HEAD
-    # Field names for VCF
-    VRS_ALLELE_IDS_FIELD = "VRS_Allele_IDs"
-    VRS_STARTS_FIELD = "VRS_Starts"
-    VRS_ENDS_FIELD = "VRS_Ends"
-    VRS_STATES_FIELD = "VRS_States"
-    VRS_ERROR_FIELD = "VRS_Error"
-    # VCF character escape map
-    VCF_ESCAPE_MAP = [  # noqa: RUF012
-        ("%", "%25"),
-        (";", "%3B"),
-        (",", "%2C"),
-        ("\r", "%0D"),
-        ("\n", "%0A"),
-        ("\t", "%09"),
-    ]
-
     def __init__(self, data_proxy: _DataProxy) -> None:
-=======
-    def __init__(
-        self,
-        seqrepo_dp_type: SeqRepoProxyType = SeqRepoProxyType.LOCAL,
-        seqrepo_base_url: str = "http://localhost:5000/seqrepo",
-        seqrepo_root_dir: str = "/usr/local/share/seqrepo/latest",
-    ) -> None:
->>>>>>> 0b8702c9
         """Initialize the VCFAnnotator class.
 
         :param data_proxy: GA4GH sequence dataproxy instance.
