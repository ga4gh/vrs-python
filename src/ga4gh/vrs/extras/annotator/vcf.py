--- conflicted
+++ resolved
@@ -2,11 +2,7 @@
 
 import logging
 import pickle
-<<<<<<< HEAD
-=======
-from enum import Enum
 from pathlib import Path
->>>>>>> c7b37333
 
 import pysam
 from pydantic import ValidationError
