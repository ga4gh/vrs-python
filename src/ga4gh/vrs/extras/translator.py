"""Translates various external formats into VRS models.

Input formats: VRS (serialized), hgvs, spdi, gnomad (vcf), beacon
Output formats: VRS (serialized), hgvs, spdi, gnomad (vcf)

"""
from typing import Tuple
from collections.abc import Mapping
import logging
import re

from bioutils.accessions import coerce_namespace
import hgvs.parser
import hgvs.location
import hgvs.posedit
import hgvs.edit
import hgvs.sequencevariant
import hgvs.dataproviders.uta

from ga4gh.core import ga4gh_identify
from ga4gh.vrs import models, normalize as do_normalize
from ga4gh.vrs.extras.decorators import lazy_property  # this should be relocated
from ga4gh.vrs.utils.hgvs_tools import HgvsTools

_logger = logging.getLogger(__name__)


class ValidationError(Exception):
    """Class for validation errors during translation"""

<<<<<<< HEAD
    pass  # pylint: disable=unnecessary-pass

=======
>>>>>>> c9880ef5

class Translator:
    """Translates various variation formats to and from GA4GH VRS models

    All `from_` methods follow this pattern:
    * If the argument does not appear to be an appropriate type, None is returned
    * Otherwise, the argument is expected to be of the correct type.  If an error occurs during processing,
      an exception is raised.
    * Otherwise, the VRS object is returned

    """

    beacon_re = re.compile(r"(?P<chr>[^-]+)\s*:\s*(?P<pos>\d+)\s*(?P<ref>\w+)\s*>\s*(?P<alt>\w+)")
    gnomad_re = re.compile(r"(?P<chr>[^-]+)-(?P<pos>\d+)-(?P<ref>[ACGTN]+)-(?P<alt>[ACGTN]+|\*|\.)", re.IGNORECASE)
    hgvs_re = re.compile(r"[^:]+:[cgnpr]\.")
    spdi_re = re.compile(r"(?P<ac>[^:]+):(?P<pos>\d+):(?P<del_len_or_seq>\w*):(?P<ins_seq>\w*)")


    def __init__(self,  # pylint: disable=too-many-arguments
                 data_proxy,
                 default_assembly_name="GRCh38",
                 translate_sequence_identifiers=True,
                 do_normalize=True,
                 identify=True):
        self.default_assembly_name = default_assembly_name
        self.data_proxy = data_proxy
        self.translate_sequence_identifiers = translate_sequence_identifiers
        self.identify = identify
        self.normalize = do_normalize
        self.hgvs_tools = None


    def translate_from(self, var, fmt=None, **kwargs):
        """Translate variation `var` to VRS object


        If `fmt` is None, guess the appropriate format and return the variant.
        If `fmt` is specified, try only that format.

        kwargs:
            assembly_name (str): Assembly used for `var`. Defaults to the
                `default_assembly_name`. Only used for beacon and gnomad.
            require_validation (bool): If `True` then validation checks must pass in
                order to return a VRS object. A `ValidationError` will be raised if
                validation checks fail. If `False` then VRS object will be returned even
                if validation checks fail. Defaults to `True`.

        See also notes about `from_` and `to_` methods.
        """

        if fmt:
            t = self.from_translators[fmt]
            o = t(self, var, **kwargs)
            if o is None:
                raise ValueError(f"Unable to parse data as {fmt} variation")
            return o

        for _, t in self.from_translators.items():
<<<<<<< HEAD
            o = t(self, var, **kwargs)  # pylint: disable=too-many-function-args
=======
            o = t(self, var, require_validation=require_validation)
>>>>>>> c9880ef5
            if o:
                return o

        formats = list(self.from_translators.keys())
        raise ValueError(f"Unable to parse data as {', '.join(formats)}")

    def translate_to(self, vo, fmt):
        """translate vrs object `vo` to named format `fmt`"""
        t = self.to_translators[fmt]
        return t(self, self.ensure_allele_is_latest_model(vo))

    def ensure_allele_is_latest_model(self, allele):
        """
        Change deprecated models:
        SequenceState -> LiteralSequenceExpression
        SimpleInterval -> SequenceInterval
        """
        if allele.state.type == "SequenceState":
            allele.state = models.LiteralSequenceExpression(
                sequence=allele.state.sequence,
            )
        if allele.location.interval.type == "SimpleInterval":
            allele.location.interval = models.SequenceInterval(
                start=models.Number(value=allele.location.interval.start),
                end=models.Number(value=allele.location.interval.end),
            )
        return allele


    ############################################################################
    ## INTERNAL

<<<<<<< HEAD
    def _from_beacon(self, beacon_expr, **kwargs):  # pylint: disable=too-many-locals
=======
    def _from_beacon(self, beacon_expr, assembly_name=None, require_validation=True):  # pylint: disable=too-many-locals, unused-argument
>>>>>>> c9880ef5
        """Parse beacon expression into VRS Allele

        kwargs:
            assembly_name (str): Assembly used for `beacon_expr`.

        #>>> a = tlr.from_beacon("19 : 44908822 C > T")
        #>>> a.as_dict()
        {'location': {'interval': {
           'end': {'value': 44908822, 'type': Number},
           'start': {'value': 44908821, 'type': Number},
           'type': 'SequenceInterval'},
          'sequence_id': 'GRCh38:19',
          'type': 'SequenceLocation'},
         'state': {'sequence': 'T', 'type': 'LiteralSequenceExpression'},
         'type': 'Allele'}

        """

        if not isinstance(beacon_expr, str):
            return None
        m = self.beacon_re.match(beacon_expr.replace(" ", ""))
        if not m:
            return None

        g = m.groupdict()
        assembly_name = kwargs.get("assembly_name", self.default_assembly_name)
        sequence_id = assembly_name + ":" + g["chr"]
        start = int(g["pos"]) - 1
        ref = g["ref"]
        alt = g["alt"]
        end = start + len(ref)
        ins_seq = alt

        interval = models.SequenceInterval(start=models.Number(value=start),
                                           end=models.Number(value=end))
        location = models.SequenceLocation(sequence_id=sequence_id,
                                           interval=interval)
        state = models.LiteralSequenceExpression(sequence=ins_seq)
        allele = models.Allele(location=location, state=state)
        allele = self._post_process_imported_allele(allele)
        return allele


<<<<<<< HEAD
    def _from_gnomad(self, gnomad_expr, **kwargs):  # pylint: disable=too-many-locals
=======
    def _from_gnomad(self, gnomad_expr, assembly_name=None, require_validation=True):  # pylint: disable=unused-argument, too-many-locals
>>>>>>> c9880ef5
        """Parse gnomAD-style VCF expression into VRS Allele

        :param str gnomad_expr: chr-pos-ref-alt

        kwargs:
            assembly_name (str): Assembly used for `gnomad_expr`.
            require_validation (bool): If `True` then validation checks must pass in
                order to return a VRS object. A `ValidationError` will be raised if
                validation checks fail. If `False` then VRS object will be returned even
                if validation checks fail. Defaults to `True`.

        #>>> a = tlr.from_gnomad("1-55516888-G-GA")
        #>>> a.as_dict()
        {'location': {'interval': {
           'end': {'value': 55516888, 'type': Number},
           'start': {'value': 55516887, 'type': Number},
           'type': 'SequenceInterval'},
          'sequence_id': 'GRCh38:1',
          'type': 'SequenceLocation'},
         'state': {'sequence': 'GA', 'type': 'LiteralSequenceExpression'},
         'type': 'Allele'}

        """
        if not isinstance(gnomad_expr, str):
            return None
        m = self.gnomad_re.match(gnomad_expr)
        if not m:
            return None

        g = m.groupdict()
        assembly_name = kwargs.get("assembly_name", self.default_assembly_name)
        sequence_id = assembly_name + ":" + g["chr"]
        start = int(g["pos"]) - 1
        ref = g["ref"].upper()
        alt = g["alt"].upper()
        end = start + len(ref)
        ins_seq = alt

        # validation checks
        valid_ref_seq, err_msg = self._is_valid_ref_seq(sequence_id, start, end, ref)
        if kwargs.get("require_validation", True) and not valid_ref_seq:
            raise ValidationError(err_msg)

        interval = models.SequenceInterval(start=models.Number(value=start),
                                           end=models.Number(value=end))
        location = models.SequenceLocation(sequence_id=sequence_id, interval=interval)
        sstate = models.LiteralSequenceExpression(sequence=ins_seq)
        allele = models.Allele(location=location, state=sstate)
        allele = self._post_process_imported_allele(allele)
        return allele


<<<<<<< HEAD
    def _from_hgvs(self, hgvs_expr, **kwargs):  # pylint: disable=unused-argument
=======
    def _from_hgvs(self, hgvs_expr, require_validation=True):  # pylint: disable=unused-argument
>>>>>>> c9880ef5
        """parse hgvs into a VRS object (typically an Allele)

        #>>> a = tlr.from_hgvs("NM_012345.6:c.22A>T")
        #>>> a.as_dict()
        {
          'location': {
            'interval': {
               'end': {'value': 22, 'type': Number},
               'start': {'value': 21, 'type': Number},
               'type': 'SequenceInterval'},
            'sequence_id': 'refseq:NM_012345.6',
            'type': 'SequenceLocation'
          },
          'state': {'sequence': 'T', 'type': 'LiteralSequenceExpression'},
          'type': 'Allele'
        }

        """

        if not isinstance(hgvs_expr, str):
            return None
        if not self.hgvs_re.match(hgvs_expr):
            return None

        sv = self._hgvs_parser.parse_hgvs_variant(hgvs_expr)  # pylint: disable=no-member

        # prefix accession with namespace
        sequence_id = coerce_namespace(sv.ac)

        if isinstance(sv.posedit.pos, hgvs.location.BaseOffsetInterval):
            if sv.posedit.pos.start.is_intronic or sv.posedit.pos.end.is_intronic:
                raise ValueError("Intronic HGVS variants are not supported ({sv.posedit})")

        if sv.posedit.edit.type == "ins":
            interval = models.SequenceInterval(
                start=models.Number(value=sv.posedit.pos.start.base),
                end=models.Number(value=sv.posedit.pos.start.base))
            state = sv.posedit.edit.alt
        elif sv.posedit.edit.type in ("sub", "del", "delins", "identity"):
            interval = models.SequenceInterval(
                start=models.Number(value=sv.posedit.pos.start.base - 1),
                end=models.Number(value=sv.posedit.pos.end.base))
            if sv.posedit.edit.type == "identity":
                state = self.data_proxy.get_sequence(sv.ac,
                                                     sv.posedit.pos.start.base - 1,
                                                     sv.posedit.pos.end.base)
            else:
                state = sv.posedit.edit.alt or ""
        elif sv.posedit.edit.type == "dup":

            interval = models.SequenceInterval(
                start=models.Number(value=sv.posedit.pos.start.base - 1),
                end=models.Number(value=sv.posedit.pos.end.base))

            ref = self.data_proxy.get_sequence(sv.ac,
                                               sv.posedit.pos.start.base - 1,
                                               sv.posedit.pos.end.base)
            state = ref + ref
        else:
            raise ValueError(f"HGVS variant type {sv.posedit.edit.type} is unsupported")

        location = models.SequenceLocation(sequence_id=sequence_id, interval=interval)
        sstate = models.LiteralSequenceExpression(sequence=state)
        allele = models.Allele(location=location, state=sstate)
        allele = self._post_process_imported_allele(allele)
        return allele


<<<<<<< HEAD
    def _from_spdi(self, spdi_expr, **kwargs):  # pylint: disable=unused-argument
=======
    def _from_spdi(self, spdi_expr, require_validation=True):  # pylint: disable=unused-argument
>>>>>>> c9880ef5

        """Parse SPDI expression in to a GA4GH Allele

        #>>> a = tlr.from_spdi("NM_012345.6:21:1:T")
        #>>> a.as_dict()
        {
          'location': {
            'interval': {
               'end': {'value': 22, 'type': Number},
               'start': {'value': 21, 'type': Number},
               'type': 'SequenceInterval'},
            'sequence_id': 'refseq:NM_012345.6',
            'type': 'SequenceLocation'
          },
          'state': {'sequence': 'T', 'type': 'LiteralSequenceExpression'},
          'type': 'Allele'
        }
        """

        if not isinstance(spdi_expr, str):
            return None
        m = self.spdi_re.match(spdi_expr)
        if not m:
            return None

        g = m.groupdict()
        sequence_id = coerce_namespace(g["ac"])
        start = int(g["pos"])
        try:
            del_len = int(g["del_len_or_seq"])
        except ValueError:
            del_len = len(g["del_len_or_seq"])
        end = start + del_len
        ins_seq = g["ins_seq"]

        interval = models.SequenceInterval(start=models.Number(value=start),
                                           end=models.Number(value=end))
        location = models.SequenceLocation(sequence_id=sequence_id, interval=interval)
        sstate = models.LiteralSequenceExpression(sequence=ins_seq)
        allele = models.Allele(location=location, state=sstate)
        allele = self._post_process_imported_allele(allele)
        return allele


<<<<<<< HEAD
    def _from_vrs(self, var, **kwargs):  # pylint: disable=unused-argument
=======
    def _from_vrs(self, var, require_validation=True):  # pylint: disable=unused-argument
>>>>>>> c9880ef5
        """convert from dict representation of VRS JSON to VRS object"""
        if not isinstance(var, Mapping):
            return None
        if "type" not in var:
            return None
        try:
            model = models[var["type"]]
        except KeyError:
            return None
        return model(**var)

    def _get_hgvs_tools(self):
        """ Only create UTA db connection if needed. There will be one connectionn per translator.
        """
        if self.hgvs_tools is None:
            uta_conn = hgvs.dataproviders.uta.connect()
            self.hgvs_tools = HgvsTools(uta_conn)
        return self.hgvs_tools

    def _to_hgvs(self, vo, namespace="refseq"):  # pylint: disable=too-many-locals
        """generates a *list* of HGVS expressions for VRS Allele.

        If `namespace` is not None, returns HGVS strings for the
        specified namespace.

        If `namespace` is None, returns HGVS strings for all alias
        translations.

        If no alias translations are available, an empty list is
        returned.

        If the VRS object cannot be expressed as HGVS, raises ValueError.

        """

        def ir_stype(a):
            if a.startswith("refseq:NM_"):
                return "n"
            if a.startswith("refseq:NP_"):
                return "p"
            if a.startswith("refseq:NG_"):
                return "g"
            if a.startswith("refseq:NC_"):
                return "g"
            if a.startswith("GRCh"):
                return "g"
            return None

        if not self.is_valid_allele(vo):
            raise ValueError("_to_hgvs requires a VRS Allele with SequenceLocation and LiteralSequenceExpression")

        sequence_id = str(vo.location.sequence_id)
        aliases = self.data_proxy.translate_sequence_identifier(sequence_id, namespace)

        # infer type of sequence based on accession
        # TODO: move to bioutils
        stypes = list(set(t for t in (ir_stype(a) for a in aliases) if t))
        if len(stypes) != 1:
            raise ValueError(f"Couldn't infer sequence type for {sequence_id} ({stypes})")
        stype = stypes[0]

        # build interval and edit depending on sequence type
        if stype == "p":  # pylint: disable=no-else-raise
            raise ValueError("Only nucleic acid variation is currently supported")
            # ival = hgvs.location.Interval(start=start, end=end)
            # edit = hgvs.edit.AARefAlt(ref=None, alt=vo.state.sequence)
        else:
            start, end = vo.location.interval.start.value, vo.location.interval.end.value
            # ib: 0 1 2 3 4 5
            #  h:  1 2 3 4 5
            if start == end:    # insert: hgvs uses *exclusive coords*
                ref = None
                end += 1
            else:               # else: hgvs uses *inclusive coords*
                ref = self.data_proxy.get_sequence(sequence_id, start, end)
                start += 1
            ival = hgvs.location.Interval(
                start=hgvs.location.SimplePosition(base=start),
                end=hgvs.location.SimplePosition(base=end))
            alt = str(vo.state.sequence) or None  # "" => None
            edit = hgvs.edit.NARefAlt(ref=ref, alt=alt)

        posedit = hgvs.posedit.PosEdit(pos=ival, edit=edit)
        var = hgvs.sequencevariant.SequenceVariant(
            ac=None,
            type=stype,
            posedit=posedit)

        hgvs_exprs = []
        for alias in aliases:
            ns, a = alias.split(":")
            # skip GRCh accessions unless specifically requested
            # because they are ambiguous without their namespace,
            # which can't be included in HGVS expressions
            # TODO: use default_assembly_name here
            if ns.startswith("GRC") and namespace is None:
                continue

            if not any(a.startswith(pfx) for pfx in ("NM", "NP", "NC", "NG")):
                continue

            var.ac = a

            try:
                if not namespace.startswith("GRC"):
                    # if the namespace is GRC, can't normalize, since hgvs can't deal with it
                    hgvs_tools = self._get_hgvs_tools()
                    parsed = hgvs_tools.parse(str(var))
                    var = hgvs_tools.normalize(parsed)

                hgvs_exprs += [str(var)]
            except hgvs.exceptions.HGVSDataNotAvailableError:
                _logger.warning("No data found for accession %s", a)

        return list(set(hgvs_exprs))


    def _to_spdi(self, vo, namespace="refseq"):
        """generates a *list* of SPDI expressions for VRS Allele.

        If `namespace` is not None, returns SPDI strings for the
        specified namespace.

        If `namespace` is None, returns SPDI strings for all alias
        translations.

        If no alias translations are available, an empty list is
        returned.

        If the VRS object cannot be expressed as SPDI, raises ValueError.

        SPDI and VRS use identical normalization. The incoming Allele
        is expected to be normalized per VRS spec.

        """
        if not self.is_valid_allele(vo):
            raise ValueError("_to_spdi requires a VRS Allele with SequenceLocation and LiteralSequenceExpression")

        sequence_id = str(vo.location.sequence_id)
        aliases = self.data_proxy.translate_sequence_identifier(sequence_id, namespace)
        aliases = [a.split(":")[1] for a in aliases]
        start, end = vo.location.interval.start.value, vo.location.interval.end.value
        spdi_tail = f":{start}:{end-start}:{vo.state.sequence}"
        spdis = [a + spdi_tail for a in aliases]
        return spdis


    def _is_valid_ref_seq(self, sequence_id: str, start_pos: int, end_pos: int,
                          ref: str) -> Tuple[bool, str]:
        """Return wether or not the expected reference sequence matches the actual reference sequence

        :param str sequence_id: Sequence ID to use
        :param int start_pos: Start pos (inter-residue) on the sequence_id
        :param int end_pos: End pos (inter-residue) on the sequence_id
        :param str ref: The expected reference sequence on the sequence_id given the
            start_pos and end_pos
        :return: Tuple containing whether or not actual reference sequence matches
            the expected reference sequence and error message if mismatch
        """
        actual_ref = self.data_proxy.get_sequence(sequence_id, start_pos, end_pos)
        is_valid = actual_ref == ref
        err_msg = ""
        if not is_valid:
            err_msg = f"Expected reference sequence {ref} on {sequence_id} at positions "\
                      f"({start_pos}, {end_pos}) but found {actual_ref}"
            _logger.warning(err_msg)
        return is_valid, err_msg


    def is_valid_allele(self, vo):
        """Ensure that `vo` is a valid VRS Allele with SequenceLocation and
        LiteralSequenceExpression
        """
        return (vo.type == "Allele"
                and vo.location.type == "SequenceLocation"
                and vo.state.type == "LiteralSequenceExpression")


    @lazy_property
    def _hgvs_parser(self):
        """instantiates and returns an hgvs parser instance"""
        _logger.info("Creating  parser")
        return hgvs.parser.Parser()


    def _post_process_imported_allele(self, allele):
        """Provide common post-processing for imported Alleles IN-PLACE.

        """

        if self.translate_sequence_identifiers:
            seq_id = self.data_proxy.translate_sequence_identifier(allele.location.sequence_id._value, "ga4gh")[0]  # pylint: disable=protected-access
            allele.location.sequence_id = seq_id

        if self.normalize:
            allele = do_normalize(allele, self.data_proxy)

        if self.identify:
<<<<<<< HEAD
            allele._id = ga4gh_identify(allele)  # pylint: disable=protected-access
=======
            allele._id = ga4gh_identify(allele)
            allele.location._id = ga4gh_identify(allele.location)
>>>>>>> c9880ef5

        return allele


    def _seq_id_mapper(self, ir):
        if self.translate_sequence_identifiers:
            return self.data_proxy.translate_sequence_identifier(ir, "ga4gh")[0]
        return ir


    from_translators = {
        "beacon": _from_beacon,
        "gnomad": _from_gnomad,
        "hgvs": _from_hgvs,
        "spdi": _from_spdi,
        "vrs": _from_vrs,
    }

    to_translators = {
        "hgvs": _to_hgvs,
        "spdi": _to_spdi,
        #"gnomad": to_gnomad,
    }




if __name__ == "__main__":
    # pylint: disable=ungrouped-imports

    import coloredlogs
    coloredlogs.install(level="INFO")

    from ga4gh.vrs.dataproxy import create_dataproxy
    dp = create_dataproxy("seqrepo+file:///usr/local/share/seqrepo/latest")
    tlr = Translator(data_proxy=dp)

    expressions = [
        "bogus",
        "1-55516888-G-GA",
        "19 : 44908822 C > T",
        "NC_000019.10:g.44908822C>T",
        "NM_000551.3:21:1:T", {
            "location": {
                "interval": {
                    "end": {"value": 22, "type": "Number"},
                    "start": {"value": 21, "type": "Number"},
                    "type": "SequenceInterval"
                },
                "sequence_id": "ga4gh:SQ.v_QTc1p-MUYdgrRv4LMT6ByXIOsdw3C_",
                "type": "SequenceLocation"
            },
            "state": {
                "sequence": "T",
                "type": "LiteralSequenceExpression"
            },
            "type": "Allele"
        }, {
           "end": {"value": 22, "type": "Number"},
            "start": {"value": 21, "type": "Number"},
            "type": "SequenceInterval"
        }
    ]
    from_formats = ["hgvs", "gnomad", "beacon", "spdi", "vrs", None]

    for e in expressions:
        print(f"* {e}")
        for f in from_formats:
            try:
                vrs_obj = tlr.translate_from(e, f)
                r = vrs_obj.type
            except ValueError:
                r = "-"
            except Exception as ex:  # pylint: disable=broad-except
                r = ex.__class__.__name__
            print(f"  {f}: {r}")<|MERGE_RESOLUTION|>--- conflicted
+++ resolved
@@ -28,11 +28,6 @@
 class ValidationError(Exception):
     """Class for validation errors during translation"""
 
-<<<<<<< HEAD
-    pass  # pylint: disable=unnecessary-pass
-
-=======
->>>>>>> c9880ef5
 
 class Translator:
     """Translates various variation formats to and from GA4GH VRS models
@@ -55,13 +50,13 @@
                  data_proxy,
                  default_assembly_name="GRCh38",
                  translate_sequence_identifiers=True,
-                 do_normalize=True,
+                 normalize=True,
                  identify=True):
         self.default_assembly_name = default_assembly_name
         self.data_proxy = data_proxy
         self.translate_sequence_identifiers = translate_sequence_identifiers
         self.identify = identify
-        self.normalize = do_normalize
+        self.normalize = normalize
         self.hgvs_tools = None
 
 
@@ -91,11 +86,7 @@
             return o
 
         for _, t in self.from_translators.items():
-<<<<<<< HEAD
             o = t(self, var, **kwargs)  # pylint: disable=too-many-function-args
-=======
-            o = t(self, var, require_validation=require_validation)
->>>>>>> c9880ef5
             if o:
                 return o
 
@@ -128,11 +119,7 @@
     ############################################################################
     ## INTERNAL
 
-<<<<<<< HEAD
     def _from_beacon(self, beacon_expr, **kwargs):  # pylint: disable=too-many-locals
-=======
-    def _from_beacon(self, beacon_expr, assembly_name=None, require_validation=True):  # pylint: disable=too-many-locals, unused-argument
->>>>>>> c9880ef5
         """Parse beacon expression into VRS Allele
 
         kwargs:
@@ -176,11 +163,7 @@
         return allele
 
 
-<<<<<<< HEAD
     def _from_gnomad(self, gnomad_expr, **kwargs):  # pylint: disable=too-many-locals
-=======
-    def _from_gnomad(self, gnomad_expr, assembly_name=None, require_validation=True):  # pylint: disable=unused-argument, too-many-locals
->>>>>>> c9880ef5
         """Parse gnomAD-style VCF expression into VRS Allele
 
         :param str gnomad_expr: chr-pos-ref-alt
@@ -233,11 +216,7 @@
         return allele
 
 
-<<<<<<< HEAD
     def _from_hgvs(self, hgvs_expr, **kwargs):  # pylint: disable=unused-argument
-=======
-    def _from_hgvs(self, hgvs_expr, require_validation=True):  # pylint: disable=unused-argument
->>>>>>> c9880ef5
         """parse hgvs into a VRS object (typically an Allele)
 
         #>>> a = tlr.from_hgvs("NM_012345.6:c.22A>T")
@@ -306,12 +285,7 @@
         return allele
 
 
-<<<<<<< HEAD
     def _from_spdi(self, spdi_expr, **kwargs):  # pylint: disable=unused-argument
-=======
-    def _from_spdi(self, spdi_expr, require_validation=True):  # pylint: disable=unused-argument
->>>>>>> c9880ef5
-
         """Parse SPDI expression in to a GA4GH Allele
 
         #>>> a = tlr.from_spdi("NM_012345.6:21:1:T")
@@ -355,11 +329,7 @@
         return allele
 
 
-<<<<<<< HEAD
     def _from_vrs(self, var, **kwargs):  # pylint: disable=unused-argument
-=======
-    def _from_vrs(self, var, require_validation=True):  # pylint: disable=unused-argument
->>>>>>> c9880ef5
         """convert from dict representation of VRS JSON to VRS object"""
         if not isinstance(var, Mapping):
             return None
@@ -558,12 +528,8 @@
             allele = do_normalize(allele, self.data_proxy)
 
         if self.identify:
-<<<<<<< HEAD
-            allele._id = ga4gh_identify(allele)  # pylint: disable=protected-access
-=======
             allele._id = ga4gh_identify(allele)
             allele.location._id = ga4gh_identify(allele.location)
->>>>>>> c9880ef5
 
         return allele
 
