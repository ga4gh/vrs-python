"""Translates various external formats into VRS models.

Input formats: VRS (serialized), hgvs, spdi, gnomad (vcf), beacon
Output formats: VRS (serialized), hgvs, spdi, gnomad (vcf)

"""

from abc import ABC
from collections.abc import Mapping
from typing import Optional, Union
from ga4gh.vrs.dataproxy import create_dataproxy, _DataProxy
from ga4gh.vrs.extras.decorators import lazy_property  
import logging
import re

from ga4gh.core import ga4gh_identify
from ga4gh.vrs import models, normalize
from ga4gh.vrs.utils.hgvs_tools import HgvsTools

_logger = logging.getLogger(__name__)

class ValidationError(Exception):
    """Class for validation errors during translation"""

class _Translator(ABC):
    """abstract class / interface for VRS to/from translation needs
     
     Translates various variation formats to and from GA4GH VRS models

    All `from_` methods follow this pattern:
    * If the argument does not appear to be an appropriate type, None is returned
    * Otherwise, the argument is expected to be of the correct type.  If an error occurs during processing,
      an exception is raised.
    * Otherwise, the VRS object is returned

    """

    beacon_re = re.compile(r"(?P<chr>[^-]+)\s*:\s*(?P<pos>\d+)\s*(?P<ref>\w+)\s*>\s*(?P<alt>\w+)")
    gnomad_re = re.compile(
        r"(?P<chr>[^-]+)-(?P<pos>\d+)-(?P<ref>[ACGTURYKMSWBDHVN]+)-(?P<alt>[ACGTURYKMSWBDHVN]+)",
        re.IGNORECASE
    )
    spdi_re = re.compile(r"(?P<ac>[^:]+):(?P<pos>\d+):(?P<del_len_or_seq>\w*):(?P<ins_seq>\w*)")

    def __init__(
        self,
        data_proxy: _DataProxy,
        default_assembly_name="GRCh38",
        identify=True,
        rle_seq_limit: Optional[int] = 50
    ):
        self.default_assembly_name = default_assembly_name
        self.data_proxy = data_proxy
        self.identify = identify
        self.rle_seq_limit = rle_seq_limit
        self.from_translators = {}
        self.to_translators = {}
        return 

    def translate_from(self, var, fmt=None, **kwargs):
        """Translate variation `var` to VRS object

        If `fmt` is None, guess the appropriate format and return the variant.
        If `fmt` is specified, try only that format.

        See also notes about `from_` and `to_` methods.

        kwargs:
            For CnvTranslator
                copies(int): The number of copies to use. If provided will return a
                    CopyNumberCount
                copy_change(models.CopyChange): Copy change. If not provided, default is
                    efo:0030067 for deletions and efo:0030070 for duplications
            For AlleleTranslator
                assembly_name (str): Assembly used for `var`. Defaults to the
                    `default_assembly_name`. Only used for beacon and gnomad.
                require_validation (bool): If `True` then validation checks must pass in
                    order to return a VRS object. A `ValidationError` will be raised if
                    validation checks fail. If `False` then VRS object will be returned
                    even if validation checks fail. Defaults to `True`.
                rle_seq_limit Optional(int): If RLE is set as the new state after
                    normalization, this sets the limit for the length of the `sequence`.
                    To exclude `sequence` from the response, set to 0.
                    For no limit, set to `None`.
                    Defaults value set in instance variable, `rle_seq_limit`.
                do_normalize (bool): `True` if fully justified normalization should be
                    performed. `False` otherwise. Defaults to `True`
        """
        if fmt:
            try:
                t = self.from_translators[fmt]
            except KeyError:
                raise NotImplementedError(f"{fmt} is not supported")
            else:
                o = t(var, **kwargs)
                if o is None:
                    raise ValueError(f"Unable to parse data as {fmt} variation")
                return o

        for _, t in self.from_translators.items():
            o = t(var, **kwargs)
            if o:
                return o

        formats = list(self.from_translators.keys())
        raise ValueError(f"Unable to parse data as {', '.join(formats)}")

    def translate_to(self, vo, fmt):
        """translate vrs object `vo` to named format `fmt`"""
        t = self.to_translators[fmt]
        return t(vo)

    ############################################################################
    # INTERNAL

    @lazy_property  
    def hgvs_tools(self):  
        """instantiates and returns an HgvsTools instance"""  
        return HgvsTools(self.data_proxy) 

    def _from_vrs(self, var):
        """convert from dict representation of VRS JSON to VRS object"""
        if not isinstance(var, Mapping):
            return None
        if "type" not in var:
            return None
        try:
            model = models[var["type"]]
        except KeyError:
            return None
        return model(**var)

<<<<<<< HEAD
    def _validate_ref_seq(
        self, sequence_id: str, start_pos: int, end_pos: int, ref: str,
        require_validation: bool = True
    ) -> None:
        """Determine wether or not the expected reference sequence matches the actual
        reference sequence

        :param sequence_id: Sequence ID to use
        :param start_pos: Start pos (inter-residue) on the sequence_id
        :param end_pos: End pos (inter-residue) on the sequence_id
        :param ref: The expected reference sequence on the sequence_id given the
            start_pos and end_pos
        :param require_validation: If `True` and if validation checks fail, a
            `ValidationError` will be raised. Error message will always be logged.
        """
        actual_ref = self.data_proxy.get_sequence(sequence_id, start_pos, end_pos)

        if actual_ref != ref:
            err_msg = (
                f"Expected reference sequence {ref} on {sequence_id} at positions "
                f"({start_pos}, {end_pos}) but found {actual_ref}"
            )
            _logger.warning(err_msg)

            if require_validation:
                raise ValidationError(err_msg)

class AlleleTranslator(Translator):
=======
class AlleleTranslator(_Translator):
>>>>>>> facd4575
    """Class for translating formats to and from VRS Alleles"""

    def __init__(
        self, data_proxy, default_assembly_name="GRCh38", identify=True
    ):
        """Initialize AlleleTranslator class"""
        super().__init__(data_proxy, default_assembly_name, identify)

        self.from_translators = {
            "beacon": self._from_beacon,
            "gnomad": self._from_gnomad,
            "hgvs": self._from_hgvs,
            "spdi": self._from_spdi,
            "vrs": self._from_vrs,
        }

        self.to_translators = {
            "hgvs": self._to_hgvs,
            "spdi": self._to_spdi,
        }

    def _create_allele(self, values: dict, **kwargs):
        """
        Create an allele object with the given parameters.

        Args:
            values (dict): The values to use for creating the allele object.
                'refget_accession' (str): The accession ID of the reference genome.
                'start' (int): The start position of the allele.
                'end' (int): The end position of the allele.
                literal_sequence' (str): The literal sequence for the allele.
            **kwargs: Additional keyword arguments.

        Returns:
            models.Allele: The created allele object.
        """
        seq_ref = models.SequenceReference(refgetAccession=values["refget_accession"])
        location = models.SequenceLocation(sequenceReference=seq_ref, start=values["start"], end=values["end"])
        state = models.LiteralSequenceExpression(sequence=values["literal_sequence"])
        allele = models.Allele(location=location, state=state)
        allele = self._post_process_imported_allele(allele, **kwargs)
        return allele

    def _from_beacon(self, beacon_expr, **kwargs):
        """Parse beacon expression into VRS Allele

        kwargs:
            assembly_name (str): Assembly used for `beacon_expr`.
            rle_seq_limit Optional(int): If RLE is set as the new state after
                normalization, this sets the limit for the length of the `sequence`.
                To exclude `sequence` from the response, set to 0.
                For no limit, set to `None`.
                Defaults value set in instance variable, `rle_seq_limit`.
            do_normalize (bool): `True` if fully justified normalization should be
                performed. `False` otherwise. Defaults to `True`

        #>>> a = tlr.from_beacon("19 : 44908822 C > T")
        #>>> a.model_dump()
        {
          'location': {
            'end': 44908822,
            'start': 44908821,
            'sequenceReference': {
              'type': 'SequenceReference',
              'refgetAccession': 'SQ.IIB53T8CNeJJdUqzn9V_JnRtQadwWCbl'
            },
            'type': 'SequenceLocation'
          },
          'state': {
            'sequence': 'C',
            'type': 'LiteralSequenceExpression'
          },
          'type': 'Allele'
        }

        """

        if not isinstance(beacon_expr, str):
            return None
        
        m = self.beacon_re.match(beacon_expr.replace(" ", ""))
        if not m:
            return None

        g = m.groupdict()
        assembly_name = kwargs.get("assembly_name", self.default_assembly_name)
        sequence = assembly_name + ":" + g["chr"]
        refget_accession = self.data_proxy.derive_refget_accession(sequence)
        if not refget_accession:
            return None

        start = int(g["pos"]) - 1
        ref = g["ref"]
        alt = g["alt"]
        end = start + len(ref)
        ins_seq = alt

        values = {"refget_accession": refget_accession, "start": start, "end": end, "literal_sequence": ins_seq}
        allele = self._create_allele(values, **kwargs)

        return allele

    def _from_gnomad(self, gnomad_expr, **kwargs):
        """Parse gnomAD-style VCF expression into VRS Allele

        kwargs:
            assembly_name (str): Assembly used for `gnomad_expr`.
            require_validation (bool): If `True` then validation checks must pass in
                order to return a VRS object. A `ValidationError` will be raised if
                validation checks fail. If `False` then VRS object will be returned even
                if validation checks fail. Defaults to `True`.
            rle_seq_limit Optional(int): If RLE is set as the new state after
                normalization, this sets the limit for the length of the `sequence`.
                To exclude `sequence` from the response, set to 0.
                For no limit, set to `None`.
                Defaults value set in instance variable, `rle_seq_limit`.
            do_normalize (bool): `True` if fully justified normalization should be
                performed. `False` otherwise. Defaults to `True`

        #>>> a = tlr.from_gnomad("1-55516888-G-GA")
        #>>> a.model_dump()
        {
          'location': {
            'end': 55516888,
            'start': 55516887,
            'sequenceReference': {
              'refgetAccession': 'SQ.Ya6Rs7DHhDeg7YaOSg1EoNi3U_nQ9SvO',
              'type': 'SequenceReference'
            },
            'type': 'SequenceLocation'
          },
          'state': {
            'sequence': 'GA',
            'type': 'LiteralSequenceExpression'
          },
          'type': 'Allele'
        }

        """
        
        if not isinstance(gnomad_expr, str):
            return None
        m = self.gnomad_re.match(gnomad_expr)
        if not m:
            return None

        g = m.groupdict()
        assembly_name = kwargs.get("assembly_name", self.default_assembly_name)
        sequence = assembly_name + ":" + g["chr"]
        refget_accession = self.data_proxy.derive_refget_accession(sequence)
        if not refget_accession:
            return None

        start = int(g["pos"]) - 1
        ref = g["ref"].upper()
        alt = g["alt"].upper()
        end = start + len(ref)
        ins_seq = alt

<<<<<<< HEAD
        # validation checks
        self._validate_ref_seq(
            sequence,
            start,
            end,
            ref,
            require_validation=kwargs.get("require_validation", True)
        )

        seq_ref = models.SequenceReference(refgetAccession=refget_accession)
        location = models.SequenceLocation(sequenceReference=seq_ref, start=start, end=end)
        sstate = models.LiteralSequenceExpression(sequence=ins_seq)
        allele = models.Allele(location=location, state=sstate)
        allele = self._post_process_imported_allele(allele, **kwargs)
=======
        # TODO: ask other devs if this should be down on all _from_...  methods?
        if kwargs.get("require_validation", True):
            # validation check for matching reference sequence bases
            valid_ref_seq, err_msg = self.data_proxy.is_valid_ref_seq(sequence, start, end, ref)
            if not valid_ref_seq:
                raise ValidationError(err_msg)
            
        values = {"refget_accession": refget_accession, "start": start, "end": end, "literal_sequence": ins_seq}
        allele = self._create_allele(values, **kwargs)
>>>>>>> facd4575
        return allele

    def _from_hgvs(self, hgvs_expr: str, **kwargs):
        allele_values = self.hgvs_tools.extract_allele_values(hgvs_expr)
        return self._create_allele(allele_values, **kwargs)

    def _from_spdi(self, spdi_expr, **kwargs):
        """Parse SPDI expression in to a GA4GH Allele

        kwargs:
            rle_seq_limit Optional(int): If RLE is set as the new state after
                normalization, this sets the limit for the length of the `sequence`.
                To exclude `sequence` from the response, set to 0.
                For no limit, set to `None`.
                Defaults value set in instance variable, `rle_seq_limit`.
            do_normalize (bool): `True` if fully justified normalization should be
                performed. `False` otherwise. Defaults to `True`

        #>>> a = tlr.from_spdi("NC_000013.11:32936731:1:C")
        #>>> a.model_dump()
        {
          'location': {
            'end': 32936732,
            'start': 32936731,
            'sequenceReference': {
                'refgetAccession': 'SQ._0wi-qoDrvram155UmcSC-zA5ZK4fpLT',
                'type': 'SequenceReference'
            },
            'type': 'SequenceLocation'
          },
          'state': {
              'sequence': 'C',
              'type': 'LiteralSequenceExpression'
          },
          'type': 'Allele'
        }
        """

        if not isinstance(spdi_expr, str):
            return None
        
        m = self.spdi_re.match(spdi_expr)
        if not m:
            return None

        g = m.groupdict()
        refget_accession = self.data_proxy.derive_refget_accession(g["ac"])
        if not refget_accession:
            return None

        start = int(g["pos"])
        try:
            del_len = int(g["del_len_or_seq"])
        except ValueError:
            del_len = len(g["del_len_or_seq"])
        end = start + del_len
        ins_seq = g["ins_seq"]

        values = {"refget_accession": refget_accession, "start": start, "end": end, "literal_sequence": ins_seq}

        allele = self._create_allele(values, **kwargs)
        return allele

    def _to_hgvs(self, vo, namespace="refseq"):
        return self.hgvs_tools.from_allele(vo, namespace)

    def _to_spdi(self, vo, namespace="refseq"):
        """generates a *list* of SPDI expressions for VRS Allele.

        If `namespace` is not None, returns SPDI strings for the
        specified namespace.

        If `namespace` is None, returns SPDI strings for all alias
        translations.

        If no alias translations are available, an empty list is
        returned.

        If the VRS object cannot be expressed as SPDI, raises ValueError.

        SPDI and VRS use identical normalization. The incoming Allele
        is expected to be normalized per VRS spec.

        """
        sequence = f"ga4gh:{vo.location.get_refget_accession()}"
        aliases = self.data_proxy.translate_sequence_identifier(sequence, namespace)
        aliases = [a.split(":")[1] for a in aliases]
        start, end = vo.location.start, vo.location.end
        spdi_tail = f":{start}:{end-start}:{vo.state.sequence.root}"
        spdis = [a + spdi_tail for a in aliases]
        return spdis

    def _post_process_imported_allele(self, allele, **kwargs):
        """Provide common post-processing for imported Alleles IN-PLACE.

        :param allele: VRS Allele object

        kwargs:
            rle_seq_limit Optional(int): If RLE is set as the new state after
                normalization, this sets the limit for the length of the `sequence`.
                To exclude `sequence` from the response, set to 0.
                For no limit, set to `None`.
            do_normalize (bool): `True` if fully justified normalization should be
                performed. `False` otherwise. Defaults to `True`
        """
        if kwargs.get("do_normalize", True):
            allele = normalize(
                allele,
                self.data_proxy,
                rle_seq_limit=kwargs.get("rle_seq_limit", self.rle_seq_limit)
            )

        if self.identify:
            allele.id = ga4gh_identify(allele)
            allele.location.id = ga4gh_identify(allele.location)

        return allele


class CnvTranslator(_Translator):
    """Class for translating formats from format to VRS Copy Number"""

    def __init__(
        self, data_proxy, default_assembly_name="GRCh38", identify=True
    ):
        """Initialize CnvTranslator class"""
        super().__init__(data_proxy, default_assembly_name, identify)
        self.from_translators = {
            "hgvs": self._from_hgvs,
        }

    def _from_hgvs(self, hgvs_dup_del_expr: str, **kwargs):
        """parse hgvs into a VRS CNV Object

        kwargs:
            copies: The number of copies to use. If provided will return a
                CopyNumberCount
            copy_change: Copy change. If not provided, default is efo:0030067 for
                deletions and efo:0030070 for duplications
        """
        # sv = self._get_parsed_hgvs(hgvs_dup_del_expr)
        sv = self.hgvs_tools.parse(hgvs_dup_del_expr)
        if not sv:
            return None
        
        sv_type = self.hgvs_tools.get_edit_type(sv)
        if sv_type not in {"del", "dup"}:
            raise ValueError("Must provide a 'del' or 'dup'")
       
        if self.hgvs_tools.is_intronic(sv):
            raise ValueError("Intronic HGVS variants are not supported")

        refget_accession = self.data_proxy.derive_refget_accession(sv.ac)
        if not refget_accession:
            return None

        location = models.SequenceLocation(
            sequenceReference=models.SequenceReference(refgetAccession=refget_accession),
            start=sv.posedit.pos.start.base - 1,
            end=sv.posedit.pos.end.base
        )

        copies = kwargs.get("copies")
        if copies:
            cnv = models.CopyNumberCount(location=location, copies=copies)
        else:
            copy_change = kwargs.get("copy_change")
            if not copy_change:
                copy_change = models.CopyChange.EFO_0030067 if sv_type == "del" else models.CopyChange.EFO_0030070
            cnv = models.CopyNumberChange(location=location, copyChange=copy_change)

        cnv =self._post_process_imported_cnv(cnv)
        return cnv

    def _post_process_imported_cnv(self, copy_number):
        """Provide common post-processing for imported Copy Numbers IN-PLACE."""
        if self.identify:
            copy_number.id = ga4gh_identify(copy_number)
            copy_number.location.id = ga4gh_identify(copy_number.location)

        return copy_number

if __name__ == "__main__":
    # pylint: disable=ungrouped-imports

    # import coloredlogs
    # coloredlogs.install(level="INFO")

    import os
    import json
    seqrepo_uri = os.environ.get("SEQREPO_URI", "seqrepo+file:///usr/local/share/seqrepo/latest")
    if seqrepo_uri is None:
        raise ValueError("SEQREPO_URI environment variable must be set to a valid seqrepo URI")

    dp = create_dataproxy(seqrepo_uri)
    tlr = AlleleTranslator(data_proxy=dp)

    # some test cases for local dev testing
    hgvs_expressions = ["NC_000019.10:g.289485_289500del",
                        "NC_000019.10:g.44908822C>T",
                        "NC_012920.1:m.10083A>G",
                        "NC_000013.11:g.20003097del",
                        "NC_000013.11:g.20003010_20003011insG",
                        "NC_000013.11:g.19993838_19993839dup",
                        "NC_000013.11:g.32316467dup",
                        "NM_001331029.2:c.722A>G",
                        "NM_181798.1:c.1007G>T",
                        "NC_000019.10:g.289464_289465insCACA"]
    for hgvs_expr in hgvs_expressions:
        print("="*80)
        print(f"--- input: {hgvs_expr} ---")
        allele_vrs = tlr.translate_from(hgvs_expr, "hgvs")
        print(f"--- vrs allele output ---")
        print(json.dumps(allele_vrs.model_dump(exclude_none=True), indent=4))
        out_hgvs_expr = tlr.translate_to(allele_vrs, "hgvs")
        print(f"--- input: {hgvs_expr} ---")
        print(f"--- output: {out_hgvs_expr} ---")
        print(f"--- input is in output: {hgvs_expr in out_hgvs_expr} ---")
        print("="*80)
        print("\n"*3)
    

    # expressions = [
    #     "bogus",
    #     "1-55516888-G-GA",
    #     "19 : 44908822 C > T",
    #     "NC_000019.10:g.44908822C>T",
    #     "NM_000551.3:21:1:T", {
    #         "location": {
    #             "end": 22,
    #             "start": 21,
    #             "sequenceReference": {
    #                 "refgetAccession": "SQ.v_QTc1p-MUYdgrRv4LMT6ByXIOsdw3C_",
    #                 "type": "SequenceReference"
    #             },
    #             "type": "SequenceLocation"
    #         },
    #         "state": {
    #             "sequence": "T",
    #             "type": "LiteralSequenceExpression"
    #         },
    #         "type": "Allele"
    #     }, {
    #         "end": 22,
    #         "start": 21,
    #     }
    # ]
    # formats = ["hgvs", "gnomad", "beacon", "spdi", "vrs", None]

    # for e in expressions:
    #     print(f"* {e}")
    #     for f in formats:
    #         try:
    #             o = tlr.translate_from(e, f)
    #             r = o.type
    #         except ValueError:
    #             r = "-"
    #         except Exception as ex:
    #             r = ex.__class__.__name__
    #         print(f"  {f}: {r}")


<|MERGE_RESOLUTION|>--- conflicted
+++ resolved
@@ -9,7 +9,7 @@
 from collections.abc import Mapping
 from typing import Optional, Union
 from ga4gh.vrs.dataproxy import create_dataproxy, _DataProxy
-from ga4gh.vrs.extras.decorators import lazy_property  
+from ga4gh.vrs.extras.decorators import lazy_property
 import logging
 import re
 
@@ -24,7 +24,7 @@
 
 class _Translator(ABC):
     """abstract class / interface for VRS to/from translation needs
-     
+
      Translates various variation formats to and from GA4GH VRS models
 
     All `from_` methods follow this pattern:
@@ -55,7 +55,7 @@
         self.rle_seq_limit = rle_seq_limit
         self.from_translators = {}
         self.to_translators = {}
-        return 
+        return
 
     def translate_from(self, var, fmt=None, **kwargs):
         """Translate variation `var` to VRS object
@@ -113,10 +113,10 @@
     ############################################################################
     # INTERNAL
 
-    @lazy_property  
-    def hgvs_tools(self):  
-        """instantiates and returns an HgvsTools instance"""  
-        return HgvsTools(self.data_proxy) 
+    @lazy_property
+    def hgvs_tools(self):
+        """instantiates and returns an HgvsTools instance"""
+        return HgvsTools(self.data_proxy)
 
     def _from_vrs(self, var):
         """convert from dict representation of VRS JSON to VRS object"""
@@ -130,7 +130,6 @@
             return None
         return model(**var)
 
-<<<<<<< HEAD
     def _validate_ref_seq(
         self, sequence_id: str, start_pos: int, end_pos: int, ref: str,
         require_validation: bool = True
@@ -158,10 +157,7 @@
             if require_validation:
                 raise ValidationError(err_msg)
 
-class AlleleTranslator(Translator):
-=======
 class AlleleTranslator(_Translator):
->>>>>>> facd4575
     """Class for translating formats to and from VRS Alleles"""
 
     def __init__(
@@ -241,7 +237,7 @@
 
         if not isinstance(beacon_expr, str):
             return None
-        
+
         m = self.beacon_re.match(beacon_expr.replace(" ", ""))
         if not m:
             return None
@@ -301,7 +297,7 @@
         }
 
         """
-        
+
         if not isinstance(gnomad_expr, str):
             return None
         m = self.gnomad_re.match(gnomad_expr)
@@ -321,7 +317,6 @@
         end = start + len(ref)
         ins_seq = alt
 
-<<<<<<< HEAD
         # validation checks
         self._validate_ref_seq(
             sequence,
@@ -331,22 +326,8 @@
             require_validation=kwargs.get("require_validation", True)
         )
 
-        seq_ref = models.SequenceReference(refgetAccession=refget_accession)
-        location = models.SequenceLocation(sequenceReference=seq_ref, start=start, end=end)
-        sstate = models.LiteralSequenceExpression(sequence=ins_seq)
-        allele = models.Allele(location=location, state=sstate)
-        allele = self._post_process_imported_allele(allele, **kwargs)
-=======
-        # TODO: ask other devs if this should be down on all _from_...  methods?
-        if kwargs.get("require_validation", True):
-            # validation check for matching reference sequence bases
-            valid_ref_seq, err_msg = self.data_proxy.is_valid_ref_seq(sequence, start, end, ref)
-            if not valid_ref_seq:
-                raise ValidationError(err_msg)
-            
         values = {"refget_accession": refget_accession, "start": start, "end": end, "literal_sequence": ins_seq}
         allele = self._create_allele(values, **kwargs)
->>>>>>> facd4575
         return allele
 
     def _from_hgvs(self, hgvs_expr: str, **kwargs):
@@ -387,7 +368,7 @@
 
         if not isinstance(spdi_expr, str):
             return None
-        
+
         m = self.spdi_re.match(spdi_expr)
         if not m:
             return None
@@ -491,11 +472,11 @@
         sv = self.hgvs_tools.parse(hgvs_dup_del_expr)
         if not sv:
             return None
-        
+
         sv_type = self.hgvs_tools.get_edit_type(sv)
         if sv_type not in {"del", "dup"}:
             raise ValueError("Must provide a 'del' or 'dup'")
-       
+
         if self.hgvs_tools.is_intronic(sv):
             raise ValueError("Intronic HGVS variants are not supported")
 
@@ -567,7 +548,7 @@
         print(f"--- input is in output: {hgvs_expr in out_hgvs_expr} ---")
         print("="*80)
         print("\n"*3)
-    
+
 
     # expressions = [
     #     "bogus",
