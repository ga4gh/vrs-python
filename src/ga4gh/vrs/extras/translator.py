--- conflicted
+++ resolved
@@ -39,6 +39,7 @@
         r"(?P<chr>[^-]+)-(?P<pos>\d+)-(?P<ref>[ACGTURYKMSWBDHVN]+)-(?P<alt>[ACGTURYKMSWBDHVN]+)",
         re.IGNORECASE
     )
+    hgvs_re = re.compile(r"[^:]+:[cgmnpr]\.")
     hgvs_re = re.compile(r"[^:]+:[cgmnpr]\.")
     spdi_re = re.compile(r"(?P<ac>[^:]+):(?P<pos>\d+):(?P<del_len_or_seq>\w*):(?P<ins_seq>\w*)")
 
@@ -56,61 +57,7 @@
         self.hgvs_tools = None
         self.from_translators = {}
         self.to_translators = {}
-<<<<<<< HEAD
         return 
-=======
-
-    @lazy_property
-    def _hgvs_parser(self):
-        """instantiates and returns an hgvs parser instance"""
-        _logger.info("Creating parser")
-        return hgvs.parser.Parser()
-
-    def _get_parsed_hgvs(self, hgvs_expr: str):
-        """Get parsed HGVS expression"""
-        if not self.hgvs_re.match(hgvs_expr):
-            return None
-
-        return self._hgvs_parser.parse_hgvs_variant(hgvs_expr)
-
-    def _get_hgvs_refget_ac(self, sv: hgvs.sequencevariant.SequenceVariant):
-        """Get refget accession for hgvs sequence variant"""
-        # prefix accession with namespace
-        sequence = coerce_namespace(sv.ac)
-        return self._get_refget_accession(sequence)
-
-    @staticmethod
-    def _ir_stype(a):
-        """
-        The purpose of this function is to provide a convenient way to extract the sequence type from an accession by matching its prefix to a known set of prefixes.
-
-        Args:
-        a (str): The accession string.
-
-        Returns:
-        str or None: The sequence type associated with the accession string, or None if no matching prefix is found.
-        """
-
-        prefix_dict = {
-            "refseq:NM_": "n",
-            "refseq:NC_012920": "m",
-            "refseq:NG_": "g",
-            "refseq:NC_00": "g",
-            "refseq:NW_": "g",
-            "refseq:NT_": "g",
-            "refseq:NR_": "n",
-            "refseq:NP_": "p",
-            "refseq:XM_": "n",
-            "refseq:XR_": "n",
-            "refseq:XP_": "p",
-            "GRCh": "g",
-        }
-
-        for prefix, stype in prefix_dict.items():
-            if a.startswith(prefix):
-                return stype
-        return None
->>>>>>> dc115d10
 
     def translate_from(self, var, fmt=None, **kwargs):
         """Translate variation `var` to VRS object
@@ -426,98 +373,7 @@
         return allele
 
     def _to_hgvs(self, vo, namespace="refseq"):
-<<<<<<< HEAD
         return self._get_hgvs_tools().from_allele(vo, namespace)
-=======
-        """generates a *list* of HGVS expressions for VRS Allele.
-
-        If `namespace` is not None, returns HGVS strings for the
-        specified namespace.
-
-        If `namespace` is None, returns HGVS strings for all alias
-        translations.
-
-        If no alias translations are available, an empty list is
-        returned.
-
-        If the VRS object cannot be expressed as HGVS, raises ValueError.
-
-        This method assumes that IRIs are dereferenced, providing a `SequenceReference`
-        as the `vo.location.sequenceReference`. If a `SequenceReference` is not
-        provided, raises TypeError
-        """
-
-        if not isinstance(vo.location.sequenceReference, models.SequenceReference):
-            raise TypeError(
-                "`vo.location.sequenceReference` expects a `SequenceReference`"
-            )
-
-        sequence = f"ga4gh:{export_sequencelocation_sequence_id(vo.location.sequenceReference)}"
-        aliases = self.data_proxy.translate_sequence_identifier(sequence, namespace)
-
-        # infer type of sequence based on accession
-        # TODO: move to bioutils
-        stypes = list(set(t for t in (self._ir_stype(a) for a in aliases) if t))
-        if len(stypes) != 1:
-            raise ValueError(f"Couldn't infer sequence type for {sequence} ({stypes})")
-        stype = stypes[0]
-
-        # build interval and edit depending on sequence type
-        if stype == "p":
-            raise ValueError("Only nucleic acid variation is currently supported")
-            # ival = hgvs.location.Interval(start=start, end=end)
-            # edit = hgvs.edit.AARefAlt(ref=None, alt=vo.state.sequence)
-        else:                   # pylint: disable=no-else-raise
-            start, end = vo.location.start, vo.location.end
-            # ib: 0 1 2 3 4 5
-            #  h:  1 2 3 4 5
-            if start == end:    # insert: hgvs uses *exclusive coords*
-                ref = None
-                end += 1
-            else:               # else: hgvs uses *inclusive coords*
-                ref = self.data_proxy.get_sequence(sequence, start, end)
-                start += 1
-            ival = hgvs.location.Interval(
-                start=hgvs.location.SimplePosition(start),
-                end=hgvs.location.SimplePosition(end)
-            )
-            alt = str(vo.state.sequence.root) or None  # "" => None
-            edit = hgvs.edit.NARefAlt(ref=ref, alt=alt)
-
-        posedit = hgvs.posedit.PosEdit(pos=ival, edit=edit)
-        var = hgvs.sequencevariant.SequenceVariant(
-            ac=None,
-            type=stype,
-            posedit=posedit)
-
-        hgvs_exprs = []
-        for alias in aliases:
-            ns, a = alias.split(":")
-            # skip GRCh accessions unless specifically requested
-            # because they are ambiguous without their namespace,
-            # which can't be included in HGVS expressions
-            # TODO: use default_assembly_name here
-            if ns.startswith("GRC") and namespace is None:
-                continue
-
-            if not (any(a.startswith(pfx) for pfx in ("NM", "NP", "NC", "NG", "NR", "NW", "NT", "XM", "XR", "XP"))):
-                continue
-
-            var.ac = a
-
-            try:
-                if not namespace.startswith("GRC"):
-                    # if the namespace is GRC, can't normalize, since hgvs can't deal with it
-                    hgvs_tools = self._get_hgvs_tools()
-                    parsed = hgvs_tools.parse(str(var))
-                    var = hgvs_tools.normalize(parsed)
-
-                hgvs_exprs += [str(var)]
-            except hgvs.exceptions.HGVSDataNotAvailableError:
-                _logger.warning(f"No data found for accession {a}")
-
-        return list(set(hgvs_exprs))
->>>>>>> dc115d10
 
     def _to_spdi(self, vo, namespace="refseq"):
         """generates a *list* of SPDI expressions for VRS Allele.
@@ -638,7 +494,6 @@
 if __name__ == "__main__":
     # pylint: disable=ungrouped-imports
 
-<<<<<<< HEAD
     # import coloredlogs
     # coloredlogs.install(level="INFO")
 
@@ -715,40 +570,4 @@
     #             r = ex.__class__.__name__
     #         print(f"  {f}: {r}")
 
-=======
-    import coloredlogs
-    coloredlogs.install(level="INFO")
-
-    from ga4gh.vrs.dataproxy import create_dataproxy
-    # dp = create_dataproxy("seqrepo+file:///usr/local/share/seqrepo/latest")
-    dp = create_dataproxy("seqrepo + http://localhost:5000/seqrepo")
-    tlr = Translator(data_proxy=dp)
-
-    expressions = [
-        "bogus",
-        "1-55516888-G-GA",
-        "19 : 44908822 C > T",
-        "NC_000019.10:g.44908822C>T",
-        "NM_000551.3:21:1:T", {
-            "location": {
-                "end": 22,
-                "start": 21,
-                "sequenceReference": {
-                    "refgetAccession": "SQ.v_QTc1p-MUYdgrRv4LMT6ByXIOsdw3C_",
-                    "type": "SequenceReference"
-                },
-                "type": "SequenceLocation"
-            },
-            "state": {
-                "sequence": "T",
-                "type": "LiteralSequenceExpression"
-            },
-            "type": "Allele"
-        }, {
-            "end": 22,
-            "start": 21,
-        }
-    ]
-    formats = ["hgvs", "gnomad", "beacon", "spdi", "vrs", None]
->>>>>>> dc115d10
-
+
