"""
**This module should not be imported directly.**

Instead, users should use one of the following:

  * `from ga4gh.vrs import models`, and refer to models with the
    abbreviated name, e.g., `models.Allele` (recommended)

  * `import ga4gh.vrs`, and refer to models using the fully-qualified
    module name, e.g., `ga4gh.vrs.models.Allele`

New pydantic-based version

Pydantic classes bootstrapped with:
sed -i.bkp 's/$defs/definitions/g' merged.json
V1 pydantic: datamodel-codegen --input submodules/vrs/schema/merged.json --input-file-type jsonschema --output models_merged2.py
V2 pydantic: datamodel-codegen --input submodules/vrs/schema/merged.json --input-file-type jsonschema --output models.py --output-model-type pydantic_v2.BaseModel --allow-extra-fields
"""
<<<<<<< HEAD

from typing import Any, Dict, List, Optional, Union, Literal
=======
from typing import Any, Dict, List, Literal, Optional, Set, Union
>>>>>>> 64c88910
from enum import Enum
import inspect
import logging
import sys
import os
import typing
import pkg_resources
<<<<<<< HEAD
from pydantic import BaseModel, Extra, Field, constr

from ga4gh.core._internal.pydantic import (
    is_identifiable,
    getattr_in
)

=======
from pydantic import BaseModel, ConfigDict, Field, RootModel, constr
>>>>>>> 64c88910
_logger = logging.getLogger(__name__)


# specify VRSATILE_SCHEMA_DIR to use a schema other than the one embedded
# in vrs-python
schema_dir = os.environ.get("VRSATILE_SCHEMA_DIR", pkg_resources.resource_filename(__name__, "data/schemas/vrsatile"))
schema_path = schema_dir + "/merged.json"


def flatten(vals):
    """
    Flattens vals recursively, lazily using yield
    """
    def is_coll(thing):
        """
        Return True if the thing looks like a collection.
        This is not exhaustive, do not use in general.
        """
        # return hasattr(thing, '__iter__') and not isinstance(thing, str) and not inspect.isclass(thing)
        return type(thing) in [list, set]
    if is_coll(vals):
        for x in vals:
            for fx in flatten(x):
                yield fx
    else:
        yield vals


def flatten_type(t):
    """
    Flattens a complex type into a list of constituent types.
    """
    if hasattr(t, '__dict__') and '__origin__' in t.__dict__:
        if t.__origin__ == typing.Literal:
            return list(t.__args__)
        elif (t.__origin__ == typing.Union
              or issubclass(t.__origin__,  typing.List)):
            return list(flatten([flatten_type(sub_t) for sub_t in t.__args__]))
    return [t]


def overlaps(a: list, b: list):
    """
    Returns true if there are any elements in common between a and b
    """
    return len(set(a).intersection(set(b))) > 0


<<<<<<< HEAD
def pydantic_class_refatt_map():
    """
    Builds a map of class names to their field names that are referable types.
    As in, types with an identifier that can be referred to elsewhere,
    collapsed to that identifier and dereferenced.
    Returns a map like:
    {"Allele": ["location"], ...}
    """
    # Things defined here that are classes that inherit from BaseModel
    this_module = sys.modules[__name__]
    global_map = globals()
    model_classes = list(filter(
        lambda c: (inspect.isclass(c)
                   and issubclass(c, BaseModel)
                   and inspect.getmodule(c) == this_module),
        [gl_name_value[1] for gl_name_value in global_map.items()]
    ))
    # Types directly reffable
    # reffable_classes = list(filter(
    #     lambda c: ('id' in c.__fields__
    #                and hasattr(c, 'ga4gh_digest')),
    #     model_classes
    # ))
    reffable_classes = list(filter(
        lambda c: ('id' in c.__fields__
                   and is_identifiable(c)),
        model_classes
    ))
    # Types reffable because they are a union of reffable types
    union_reffable_classes = list(filter(
        lambda c: ('__root__' in c.__fields__
                   and overlaps(reffable_classes,
                                flatten_type(c.__fields__['__root__'].type_))),
        model_classes
    ))
    reffable_fields = {}
    # Find any field whose type is a subclass of a reffable type,
    # or which is a typing.List that includes a reffable type.
    # Interestingly, ModelField.type_ is the member type for List types, not type List itself.
    for model_class in model_classes:
        # if model_class in union_reffable_classes:
        #     continue  # These don't have fields other than __root__
        fields = model_class.__fields__
        class_reffable_fields = []
        for fieldname, field in fields.items():
            if fieldname == '__root__':
                continue
            field_type = field.type_  # a typing or normal annotation like str
            # types can be raw class type annotation (int, str, dict, etc)
            # typing.Literal, typing.Union, typing.Optional
            # Use flatten_type to simplify these
            if any([rc in flatten_type(field_type)
                    for rc in (reffable_classes
                               + union_reffable_classes)]):
                class_reffable_fields.append(fieldname)
        if len(class_reffable_fields) > 0:
            reffable_fields[model_class.__name__] = class_reffable_fields
    class_keys = {}
    for model_class in model_classes:
        keys = getattr_in(model_class, ['ga4gh', 'keys'])
        if keys and len(keys) > 0:
            class_keys[model_class.__name__] = keys
    return (reffable_classes,
            union_reffable_classes,
            reffable_fields,
            class_keys)
=======
class CopyChange(Enum):
    efo_0030069 = 'efo:0030069'
    efo_0020073 = 'efo:0020073'
    efo_0030068 = 'efo:0030068'
    efo_0030067 = 'efo:0030067'
    efo_0030064 = 'efo:0030064'
    efo_0030070 = 'efo:0030070'
    efo_0030071 = 'efo:0030071'
    efo_0030072 = 'efo:0030072'
>>>>>>> 64c88910


class ResidueAlphabet(Enum):
    amino_acid = 'amino acid'
    nucleic_acid = 'nucleic acid'


class Range(RootModel):
    model_config = ConfigDict(
        extra='allow',
    )
    root: List[Optional[int]] = Field(
        ...,
        description='An inclusive range of values bounded by one or more integers.',
        max_length=2,
        min_length=2,
    )


class Residue(RootModel):
    model_config = ConfigDict(
        extra='allow',
    )
    root: constr(pattern=r'[A-Z*\-]') = Field(
        ...,
        description='A character representing a specific residue (i.e., molecular species) or groupings of these ("ambiguity codes"), using [one-letter IUPAC abbreviations](https://en.wikipedia.org/wiki/International_Union_of_Pure_and_Applied_Chemistry#Amino_acid_and_nucleotide_base_codes) for nucleic acids and amino acids.',
    )


class SequenceString(RootModel):
    model_config = ConfigDict(
        extra='allow',
    )
    root: constr(pattern=r'^[A-Z*\-]*$') = Field(
        ...,
        description='A character string of Residues that represents a biological sequence using the conventional sequence order (5’-to-3’ for nucleic acid sequences, and amino-to-carboxyl for amino acid sequences). IUPAC ambiguity codes are permitted in Sequence Strings.',
    )


class MappingClass(Enum):
    closeMatch = 'closeMatch'
    exactMatch = 'exactMatch'
    broadMatch = 'broadMatch'
    narrowMatch = 'narrowMatch'
    relatedMatch = 'relatedMatch'


class Extension(BaseModel):
    model_config = ConfigDict(
        extra='allow',
    )
    type: str = Field('Extension', description='MUST be "Extension".')
    name: str = Field(..., description='A name for the Extension')
    value: Optional[Union[float, str, bool, Dict[str, Any], List[Any]]] = Field(
        None, description='Any primitive or structured object'
    )


class Code(RootModel):
    model_config = ConfigDict(
        extra='allow',
    )
    root: constr(pattern=r'\S+( \S+)*') = Field(
        ...,
        description='Indicates that the value is taken from a set of controlled strings defined elsewhere. Technically, a code is restricted to a string which has at least one character and no leading or  trailing whitespace, and where there is no whitespace other than single spaces in the contents.',
        example='ENSG00000139618',
    )


class IRI(RootModel):
    model_config = ConfigDict(
        extra='allow',
    )
    root: str = Field(
        ...,
        description='An IRI Reference (either an IRI or a relative-reference), according to `RFC3986 section 4.1  <https://datatracker.ietf.org/doc/html/rfc3986#section-4.1>` and `RFC3987 section 2.1 <https://datatracker.ietf.org/doc/html/rfc3987#section-2.1>`. MAY be a JSON Pointer as an IRI fragment, as  described by `RFC6901 section 6 <https://datatracker.ietf.org/doc/html/rfc6901#section-6>`.',
    )


class SequenceReference(BaseModel):
    model_config = ConfigDict(
        extra='allow',
    )
    id: Optional[str] = Field(
        None,
        description="The 'logical' identifier of the entity in the system of record, e.g. a UUID. This 'id' is  unique within a given system. The identified entity may have a different 'id' in a different  system, or may refer to an 'id' for the shared concept in another system (e.g. a CURIE).",
    )
    label: Optional[str] = None
    extensions: Optional[List[Extension]] = None
    type: str = Field('SequenceReference', description='MUST be "SequenceReference"')
    digest: Optional[constr(pattern=r'[0-9A-Za-z_\-]{32}')] = Field(
        None,
        description='A sha512t24u digest created using the VRS Computed Identifier algorithm.',
    )
    refgetAccession: constr(pattern=r'SQ.[0-9A-Za-z_\-]{32}') = Field(
        ...,
        description='A `GA4GH RefGet <http://samtools.github.io/hts-specs/refget.html>` identifier for the referenced sequence, using the sha512t24u digest.',
    )
    residueAlphabet: Optional[ResidueAlphabet] = None

    class ga4gh:
        identifiable = True
        prefix = 'SQR'
        keys = [
            'refgetAccession',
            'type'
        ]


class ReferenceLengthExpression(BaseModel):
    model_config = ConfigDict(
        extra='allow',
    )
    id: Optional[str] = Field(
        None,
        description="The 'logical' identifier of the entity in the system of record, e.g. a UUID. This 'id' is  unique within a given system. The identified entity may have a different 'id' in a different  system, or may refer to an 'id' for the shared concept in another system (e.g. a CURIE).",
    )
    label: Optional[str] = None
    extensions: Optional[List[Extension]] = None
    type: Literal['ReferenceLengthExpression'] = Field(
        'ReferenceLengthExpression', description='MUST be "ReferenceLengthExpression"'
    )
    length: Union[Range, int] = Field(
        ..., description='The number of residues in the expressed sequence.'
    )
    sequence: Optional[SequenceString] = Field(
        None, description='the Sequence encoded by the Reference Length Expression.'
    )
    repeatSubunitLength: Optional[int] = Field(
        None, description='The number of residues in the repeat subunit.'
    )


class LiteralSequenceExpression(BaseModel):
    model_config = ConfigDict(
        extra='allow',
    )
    id: Optional[str] = Field(
        None,
        description="The 'logical' identifier of the entity in the system of record, e.g. a UUID. This 'id' is  unique within a given system. The identified entity may have a different 'id' in a different  system, or may refer to an 'id' for the shared concept in another system (e.g. a CURIE).",
    )
    label: Optional[str] = None
    extensions: Optional[List[Extension]] = None
    type: Literal['LiteralSequenceExpression'] = Field(
        'LiteralSequenceExpression', description='MUST be "LiteralSequenceExpression"'
    )
    sequence: SequenceString = Field(..., description='the literal sequence')


class Mapping(BaseModel):
    model_config = ConfigDict(
        extra='allow',
    )
    id: Optional[str] = Field(
        None,
        description="The 'logical' identifier of the entity in the system of record, e.g. a UUID. This 'id' is  unique within a given system. The identified entity may have a different 'id' in a different  system, or may refer to an 'id' for the shared concept in another system (e.g. a CURIE).",
    )
    label: Optional[str] = None
    extensions: Optional[List[Extension]] = None
    system: str = Field(..., description='Identity of the terminology system.')
    version: Optional[str] = Field(
        None, description='Version of the terminology system.'
    )
    code: Code = Field(
        ..., description='Symbol in syntax defined by the terminology system.'
    )
    mapping: MappingClass = Field(
        ...,
        description='A mapping between concepts as defined by the Simple Knowledge Organization System (SKOS).',
    )


class SequenceLocation(BaseModel):
    model_config = ConfigDict(
        extra='allow',
    )
    id: Optional[str] = Field(
        None,
        description="The 'logical' identifier of the entity in the system of record, e.g. a UUID. This 'id' is  unique within a given system. The identified entity may have a different 'id' in a different  system, or may refer to an 'id' for the shared concept in another system (e.g. a CURIE).",
    )
    label: Optional[str] = None
    extensions: Optional[List[Extension]] = None
    type: Literal['SequenceLocation'] = Field('SequenceLocation', description='MUST be "SequenceLocation"')
    digest: Optional[constr(pattern=r'[0-9A-Za-z_\-]{32}')] = Field(
        None,
        description='A sha512t24u digest created using the VRS Computed Identifier algorithm.',
    )
    sequence: Optional[Union[IRI, SequenceReference]] = Field(
        None, description='A SequenceReference.'
    )
    start: Union[Range, int] = Field(
        ...,
        description='The start coordinate or range of the SequenceLocation. The minimum value of this coordinate or range is 0. MUST represent a coordinate or range less than the value of `end`.',
    )
    end: Union[Range, int] = Field(
        ...,
        description='The end coordinate or range of the SequenceLocation. The minimum value of this coordinate or range is 0. MUST represent a coordinate or range greater than the value of `start`.',
    )

<<<<<<< HEAD
    class ga4gh:
        identifiable = True
        prefix = 'SL',
        keys = [
            'type',
            'start',
            'end',
            'sequence'
        ]


class ReferenceLengthExpression(BaseModel):
    class Config:
        extra = Extra.forbid

    id: Optional[str] = Field(
        None,
        description="The 'logical' identifier of the entity in the system of record, e.g. a UUID. This 'id' is  unique within a given system. The identified entity may have a different 'id' in a different  system, or may refer to an 'id' for the shared concept in another system (e.g. a CURIE).",
    )
    label: Optional[str] = None
    extensions: Optional[List[Extension]] = None
    type: Literal['ReferenceLengthExpression'] = Field(
        'ReferenceLengthExpression',
        const=True,
        description='MUST be "ReferenceLengthExpression"',
    )
    length: Union[Range, int] = Field(
        ..., description='The number of residues in the expressed sequence.'
    )
    sequence: Optional[SequenceString] = Field(
        None, description='the Sequence encoded by the Reference Length Expression.'
    )
    repeatSubunitLength: Optional[int] = Field(
        None, description='The number of residues in the repeat subunit.'
    )


class LiteralSequenceExpression(BaseModel):
    class Config:
        extra = Extra.forbid

    id: Optional[str] = Field(
        None,
        description="The 'logical' identifier of the entity in the system of record, e.g. a UUID. This 'id' is  unique within a given system. The identified entity may have a different 'id' in a different  system, or may refer to an 'id' for the shared concept in another system (e.g. a CURIE).",
=======
    class ga4gh_digest:
        prefix = 'SL'
        keys = [
            'sequence',   # TODO not sure if these keys are correct
            'type'
        ]


class SequenceExpression(RootModel):
    model_config = ConfigDict(
        extra='allow',
>>>>>>> 64c88910
    )
    root: Union[LiteralSequenceExpression, ReferenceLengthExpression] = Field(
        ..., description='An expression describing a Sequence.', discriminator='type'
    )


class Allele(BaseModel):
    model_config = ConfigDict(
        extra='allow',
    )
    id: Optional[str] = Field(
        None,
        description="The 'logical' identifier of the entity in the system of record, e.g. a UUID. This 'id' is  unique within a given system. The identified entity may have a different 'id' in a different  system, or may refer to an 'id' for the shared concept in another system (e.g. a CURIE).",
    )
    label: Optional[str] = None
    extensions: Optional[List[Extension]] = None
    type: Literal['Allele'] = Field('Allele', description='MUST be "Allele"')
    digest: Optional[constr(pattern=r'[0-9A-Za-z_\-]{32}')] = Field(
        None,
        description='A sha512t24u digest created using the VRS Computed Identifier algorithm.',
    )
    location: Union[IRI, SequenceLocation] = Field(
        ..., description='The location of the Allele'
    )
    state: Union[LiteralSequenceExpression, ReferenceLengthExpression] = Field(
        ..., description='An expression of the sequence state'
    )

    class ga4gh:
        identifiable = True
        prefix = 'VA'
        keys = [
            'location',
            'state',
            'type'
        ]


class Haplotype(BaseModel):
    model_config = ConfigDict(
        extra='allow',
    )
    id: Optional[str] = Field(
        None,
        description="The 'logical' identifier of the entity in the system of record, e.g. a UUID. This 'id' is  unique within a given system. The identified entity may have a different 'id' in a different  system, or may refer to an 'id' for the shared concept in another system (e.g. a CURIE).",
    )
    label: Optional[str] = None
    extensions: Optional[List[Extension]] = None
    type: Literal['Haplotype'] = Field('Haplotype', description='MUST be "Haplotype"')
    digest: Optional[constr(pattern=r'[0-9A-Za-z_\-]{32}')] = Field(
        None,
        description='A sha512t24u digest created using the VRS Computed Identifier algorithm.',
    )
    members: Set[Union[Allele, IRI]] = Field(
        ...,
        description='List of Alleles, or references to Alleles, that comprise this Haplotype.',
        min_length=2,
    )

    class ga4gh:
        identifiable = True
        prefix = 'HT'
        keys = [
            'members',
            'type'
        ]


class CopyNumberCount(BaseModel):
    model_config = ConfigDict(
        extra='allow',
    )
    id: Optional[str] = Field(
        None,
        description="The 'logical' identifier of the entity in the system of record, e.g. a UUID. This 'id' is  unique within a given system. The identified entity may have a different 'id' in a different  system, or may refer to an 'id' for the shared concept in another system (e.g. a CURIE).",
    )
    label: Optional[str] = None
    extensions: Optional[List[Extension]] = None
    type: Literal['CopyNumberCount'] = Field('CopyNumberCount', description='MUST be "CopyNumberCount"')
    digest: Optional[constr(pattern=r'[0-9A-Za-z_\-]{32}')] = Field(
        None,
        description='A sha512t24u digest created using the VRS Computed Identifier algorithm.',
    )
    subject: Union[IRI, SequenceLocation] = Field(
        ...,
        description='A location for which the number of systemic copies is described.',
    )
    copies: Union[Range, int] = Field(
        ..., description='The integral number of copies of the subject in a system'
    )

    class ga4gh:
        identifiable = True
        prefix = 'CN'
        keys = [
            'copies',
            'subject',
            'type'
        ]


class CopyNumberChange(BaseModel):
    model_config = ConfigDict(
        extra='allow',
    )
    id: Optional[str] = Field(
        None,
        description="The 'logical' identifier of the entity in the system of record, e.g. a UUID. This 'id' is  unique within a given system. The identified entity may have a different 'id' in a different  system, or may refer to an 'id' for the shared concept in another system (e.g. a CURIE).",
    )
    label: Optional[str] = None
    extensions: Optional[List[Extension]] = None
    type: Literal['CopyNumberChange'] = Field('CopyNumberChange', description='MUST be "CopyNumberChange"')
    digest: Optional[constr(pattern=r'[0-9A-Za-z_\-]{32}')] = Field(
        None,
        description='A sha512t24u digest created using the VRS Computed Identifier algorithm.',
    )
    subject: Union[IRI, SequenceLocation] = Field(
        ...,
        description='A location for which the number of systemic copies is described.',
    )
    copy_change: CopyChange = Field(
        ...,
        description='MUST be one of "efo:0030069" (complete genomic loss), "efo:0020073" (high-level loss), "efo:0030068" (low-level loss), "efo:0030067" (loss), "efo:0030064" (regional base ploidy), "efo:0030070" (gain), "efo:0030071" (low-level gain), "efo:0030072" (high-level gain).',
    )

    class ga4gh:
        identifiable = True
        prefix = 'CX',
        keys = [
            'copy_change',
            'subject',
            'type'
        ]


<<<<<<< HEAD
class Location(BaseModel):
    __root__: SequenceLocation = Field(
        ...,
        description='A contiguous segment of a biological sequence.'
=======
class Location(RootModel):
    model_config = ConfigDict(
        extra='allow',
>>>>>>> 64c88910
    )
    root: SequenceLocation = Field(
        ...,
        description='A contiguous segment of a biological sequence.',
        discriminator='type',
    )


class GenotypeMember(BaseModel):
    model_config = ConfigDict(
        extra='allow',
    )
    id: Optional[str] = Field(
        None,
        description="The 'logical' identifier of the entity in the system of record, e.g. a UUID. This 'id' is  unique within a given system. The identified entity may have a different 'id' in a different  system, or may refer to an 'id' for the shared concept in another system (e.g. a CURIE).",
    )
    label: Optional[str] = None
    extensions: Optional[List[Extension]] = None
    type: str = Field('GenotypeMember', description='MUST be "GenotypeMember".')
    count: Union[Range, int] = Field(
        ..., description='The number of copies of the `variation` at a Genotype locus.'
    )
    variation: Union[Allele, Haplotype] = Field(
        ..., description='A MolecularVariation at a Genotype locus.'
    )

    class ga4gh:
        keys = [
            'type',
            'count',
            'variation'
        ]


class MolecularVariation(RootModel):
    model_config = ConfigDict(
        extra='allow',
    )
    root: Union[Allele, Haplotype] = Field(
        ..., description='A variation on a contiguous molecule.', discriminator='type'
    )


class Genotype(BaseModel):
    model_config = ConfigDict(
        extra='allow',
    )
    id: Optional[str] = Field(
        None,
        description="The 'logical' identifier of the entity in the system of record, e.g. a UUID. This 'id' is  unique within a given system. The identified entity may have a different 'id' in a different  system, or may refer to an 'id' for the shared concept in another system (e.g. a CURIE).",
    )
    label: Optional[str] = None
    extensions: Optional[List[Extension]] = None
    type: Literal['Genotype'] = Field('Genotype', description='MUST be "Genotype"')
    digest: Optional[constr(pattern=r'[0-9A-Za-z_\-]{32}')] = Field(
        None,
        description='A sha512t24u digest created using the VRS Computed Identifier algorithm.',
    )
    members: Set[GenotypeMember] = Field(
        ...,
        description='Each GenotypeMember in `members` describes a MolecularVariation and the count of that variation at the locus.',
        min_length=1,
    )
    count: Union[Range, int] = Field(
        ...,
        description='The total number of copies of all MolecularVariation at this locus, MUST be greater than or equal to the sum of GenotypeMember copy counts. If greater than the total counts, this implies additional MolecularVariation that are expected to exist but are not explicitly indicated.',
    )

    class ga4gh:
        identifiable = True
        prefix = 'GT'
        keys = [
            'count',
            'members',
            'type'
        ]


class Variation(RootModel):
    model_config = ConfigDict(
        extra='allow',
    )
    root: Union[Allele, CopyNumberChange, CopyNumberCount, Genotype, Haplotype] = Field(
        ...,
        description='A representation of the state of one or more biomolecules.',
        discriminator='type',
    )


class SystemicVariation(RootModel):
    model_config = ConfigDict(
        extra='allow',
    )
    root: Union[CopyNumberChange, CopyNumberCount, Genotype] = Field(
        ...,
        description='A Variation of multiple molecules in the context of a system, e.g. a genome, sample, or homologous chromosomes.',
        discriminator='type',
    )


<<<<<<< HEAD
# At end so classes exist
(
    reffable_classes,
    union_reffable_classes,
    class_refatt_map,
    class_keys
) = pydantic_class_refatt_map()
=======
# TODO Remove when sure its not referenced
class_refatt_map = {}
>>>>>>> 64c88910
<|MERGE_RESOLUTION|>--- conflicted
+++ resolved
@@ -16,12 +16,8 @@
 V1 pydantic: datamodel-codegen --input submodules/vrs/schema/merged.json --input-file-type jsonschema --output models_merged2.py
 V2 pydantic: datamodel-codegen --input submodules/vrs/schema/merged.json --input-file-type jsonschema --output models.py --output-model-type pydantic_v2.BaseModel --allow-extra-fields
 """
-<<<<<<< HEAD
-
-from typing import Any, Dict, List, Optional, Union, Literal
-=======
+
 from typing import Any, Dict, List, Literal, Optional, Set, Union
->>>>>>> 64c88910
 from enum import Enum
 import inspect
 import logging
@@ -29,17 +25,13 @@
 import os
 import typing
 import pkg_resources
-<<<<<<< HEAD
-from pydantic import BaseModel, Extra, Field, constr
+from pydantic import BaseModel, ConfigDict, Field, RootModel, constr
 
 from ga4gh.core._internal.pydantic import (
     is_identifiable,
     getattr_in
 )
 
-=======
-from pydantic import BaseModel, ConfigDict, Field, RootModel, constr
->>>>>>> 64c88910
 _logger = logging.getLogger(__name__)
 
 
@@ -88,7 +80,7 @@
     return len(set(a).intersection(set(b))) > 0
 
 
-<<<<<<< HEAD
+# <<<<<<< HEAD
 def pydantic_class_refatt_map():
     """
     Builds a map of class names to their field names that are referable types.
@@ -155,7 +147,11 @@
             union_reffable_classes,
             reffable_fields,
             class_keys)
-=======
+
+# =======
+# >>>>>>> pydantic-2.0-model
+
+
 class CopyChange(Enum):
     efo_0030069 = 'efo:0030069'
     efo_0020073 = 'efo:0020073'
@@ -165,7 +161,6 @@
     efo_0030070 = 'efo:0030070'
     efo_0030071 = 'efo:0030071'
     efo_0030072 = 'efo:0030072'
->>>>>>> 64c88910
 
 
 class ResidueAlphabet(Enum):
@@ -299,6 +294,8 @@
     )
 
 
+
+
 class LiteralSequenceExpression(BaseModel):
     model_config = ConfigDict(
         extra='allow',
@@ -365,7 +362,6 @@
         description='The end coordinate or range of the SequenceLocation. The minimum value of this coordinate or range is 0. MUST represent a coordinate or range greater than the value of `start`.',
     )
 
-<<<<<<< HEAD
     class ga4gh:
         identifiable = True
         prefix = 'SL',
@@ -377,52 +373,9 @@
         ]
 
 
-class ReferenceLengthExpression(BaseModel):
-    class Config:
-        extra = Extra.forbid
-
-    id: Optional[str] = Field(
-        None,
-        description="The 'logical' identifier of the entity in the system of record, e.g. a UUID. This 'id' is  unique within a given system. The identified entity may have a different 'id' in a different  system, or may refer to an 'id' for the shared concept in another system (e.g. a CURIE).",
-    )
-    label: Optional[str] = None
-    extensions: Optional[List[Extension]] = None
-    type: Literal['ReferenceLengthExpression'] = Field(
-        'ReferenceLengthExpression',
-        const=True,
-        description='MUST be "ReferenceLengthExpression"',
-    )
-    length: Union[Range, int] = Field(
-        ..., description='The number of residues in the expressed sequence.'
-    )
-    sequence: Optional[SequenceString] = Field(
-        None, description='the Sequence encoded by the Reference Length Expression.'
-    )
-    repeatSubunitLength: Optional[int] = Field(
-        None, description='The number of residues in the repeat subunit.'
-    )
-
-
-class LiteralSequenceExpression(BaseModel):
-    class Config:
-        extra = Extra.forbid
-
-    id: Optional[str] = Field(
-        None,
-        description="The 'logical' identifier of the entity in the system of record, e.g. a UUID. This 'id' is  unique within a given system. The identified entity may have a different 'id' in a different  system, or may refer to an 'id' for the shared concept in another system (e.g. a CURIE).",
-=======
-    class ga4gh_digest:
-        prefix = 'SL'
-        keys = [
-            'sequence',   # TODO not sure if these keys are correct
-            'type'
-        ]
-
-
 class SequenceExpression(RootModel):
     model_config = ConfigDict(
         extra='allow',
->>>>>>> 64c88910
     )
     root: Union[LiteralSequenceExpression, ReferenceLengthExpression] = Field(
         ..., description='An expression describing a Sequence.', discriminator='type'
@@ -558,16 +511,9 @@
         ]
 
 
-<<<<<<< HEAD
-class Location(BaseModel):
-    __root__: SequenceLocation = Field(
-        ...,
-        description='A contiguous segment of a biological sequence.'
-=======
 class Location(RootModel):
     model_config = ConfigDict(
         extra='allow',
->>>>>>> 64c88910
     )
     root: SequenceLocation = Field(
         ...,
@@ -668,15 +614,10 @@
     )
 
 
-<<<<<<< HEAD
-# At end so classes exist
-(
-    reffable_classes,
-    union_reffable_classes,
-    class_refatt_map,
-    class_keys
-) = pydantic_class_refatt_map()
-=======
-# TODO Remove when sure its not referenced
-class_refatt_map = {}
->>>>>>> 64c88910
+# # At end so classes exist
+# (
+#     reffable_classes,
+#     union_reffable_classes,
+#     class_refatt_map,
+#     class_keys
+# ) = pydantic_class_refatt_map()