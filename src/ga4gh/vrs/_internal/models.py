"""
**This module should not be imported directly.**

Instead, users should use one of the following:

  * `from ga4gh.vrs import models`, and refer to models with the
    abbreviated name, e.g., `models.Allele` (recommended)

  * `import ga4gh.vrs`, and refer to models using the fully-qualified
    module name, e.g., `ga4gh.vrs.models.Allele`

New pydantic-based version

Pydantic classes bootstrapped with:
sed -i.bkp 's/$defs/definitions/g' merged.json
V1 pydantic: datamodel-codegen --input submodules/vrs/schema/merged.json --input-file-type jsonschema --output models_merged2.py
V2 pydantic: datamodel-codegen --input submodules/vrs/schema/merged.json --input-file-type jsonschema --output models.py --output-model-type pydantic_v2.BaseModel --allow-extra-fields
"""

from typing import Any, Dict, List, Literal, Optional, Union
from enum import Enum
import inspect
import logging
import sys
import typing

from pydantic import BaseModel, ConfigDict, Field, RootModel, constr, model_validator

from ga4gh.core._internal.pydantic import (
    is_identifiable,
    getattr_in
)

_logger = logging.getLogger(__name__)


def flatten(vals):
    """
    Flattens vals recursively, lazily using yield
    """
    def is_coll(thing):
        """
        Return True if the thing looks like a collection.
        This is not exhaustive, do not use in general.
        """
        # return hasattr(thing, '__iter__') and not isinstance(thing, str) and not inspect.isclass(thing)
        return type(thing) in [list, set]
    if is_coll(vals):
        for x in vals:
            for fx in flatten(x):
                yield fx
    else:
        yield vals


def flatten_type(t):
    """
    Flattens a complex type into a list of constituent types.
    """
    if hasattr(t, '__dict__') and '__origin__' in t.__dict__:
        if t.__origin__ == typing.Literal:
            return list(t.__args__)
        elif (t.__origin__ == typing.Union
              or issubclass(t.__origin__, typing.List)):
            return list(flatten([flatten_type(sub_t) for sub_t in t.__args__]))
    return [t]


def overlaps(a: list, b: list):
    """
    Returns true if there are any elements in common between a and b
    """
    return len(set(a).intersection(set(b))) > 0


def pydantic_class_refatt_map():
    """
    Builds a map of class names to their field names that are referable types.
    As in, types with an identifier that can be referred to elsewhere,
    collapsed to that identifier and dereferenced.
    Returns a map like:
    {"Allele": ["location"], ...}
    """
    # Things defined here that are classes that inherit from BaseModel
    this_module = sys.modules[__name__]
    global_map = globals()
    model_classes = list(filter(
        lambda c: (inspect.isclass(c)
                   and issubclass(c, BaseModel)
                   and inspect.getmodule(c) == this_module),
        [gl_name_value[1] for gl_name_value in global_map.items()]
    ))
    # Types directly reffable
    reffable_classes = list(filter(
        lambda c: ('id' in c.model_fields
                   and is_identifiable(c)),
        model_classes
    ))
    # Types reffable because they are a union of reffable types
    union_reffable_classes = []
    for model_class in model_classes:
        if issubclass(model_class, RootModel):
            flattened_type_annotation = flatten_type(model_class.model_fields["root"].annotation)
            if overlaps(reffable_classes, flattened_type_annotation):
                union_reffable_classes.append(model_class)
    reffable_fields = {}
    # Find any field whose type is a subclass of a reffable type,
    # or which is a typing.List that includes a reffable type.
    for model_class in model_classes:
        fields = model_class.model_fields
        class_reffable_fields = []
        for fieldname, field in fields.items():
            if fieldname == 'root':
                continue
            field_type = field.annotation  # a typing or normal annotation like str
            # types can be raw class type annotation (int, str, dict, etc)
            # typing.Literal, typing.Union, typing.Optional
            # Use flatten_type to simplify these
            if any([rc in flatten_type(field_type)
                    for rc in (reffable_classes
                               + union_reffable_classes)]):
                class_reffable_fields.append(fieldname)
        if len(class_reffable_fields) > 0:
            reffable_fields[model_class.__name__] = class_reffable_fields
    class_keys = {}
    for model_class in model_classes:
        keys = getattr_in(model_class, ['ga4gh', 'keys'])
        if keys and len(keys) > 0:
            class_keys[model_class.__name__] = keys
    return (reffable_classes,
            union_reffable_classes,
            reffable_fields,
            class_keys)


class Relation(Enum):
    """A mapping relation between concepts as defined by the Simple Knowledge
    Organization System (SKOS).
    """

    CLOSE_MATCH = 'closeMatch'
    EXACT_MATCH = 'exactMatch'
    BROAD_MATCH = 'broadMatch'
    NARROW_MATCH = 'narrowMatch'
    RELATED_MATCH = 'relatedMatch'


class Syntax(Enum):
    """Define constraints for syntax"""

    HGVS_C = "hgvs.c"
    HGVS_P = "hgvs.p"
    HGVS_G = "hgvs.g"
    HGVS_M = "hgvs.m"
    HGVS_N = "hgvs.n"
    HGVS_R = "hgvs.r"
    ISCN = "iscn"
    GNOMAD = "gnomad"
    SPDI = "spdi"


class ResidueAlphabet(Enum):
    AA = 'aa'
    NA = 'na'


<<<<<<< HEAD
class CopyChange(Enum):
    EFO_0030069 = 'efo:0030069'
    EFO_0020073 = 'efo:0020073'
    EFO_0030068 = 'efo:0030068'
    EFO_0030067 = 'efo:0030067'
    EFO_0030064 = 'efo:0030064'
    EFO_0030070 = 'efo:0030070'
    EFO_0030071 = 'efo:0030071'
    EFO_0030072 = 'efo:0030072'


class Code(RootModel):
    """Indicates that the value is taken from a set of controlled strings defined
    elsewhere. Technically, a code is restricted to a string which has at least one
    character and no leading or  trailing whitespace, and where there is no whitespace
    other than single spaces in the contents."""

    root: constr(pattern=r'\S+( \S+)*') = Field(
        ...,
        description='Indicates that the value is taken from a set of controlled strings defined elsewhere. Technically, a code is restricted to a string which has at least one character and no leading or  trailing whitespace, and where there is no whitespace other than single spaces in the contents.',
        example='ENSG00000139618',
    )


class IRI(RootModel):
    root: str = Field(
=======
class Range(RootModel):
    root: List[Optional[int]] = Field(
>>>>>>> 4e83a9c5
        ...,
        description='An IRI Reference (either an IRI or a relative-reference), according to `RFC3986 section 4.1  <https://datatracker.ietf.org/doc/html/rfc3986#section-4.1>` and `RFC3987 section 2.1 <https://datatracker.ietf.org/doc/html/rfc3987#section-2.1>`. MAY be a JSON Pointer as an IRI fragment, as  described by `RFC6901 section 6 <https://datatracker.ietf.org/doc/html/rfc6901#section-6>`.',
    )


<<<<<<< HEAD
class Extension(BaseModel):
    """The Extension class provides VODs with a means to extend descriptions with other
    attributes unique to a content provider. These extensions are not expected to be
    natively understood under VRSATILE, but may be used for pre-negotiated exchange of
    message attributes when needed.
    """
    model_config = ConfigDict(
        extra='allow',
    )
    type: Literal['Extension'] = Field('Extension', description='MUST be "Extension".')
    name: str = Field(..., description='A name for the Extension')
    value: Optional[Union[float, str, bool, Dict[str, Any], List[Any]]] = Field(
        None, description='Any primitive or structured object'
    )


class _Entity(BaseModel):
    """Entity is the root class of `core` classes model - those that have identifiers
    and other general metadata like labels, xrefs, urls, descriptions, etc. All core
    classes descend from and inherit its attributes.
    """

    id: Optional[str] = Field(
        None,
        description="The 'logical' identifier of the entity in the system of record, e.g. a UUID. This 'id' is  unique within a given system. The identified entity may have a different 'id' in a different  system, or may refer to an 'id' for the shared concept in another system (e.g. a CURIE)."
    )
    label: Optional[str] = Field(
        None,
        description='A primary label for the entity.'
    )
    description: Optional[str] = Field(
        None,
        description='A free-text description of the entity.'
    )
    extensions: Optional[List[Extension]] = None


class Coding(BaseModel):
    """a concept codified by a terminology system."""

    label: Optional[str] = Field(
        None,
        description='A primary label for the coding.'
    )
    system: str = Field(
        ...,
        description='Identity of the terminology system.'
    )
    version: Optional[str] = Field(
        None,
        description='Version of the terminology system.'
    )
    code: Code = Field(
        ...,
        description='Symbol in syntax defined by the terminology system.'
    )

class Mapping(_Entity):
    """A mapping to a concept in a terminology system."""
    model_config = ConfigDict(
        use_enum_values=True
    )

    coding: Coding
    relation: Relation = Field(
=======
class Residue(RootModel):
    root: constr(pattern=r'[A-Z*\-]') = Field(
        ...,
        description='A character representing a specific residue (i.e., molecular species) or groupings of these ("ambiguity codes"), using [one-letter IUPAC abbreviations](https://en.wikipedia.org/wiki/International_Union_of_Pure_and_Applied_Chemistry#Amino_acid_and_nucleotide_base_codes) for nucleic acids and amino acids.',
    )


class SequenceString(RootModel):
    root: constr(pattern=r'^[A-Z*\-]*$') = Field(
>>>>>>> 4e83a9c5
        ...,
        description='A mapping relation between concepts as defined by the Simple Knowledge Organization System (SKOS).'
    )


class _MappableEntity(_Entity):
    """an Entity that is mappable to codings in other terminology systems."""

    mappings: Optional[List[Mapping]] = None


class _DomainEntity(_MappableEntity):
    """An Entity that is specific to a particular biomedical domain such as disease,
    therapeutics, or genes.
    """

    type: str
    aliases: Optional[List[str]] = Field(
        None,
        description='Aliases are alternate labels for a Domain Entity.'
    )


class Phenotype(_DomainEntity):
    """An observable characteristic or trait of an organism."""

    type: Literal['Phenotype'] = Field(
        'Phenotype',
        description='MUST be "Phenotype".'
    )


<<<<<<< HEAD
class Disease(_DomainEntity):
    """A particular abnormal condition that negatively affects the structure or function
    of all or part of an organism and is not immediately due to any external injury.
    """

    type: Literal['Disease'] = Field(
        'Disease',
        description='MUST be "Disease".'
    )


class TraitSet(_DomainEntity):
    """A set of phenotype and/or disease concepts that together constitute a condition."""

    type: Literal['TraitSet'] = Field(
        'TraitSet',
        description='MUST be "TraitSet".'
    )
    traits: List[Union[Disease, Phenotype]] = Field(
=======
class Code(RootModel):
    root: constr(pattern=r'\S+( \S+)*') = Field(
>>>>>>> 4e83a9c5
        ...,
        min_length=2
    )


<<<<<<< HEAD
class TherapeuticAction(_DomainEntity):
    """A therapeutic action taken that is intended to alter or stop a pathologic process."""

    type: Literal['TherapeuticAction'] = Field(
        'TherapeuticAction',
        description='MUST be "TherapeuticAction".'
    )


class TherapeuticAgent(_DomainEntity):
    """An administered therapeutic agent that is intended to alter or stop a pathologic process."""

    type: Literal['TherapeuticAgent'] = Field(
        'TherapeuticAgent',
        description='MUST be "TherapeuticAgent".'
    )


class TherapeuticSubstituteGroup(_DomainEntity):
    """A group of therapeutic procedures that may be treated as substitutes for one another."""

    type: Literal['TherapeuticSubstituteGroup'] = Field(
        'TherapeuticSubstituteGroup',
        description='MUST be "TherapeuticSubstituteGroup".'
    )
    substitutes: List[Union[TherapeuticAction, TherapeuticAgent]] = Field(
=======
class IRI(RootModel):
    root: str = Field(
>>>>>>> 4e83a9c5
        ...,
        description='The individual therapeutic procedures that may be treated as substitutes.',
        min_length=2
    )


class CombinationTherapy(_DomainEntity):
    """A therapeutic procedure that involves multiple different therapeutic procedures
    performed in combination.
    """

    type: Literal['CombinationTherapy'] = Field(
        'CombinationTherapy',
        description='MUST be "CombinationTherapy".'
    )
    components: List[Union[
        TherapeuticSubstituteGroup,
        TherapeuticAction,
        TherapeuticAgent
    ]] = Field(
        ...,
        description='The individual therapeutic procedure components that constitute the combination therapy.',
        min_length=2
    )


class Gene(_DomainEntity):
    """A basic physical and functional unit of heredity."""

    type: Literal['Gene'] = Field(
        'Gene',
        description='MUST be "Gene".'
    )


class _ValueObject(_Entity):
    """A contextual value whose equality is based on value, not identity. All VRS Value
    Objects may have computed digests from the VRS Computed Identifier algorithm.
    See https://en.wikipedia.org/wiki/Value_object for more on Value Objects.
    """

    digest: Optional[constr(pattern=r'[0-9A-Za-z_\-]{32}')] = Field(
        None,
        description='A sha512t24u digest created using the VRS Computed Identifier algorithm.',
    )


class _Ga4ghIdentifiableObject(_ValueObject):
    """A contextual value object for which a GA4GH computed identifier can be created."""

    type: str

    class ga4gh:
        identifiable = True
        prefix: str
        keys: List[str]


class Expression(BaseModel):
    """Representation of a variation by a specified nomenclature or syntax for a
    Variation object. Common examples of expressions for the description of molecular
    variation include the HGVS and ISCN nomenclatures.
    """
    model_config = ConfigDict(
        use_enum_values=True
    )

    syntax: Syntax
    value: str
    syntax_version: Optional[str] = None


class Range(RootModel):
    root: List[Optional[int]] = Field(
        ...,
        description='An inclusive range of values bounded by one or more integers.',
        max_length=2,
        min_length=2,
    )


class Residue(RootModel):
    root: constr(pattern=r'[A-Z*\-]') = Field(
        ...,
        description='A character representing a specific residue (i.e., molecular species) or groupings of these ("ambiguity codes"), using [one-letter IUPAC abbreviations](https://en.wikipedia.org/wiki/International_Union_of_Pure_and_Applied_Chemistry#Amino_acid_and_nucleotide_base_codes) for nucleic acids and amino acids.',
    )


class SequenceString(RootModel):
    root: constr(pattern=r'^[A-Z*\-]*$') = Field(
        ...,
        description='A character string of Residues that represents a biological sequence using the conventional sequence order (5’-to-3’ for nucleic acid sequences, and amino-to-carboxyl for amino acid sequences). IUPAC ambiguity codes are permitted in Sequence Strings.',
    )


class SequenceReference(_ValueObject):
    model_config = ConfigDict(
        use_enum_values=True
    )

    type: Literal['SequenceReference'] = Field('SequenceReference', description='MUST be "SequenceReference"')
    refgetAccession: constr(pattern=r'SQ.[0-9A-Za-z_\-]{32}') = Field(
        ...,
        description='A `GA4GH RefGet <http://samtools.github.io/hts-specs/refget.html>` identifier for the referenced sequence, using the sha512t24u digest.',
    )
    residueAlphabet: Optional[ResidueAlphabet] = None

    class ga4gh:
        assigned: bool = Field(
            True,
            description='This special property indicates that the `digest` field follows an alternate convention and is expected to have the value assigned following that convention. For SequenceReference, it is expected the digest will be the refget accession value without the `SQ.` prefix.'
        )


class ReferenceLengthExpression(_ValueObject):
    """An expression of a length of a sequence from a repeating reference."""

    type: Literal['ReferenceLengthExpression'] = Field(
        'ReferenceLengthExpression', description='MUST be "ReferenceLengthExpression"'
    )
    length: Union[Range, int] = Field(
        ..., description='The number of residues in the expressed sequence.'
    )
    sequence: Optional[SequenceString] = Field(
        None, description='the Sequence encoded by the Reference Length Expression.'
    )
    repeatSubunitLength: int = Field(
        None, description='The number of residues in the repeat subunit.'
    )


class LiteralSequenceExpression(_ValueObject):
    """An explicit expression of a Sequence."""

    type: Literal['LiteralSequenceExpression'] = Field(
        'LiteralSequenceExpression', description='MUST be "LiteralSequenceExpression"'
    )
    sequence: SequenceString = Field(..., description='the literal sequence')


class SequenceLocation(_Ga4ghIdentifiableObject):
    """A `Location` defined by an interval on a referenced `Sequence`."""

    type: Literal['SequenceLocation'] = Field('SequenceLocation', description='MUST be "SequenceLocation"')
    sequenceReference: Optional[Union[IRI, SequenceReference]] = Field(
        None, description='A SequenceReference.'
    )
    start: Union[Range, int] = Field(
        ...,
        description='The start coordinate or range of the SequenceLocation. The minimum value of this coordinate or range is 0. MUST represent a coordinate or range less than the value of `end`.',
    )
    end: Union[Range, int] = Field(
        ...,
        description='The end coordinate or range of the SequenceLocation. The minimum value of this coordinate or range is 0. MUST represent a coordinate or range greater than the value of `start`.',
    )

    class ga4gh:
        identifiable = True
        prefix = 'SL'
        keys = [
            'type',
            'start',
            'end',
            'sequenceReference'
        ]


<<<<<<< HEAD
class Allele(_Ga4ghIdentifiableObject):
=======
class SequenceExpression(RootModel):
    root: Union[LiteralSequenceExpression, ReferenceLengthExpression] = Field(
        ..., description='An expression describing a Sequence.', discriminator='type'
    )

>>>>>>> 4e83a9c5

    type: Literal['Allele'] = Field('Allele', description='MUST be "Allele"')
    location: Union[IRI, SequenceLocation] = Field(
        ..., description='The location of the Allele'
    )
    state: Union[LiteralSequenceExpression, ReferenceLengthExpression] = Field(
        ..., description='An expression of the sequence state'
    )

    class ga4gh:
        identifiable = True
        prefix = 'VA'
        keys = [
            'location',
            'state',
            'type'
        ]


class Haplotype(_Ga4ghIdentifiableObject):
    """A set of non-overlapping Allele members that co-occur on the same molecule."""

    type: Literal['Haplotype'] = Field('Haplotype', description='MUST be "Haplotype"')
    # TODO members temporarily typed as List instead of Set
    members: List[Union[Allele, IRI]] = Field(
        ...,
        description='A list of Alleles (or IRI references to `Alleles`) that comprise a Haplotype. Since each `Haplotype` member MUST be an `Allele`, and all members MUST share a common `SequenceReference`, implementations MAY use a compact representation of Haplotype that omits type and `SequenceReference` information in individual Haplotype members. Implementations MUST transform compact `Allele` representations into an `Allele` when computing GA4GH identifiers.',
        min_length=2,
    )

    class ga4gh:
        identifiable = True
        prefix = 'HT'
        keys = [
            'members',
            'type'
        ]


class _CopyNumber(_Ga4ghIdentifiableObject):
    """A measure of the copies of a `Location` within a system (e.g. genome, cell, etc.)"""

    location: Union[IRI, SequenceLocation] = Field(
        ...,
        description='A location for which the number of systemic copies is described.',
    )


class CopyNumberCount(_CopyNumber):
    """The absolute count of discrete copies of a `Location` or `Gene`, within a system
    (e.g. genome, cell, etc.).
    """

    type: Literal['CopyNumberCount'] = Field('CopyNumberCount', description='MUST be "CopyNumberCount"')
    copies: Union[Range, int] = Field(
        ..., description='The integral number of copies of the subject in a system'
    )

    class ga4gh:
        identifiable = True
        prefix = 'CN'
        keys = [
            'copies',
            'location',
            'type'
        ]


class CopyNumberChange(_CopyNumber):
    """An assessment of the copy number of a `Location` or a `Gene` within a system
    (e.g. genome, cell, etc.) relative to a baseline ploidy.
    """
    model_config = ConfigDict(
        use_enum_values=True
    )

    type: Literal['CopyNumberChange'] = Field('CopyNumberChange', description='MUST be "CopyNumberChange"')
    copyChange: CopyChange = Field(
        ...,
        description='MUST be one of "efo:0030069" (complete genomic loss), "efo:0020073" (high-level loss), "efo:0030068" (low-level loss), "efo:0030067" (loss), "efo:0030064" (regional base ploidy), "efo:0030070" (gain), "efo:0030071" (low-level gain), "efo:0030072" (high-level gain).',
    )

    class ga4gh:
        identifiable = True
        prefix = 'CX'
        keys = [
            'copyChange',
            'location',
            'type'
        ]


<<<<<<< HEAD
class GenotypeMember(_ValueObject):
    """A class for expressing the count of a specific `MolecularVariation` present
    in-trans at a genomic locus represented by a `Genotype`.
    """
=======
class Location(RootModel):
    root: SequenceLocation = Field(
        ...,
        description='A contiguous segment of a biological sequence.',
        discriminator='type',
    )

>>>>>>> 4e83a9c5

    type: Literal['GenotypeMember'] = Field('GenotypeMember', description='MUST be "GenotypeMember".')
    count: Union[Range, int] = Field(
        ..., description='The number of copies of the `variation` at a Genotype locus.'
    )
    variation: Union[Allele, Haplotype] = Field(
        ..., description='A MolecularVariation at a Genotype locus.'
    )

    class ga4gh:
        keys = [
            'type',
            'count',
            'variation'
        ]


class MolecularVariation(RootModel):
<<<<<<< HEAD
    """A variation on a contiguous molecule."""

=======
>>>>>>> 4e83a9c5
    root: Union[Allele, Haplotype] = Field(
        ..., description='A variation on a contiguous molecule.', discriminator='type'
    )


class Genotype(_Ga4ghIdentifiableObject):
    """A quantified set of _in-trans_ `MolecularVariation` at a genomic locus."""

    type: Literal['Genotype'] = Field(
        'Genotype',
        description='MUST be "Genotype"'
    )
    # TODO members temporarily typed as List instead of Set + validate unique items
    members: List[GenotypeMember] = Field(
        ...,
        description='Each GenotypeMember in `members` describes a MolecularVariation and the count of that variation at the locus.',
        min_length=1,
    )
    count: Union[Range, int] = Field(
        ...,
        description='The total number of copies of all MolecularVariation at this locus, MUST be greater than or equal to the sum of GenotypeMember copy counts. If greater than the total counts, this implies additional MolecularVariation that are expected to exist but are not explicitly indicated.',
    )

    class ga4gh:
        identifiable = True
        prefix = 'GT'
        keys = [
            'count',
            'members',
            'type'
        ]

class SequenceExpression(RootModel):
    root: Union[LiteralSequenceExpression, ReferenceLengthExpression] = Field(
        ..., description='An expression describing a Sequence.', discriminator='type'
    )

<<<<<<< HEAD
class Location(RootModel):
    root: SequenceLocation = Field(
        ...,
        description='A contiguous segment of a biological sequence.',
        discriminator='type',
    )


class Condition(RootModel):
    """A disease or other medical disorder."""

    root: Union[Disease, Phenotype, TraitSet] = Field(
        ...,
        description='A disease or other medical disorder.',
        discriminator='type',
    )


class TherapeuticProcedure(RootModel):
    """An action or administration of therapeutic agents to produce an effect  that is
    intended to alter or stop a pathologic process.
    """

    root: Union[CombinationTherapy, TherapeuticAction, TherapeuticAgent, TherapeuticSubstituteGroup] = Field(
        ...,
        description='An action or administration of therapeutic agents to produce an effect that is intended to alter or stop a pathologic process.',
        discriminator='type',
    )


=======
>>>>>>> 4e83a9c5
class Variation(RootModel):
    root: Union[Allele, CopyNumberChange, CopyNumberCount, Genotype, Haplotype] = Field(
        ...,
        description='A representation of the state of one or more biomolecules.',
        discriminator='type',
    )


class SystemicVariation(RootModel):
<<<<<<< HEAD
    """A Variation of multiple molecules in the context of a system, e.g. a genome,
    sample, or homologous chromosomes.
    """

=======
>>>>>>> 4e83a9c5
    root: Union[CopyNumberChange, CopyNumberCount, Genotype] = Field(
        ...,
        description='A Variation of multiple molecules in the context of a system, e.g. a genome, sample, or homologous chromosomes.',
        discriminator='type',
    )


# At end so classes exist
(
    reffable_classes,
    union_reffable_classes,
    class_refatt_map,
    class_keys
) = pydantic_class_refatt_map()<|MERGE_RESOLUTION|>--- conflicted
+++ resolved
@@ -164,7 +164,6 @@
     NA = 'na'
 
 
-<<<<<<< HEAD
 class CopyChange(Enum):
     EFO_0030069 = 'efo:0030069'
     EFO_0020073 = 'efo:0020073'
@@ -191,16 +190,11 @@
 
 class IRI(RootModel):
     root: str = Field(
-=======
-class Range(RootModel):
-    root: List[Optional[int]] = Field(
->>>>>>> 4e83a9c5
         ...,
         description='An IRI Reference (either an IRI or a relative-reference), according to `RFC3986 section 4.1  <https://datatracker.ietf.org/doc/html/rfc3986#section-4.1>` and `RFC3987 section 2.1 <https://datatracker.ietf.org/doc/html/rfc3987#section-2.1>`. MAY be a JSON Pointer as an IRI fragment, as  described by `RFC6901 section 6 <https://datatracker.ietf.org/doc/html/rfc6901#section-6>`.',
     )
 
 
-<<<<<<< HEAD
 class Extension(BaseModel):
     """The Extension class provides VODs with a means to extend descriptions with other
     attributes unique to a content provider. These extensions are not expected to be
@@ -266,17 +260,6 @@
 
     coding: Coding
     relation: Relation = Field(
-=======
-class Residue(RootModel):
-    root: constr(pattern=r'[A-Z*\-]') = Field(
-        ...,
-        description='A character representing a specific residue (i.e., molecular species) or groupings of these ("ambiguity codes"), using [one-letter IUPAC abbreviations](https://en.wikipedia.org/wiki/International_Union_of_Pure_and_Applied_Chemistry#Amino_acid_and_nucleotide_base_codes) for nucleic acids and amino acids.',
-    )
-
-
-class SequenceString(RootModel):
-    root: constr(pattern=r'^[A-Z*\-]*$') = Field(
->>>>>>> 4e83a9c5
         ...,
         description='A mapping relation between concepts as defined by the Simple Knowledge Organization System (SKOS).'
     )
@@ -309,7 +292,6 @@
     )
 
 
-<<<<<<< HEAD
 class Disease(_DomainEntity):
     """A particular abnormal condition that negatively affects the structure or function
     of all or part of an organism and is not immediately due to any external injury.
@@ -329,16 +311,11 @@
         description='MUST be "TraitSet".'
     )
     traits: List[Union[Disease, Phenotype]] = Field(
-=======
-class Code(RootModel):
-    root: constr(pattern=r'\S+( \S+)*') = Field(
->>>>>>> 4e83a9c5
         ...,
         min_length=2
     )
 
 
-<<<<<<< HEAD
 class TherapeuticAction(_DomainEntity):
     """A therapeutic action taken that is intended to alter or stop a pathologic process."""
 
@@ -365,10 +342,6 @@
         description='MUST be "TherapeuticSubstituteGroup".'
     )
     substitutes: List[Union[TherapeuticAction, TherapeuticAgent]] = Field(
-=======
-class IRI(RootModel):
-    root: str = Field(
->>>>>>> 4e83a9c5
         ...,
         description='The individual therapeutic procedures that may be treated as substitutes.',
         min_length=2
@@ -536,15 +509,7 @@
         ]
 
 
-<<<<<<< HEAD
 class Allele(_Ga4ghIdentifiableObject):
-=======
-class SequenceExpression(RootModel):
-    root: Union[LiteralSequenceExpression, ReferenceLengthExpression] = Field(
-        ..., description='An expression describing a Sequence.', discriminator='type'
-    )
-
->>>>>>> 4e83a9c5
 
     type: Literal['Allele'] = Field('Allele', description='MUST be "Allele"')
     location: Union[IRI, SequenceLocation] = Field(
@@ -637,20 +602,10 @@
         ]
 
 
-<<<<<<< HEAD
 class GenotypeMember(_ValueObject):
     """A class for expressing the count of a specific `MolecularVariation` present
     in-trans at a genomic locus represented by a `Genotype`.
     """
-=======
-class Location(RootModel):
-    root: SequenceLocation = Field(
-        ...,
-        description='A contiguous segment of a biological sequence.',
-        discriminator='type',
-    )
-
->>>>>>> 4e83a9c5
 
     type: Literal['GenotypeMember'] = Field('GenotypeMember', description='MUST be "GenotypeMember".')
     count: Union[Range, int] = Field(
@@ -669,11 +624,8 @@
 
 
 class MolecularVariation(RootModel):
-<<<<<<< HEAD
     """A variation on a contiguous molecule."""
 
-=======
->>>>>>> 4e83a9c5
     root: Union[Allele, Haplotype] = Field(
         ..., description='A variation on a contiguous molecule.', discriminator='type'
     )
@@ -706,12 +658,13 @@
             'type'
         ]
 
+
 class SequenceExpression(RootModel):
     root: Union[LiteralSequenceExpression, ReferenceLengthExpression] = Field(
         ..., description='An expression describing a Sequence.', discriminator='type'
     )
 
-<<<<<<< HEAD
+
 class Location(RootModel):
     root: SequenceLocation = Field(
         ...,
@@ -742,8 +695,6 @@
     )
 
 
-=======
->>>>>>> 4e83a9c5
 class Variation(RootModel):
     root: Union[Allele, CopyNumberChange, CopyNumberCount, Genotype, Haplotype] = Field(
         ...,
@@ -753,13 +704,10 @@
 
 
 class SystemicVariation(RootModel):
-<<<<<<< HEAD
     """A Variation of multiple molecules in the context of a system, e.g. a genome,
     sample, or homologous chromosomes.
     """
 
-=======
->>>>>>> 4e83a9c5
     root: Union[CopyNumberChange, CopyNumberCount, Genotype] = Field(
         ...,
         description='A Variation of multiple molecules in the context of a system, e.g. a genome, sample, or homologous chromosomes.',
