"""VRS object normalization functions

See https://vrs.ga4gh.org/en/stable/impl-guide/normalization.html

"""

import logging

from bioutils.normalize import normalize as _normalize, NormalizationMode
from ga4gh.core import is_pjs_instance, pjs_copy, ga4gh_digest

from ._internal import models
from .dataproxy import SequenceProxy

_logger = logging.getLogger(__name__)


def _normalize_allele(allele, data_proxy):
    sequence = SequenceProxy(data_proxy, allele.location.sequence_id._value)

    ival = (allele.location.start.value, allele.location.end.value)

    _allele_state = allele.state.type
    _states_with_sequence = ["SequenceState", "LiteralSequenceExpression"]
    if _allele_state in _states_with_sequence:
        alleles = (None, allele.state.sequence._value)
    elif _allele_state == "RepeatedSequenceExpression" and \
            allele.state.seq_expr.type in _states_with_sequence:
        alleles = (None, allele.state.seq_expr.sequence._value)
    else:
        alleles = (None, "")

    new_allele = pjs_copy(allele)

    try:
        new_ival, new_alleles = _normalize(sequence,
                                           ival,
                                           alleles=alleles,
                                           mode=NormalizationMode.EXPAND,
                                           anchor_length=0)

        new_allele.location.start.value = new_ival[0]
        new_allele.location.end.value = new_ival[1]

        if new_allele.state.type in _states_with_sequence:
            new_allele.state.sequence = new_alleles[1]
    except ValueError:
        # Occurs for ref agree Alleles (when alt = ref)
        pass

    return new_allele


def _normalize_haplotype(o, data_proxy=None):
    o.members = sorted(o.members, key=ga4gh_digest)
    return o


def _normalize_variationset(o, data_proxy=None):
    o.members = sorted(o.members, key=ga4gh_digest)
    return o


handlers = {
    "Allele": _normalize_allele,
    "Haplotype": _normalize_haplotype,
    "VariationSet": _normalize_variationset,
}


def normalize(vo, data_proxy=None):
    """normalize given vrs object, regardless of type"""

    assert is_pjs_instance(vo)
    vo_type = vo.type._value

    if vo_type in handlers:
        handler = handlers[vo_type]
        return handler(vo, data_proxy)

    # No handler for vo_type; pass-through unchanged
    return vo


if __name__ == "__main__":    # pragma: no cover
    # Requires seqrepo REST interface is running on this URL (e.g., using docker image)
    from ga4gh.vrs.dataproxy import SeqRepoRESTDataProxy
    seqrepo_rest_service_url = "http://localhost:5000/seqrepo"
    dp = SeqRepoRESTDataProxy(base_url=seqrepo_rest_service_url)

    # >>> dp.get_sequence("refseq:NC_000019.10", 44908820, 44908830)
    # " G C G C C T G G C A "
    #  |820      |825      | 830
    #
    allele_dict = {
        "location": {
<<<<<<< HEAD
            "end": {'value': 44908822, 'type': 'Number'},
            "start": {'value': 44908821, 'type': 'Number'},
=======
            "interval": {
                "end": {
                    "value": 44908822,
                    "type": "Number"
                },
                "start": {
                    "value": 44908821,
                    "type": "Number"
                },
                "type": "SequenceInterval"
            },
>>>>>>> 7095b781
            "sequence_id": "refseq:NC_000019.10",
            "type": "SequenceLocation"
        },
        "state": {
            "sequence": "A",
            "type": "LiteralSequenceExpression"
        },
        "type": "Allele"
    }
    allele = models.Allele(**allele_dict)

    allele2 = normalize(allele, dp)

    allele.state.sequence = "C"
    allele3 = normalize(allele, dp)

    allele.location.interval.end.value = 44908823
    allele.state.sequence = ""
    allele4 = normalize(allele, dp)<|MERGE_RESOLUTION|>--- conflicted
+++ resolved
@@ -94,22 +94,8 @@
     #
     allele_dict = {
         "location": {
-<<<<<<< HEAD
-            "end": {'value': 44908822, 'type': 'Number'},
-            "start": {'value': 44908821, 'type': 'Number'},
-=======
-            "interval": {
-                "end": {
-                    "value": 44908822,
-                    "type": "Number"
-                },
-                "start": {
-                    "value": 44908821,
-                    "type": "Number"
-                },
-                "type": "SequenceInterval"
-            },
->>>>>>> 7095b781
+            "end": {"value": 44908822, "type": "Number"},
+            "start": {"value": 44908821, "type": "Number"},
             "sequence_id": "refseq:NC_000019.10",
             "type": "SequenceLocation"
         },
