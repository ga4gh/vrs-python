--- conflicted
+++ resolved
@@ -104,10 +104,6 @@
     allele_dict = {
         "location": {
             "interval": {
-<<<<<<< HEAD
-                "end": {"value": 44908822, "type": "Number"},
-                "start": {"value": 44908821, "type": "Number"},
-=======
                 "end": {
                     "value": 44908822,
                     "type": "Number"
@@ -116,7 +112,6 @@
                     "value": 44908821,
                     "type": "Number"
                 },
->>>>>>> 7095b781
                 "type": "SequenceInterval"
             },
             "sequence_id": "refseq:NC_000019.10",
