--- conflicted
+++ resolved
@@ -277,14 +277,9 @@
         rle_seq_limit: If RLE is set as the new state, set the limit for the length
             of the `sequence`. To exclude `state.sequence`, set to 0.
     """
-<<<<<<< HEAD
-
     if not is_pydantic_instance(vo):
         msg = f"Object is of class {vo.__class__} (with parents {vo.__class__.__mro__}), but normalize requires objects that inherit from pydantic.BaseModel."
         raise TypeError(msg)
-=======
-    assert is_pydantic_instance(vo)  # noqa: S101
->>>>>>> 51f08c9b
     vo_type = vo.type
 
     if vo_type in handlers:
