"""GA4GH VRS models

**This module should not be imported directly.**

Instead, users should use one of the following:

  * `from ga4gh.vrs import models`, and refer to models with the
    abbreviated name, e.g., `models.Allele` (recommended)

  * `import ga4gh.vrs`, and refer to models using the fully-qualified
    module name, e.g., `ga4gh.vrs.models.Allele`
"""
from abc import ABC
from typing import List, Literal, Optional, Union, Dict, Annotated
from collections import OrderedDict
from enum import Enum
import inspect
import sys
from ga4gh.core import (
    sha512t24u,
    GA4GH_PREFIX_SEP,
    CURIE_SEP,
    CURIE_NAMESPACE,
    GA4GH_IR_REGEXP,
    PrevVrsVersion
)
from ga4gh.core.pydantic import get_pydantic_root

from canonicaljson import encode_canonical_json
from pydantic import BaseModel, Field, RootModel, StringConstraints, ConfigDict, ValidationInfo, field_validator

from ga4gh.core.pydantic import (
    getattr_in
)
from ga4gh.core.entity_models import IRI, Entity


def flatten(vals):
    """
    Flattens vals recursively, lazily using yield
    """
    def is_coll(thing):
        """
        Return True if the thing looks like a collection.
        This is not exhaustive, do not use in general.
        """
        return type(thing) in [list, set]
    if is_coll(vals):
        for x in vals:
            for fx in flatten(x):
                yield fx
    else:
        yield vals


def flatten_type(t):
    """
    Flattens a complex type into a list of constituent types.
    """
    if hasattr(t, '__dict__') and '__origin__' in t.__dict__:
        if t.__origin__ == Literal:
            return list(t.__args__)
        elif (t.__origin__ == Union
              or issubclass(t.__origin__, List)):
            return list(flatten([flatten_type(sub_t) for sub_t in t.__args__]))
    return [t]


def overlaps(a: list, b: list):
    """
    Returns true if there are any elements in common between a and b
    """
    return len(set(a).intersection(set(b))) > 0


def pydantic_class_refatt_map():
    """
    Builds a map of class names to their field names that are referable types.
    As in, types with an identifier that can be referred to elsewhere,
    collapsed to that identifier and dereferenced.
    Returns a map like:
    {"Allele": ["location"], ...}
    """
    # Things defined here that are classes that inherit from BaseModel
    this_module = sys.modules[__name__]
    global_map = globals()
    model_classes = list(filter(
        lambda c: (inspect.isclass(c)
                   and issubclass(c, BaseModel)
                   and inspect.getmodule(c) == this_module),
        [gl_name_value[1] for gl_name_value in global_map.items()]
    ))
    # Types directly reffable
    reffable_classes = list(filter(
        lambda c: ('id' in c.model_fields
                   and c.is_ga4gh_identifiable()),
        model_classes
    ))
    # Types reffable because they are a union of reffable types
    union_reffable_classes = []
    for model_class in model_classes:
        if issubclass(model_class, RootModel):
            flattened_type_annotation = flatten_type(model_class.model_fields["root"].annotation)
            if overlaps(reffable_classes, flattened_type_annotation):
                union_reffable_classes.append(model_class)
    reffable_fields = {}
    # Find any field whose type is a subclass of a reffable type,
    # or which is a typing.List that includes a reffable type.
    for model_class in model_classes:
        fields = model_class.model_fields
        class_reffable_fields = []
        for fieldname, field in fields.items():
            if fieldname == 'root':
                continue
            field_type = field.annotation  # a typing or normal annotation like str
            # types can be raw class type annotation (int, str, dict, etc)
            # typing.Literal, typing.Union, typing.Optional
            # Use flatten_type to simplify these
            if any([rc in flatten_type(field_type)
                    for rc in (reffable_classes
                               + union_reffable_classes)]):
                class_reffable_fields.append(fieldname)
        if len(class_reffable_fields) > 0:
            reffable_fields[model_class.__name__] = class_reffable_fields
    class_keys = {}
    for model_class in model_classes:
        keys = getattr_in(model_class, ['ga4gh', 'keys'])
        if keys and len(keys) > 0:
            class_keys[model_class.__name__] = keys
    return (reffable_classes,
            union_reffable_classes,
            reffable_fields,
            class_keys)


class VrsType(str, Enum):
    """Define  VRS Types"""

    LEN_EXPR = "LengthExpression"
    REF_LEN_EXPR = "ReferenceLengthExpression"
    LIT_SEQ_EXPR = "LiteralSequenceExpression"
    SEQ_REF = "SequenceReference"
    SEQ_LOC = "SequenceLocation"
    ALLELE = "Allele"
    CIS_PHASED_BLOCK = "CisPhasedBlock"
    ADJACENCY = "Adjacency"
    TERMINUS = "Terminus"
    TRAVERSAL_BLOCK = "TraversalBlock"
    DERIVATIVE_MOL = "DerivativeMolecule"
    CN_COUNT = "CopyNumberCount"
    CN_CHANGE = "CopyNumberChange"


class Orientation(str, Enum):
    """The orientation of the molecular variation component."""

    FORWARD = "forward"
    REVERSE_COMPLEMENT = "reverse_complement"


class ResidueAlphabet(str, Enum):
    """The interpretation of the character codes referred to by the refget accession,
    where "aa" specifies an amino acid character set, and "na" specifies a nucleic acid
    character set.
    """

    AA = 'aa'
    NA = 'na'


class CopyChange(str, Enum):
    """Define constraints for copy change"""

    EFO_0030069 = 'EFO:0030069'
    EFO_0020073 = 'EFO:0020073'
    EFO_0030068 = 'EFO:0030068'
    EFO_0030067 = 'EFO:0030067'
    EFO_0030064 = 'EFO:0030064'
    EFO_0030070 = 'EFO:0030070'
    EFO_0030071 = 'EFO:0030071'
    EFO_0030072 = 'EFO:0030072'


class Syntax(str, Enum):
    """The syntax used to describe the variation. The value should be one of the
    supported syntaxes.
    """

    HGVS_C = "hgvs.c"
    HGVS_P = "hgvs.p"
    HGVS_G = "hgvs.g"
    HGVS_M = "hgvs.m"
    HGVS_N = "hgvs.n"
    HGVS_R = "hgvs.r"
    HGVS_ISCN = "iscn"
    GNOMAD = "gnomad"
    SPDI = "spdi"


def _recurse_ga4gh_serialize(obj):
    if isinstance(obj, _Ga4ghIdentifiableObject):
        return obj.get_or_create_digest()
    elif isinstance(obj, _ValueObject):
        return obj.ga4gh_serialize()
    elif isinstance(obj, RootModel):
        return _recurse_ga4gh_serialize(obj.model_dump())
    elif isinstance(obj, str):
        return obj
    elif isinstance(obj, list):
        return [_recurse_ga4gh_serialize(x) for x in obj]
    else:
        return obj


class _ValueObject(Entity, ABC):
    """A contextual value whose equality is based on value, not identity.
    See https://en.wikipedia.org/wiki/Value_object for more on Value Objects.
    """

    def __hash__(self):
        return encode_canonical_json(self.ga4gh_serialize()).decode("utf-8").__hash__()

    def ga4gh_serialize(self) -> Dict:
        out = OrderedDict()
        for k in self.ga4gh.keys:
            v = getattr(self, k)
            out[k] = _recurse_ga4gh_serialize(v)
        return out

    class ga4gh:
        keys: List[str]

    @staticmethod
    def is_ga4gh_identifiable():
        return False


class _Ga4ghIdentifiableObject(_ValueObject, ABC):
    """A contextual value object for which a GA4GH computed identifier can be created.
    All GA4GH Identifiable Objects may have computed digests from the VRS Computed
    Identifier algorithm.
    """

    type: str
    digest: Optional[Annotated[str, StringConstraints(pattern=r'^[0-9A-Za-z_\-]{32}$')]] = Field(
        None,
        description='A sha512t24u digest created using the VRS Computed Identifier algorithm.',
    )

    def __lt__(self, other):
        return self.get_or_create_digest() < other.get_or_create_digest()

    @staticmethod
    def is_ga4gh_identifiable():
        return True

    def has_valid_ga4gh_id(self):
        return self.id and GA4GH_IR_REGEXP.match(self.id) is not None

    def compute_digest(self, store=True, as_version: PrevVrsVersion | None = None) -> str:
        """A sha512t24u digest created using the VRS Computed Identifier algorithm.

        Stores the digest in the object if ``store`` is ``True``.

        If ``as_version`` is provided, other parameters are ignored and a digest is
        returned following the conventions of the VRS version indicated by ``as_version_``.
        """
        if as_version is None:
            digest = sha512t24u(encode_canonical_json(self.ga4gh_serialize()))
            if store:
                self.digest = digest
        else:
            try:
                digest = sha512t24u(self.ga4gh_serialize_as_version(as_version).encode("utf-8"))
            except AttributeError:
                raise AttributeError('This class does not support prior version identifiers.')
        return digest

    def get_or_create_ga4gh_identifier(self, in_place='default', recompute=False, as_version=None) -> str:
        """Sets and returns a GA4GH Computed Identifier for the object.
        Overwrites the existing identifier if overwrite is True.

        This function has three options for in_place editing of vro.id:
        - 'default': the standard identifier update behavior for GA4GH
            identifiable objects, this mode will update the vro.id
            field if the field is empty
        - 'always': this will update the vro.id field any time the
            identifier is computed
        - 'never': the vro.id field will not be edited in-place,
            even when empty

        Digests will be recalculated even if present if recompute is True.

        If ``as_version`` is provided, other parameters are ignored and an identifier is
        returned following the conventions of the VRS version indicated by
        ``as_version_``.
        """
        if as_version is not None:
            return self.compute_ga4gh_identifier(as_version=as_version)

        if in_place == 'default':
            if self.id is None:
                self.id = self.compute_ga4gh_identifier(recompute)
        elif in_place == 'always':
            self.id = self.compute_ga4gh_identifier(recompute)
        elif in_place == 'never':
            return self.compute_ga4gh_identifier(recompute)
        else:
            raise ValueError("Expected 'in_place' to be one of 'default', 'always', or 'never'")

        if self.has_valid_ga4gh_id():
            return self.id
        else:
            return self.compute_ga4gh_identifier(recompute)

    def compute_ga4gh_identifier(self, recompute=False, as_version=None):
        """Returns a GA4GH Computed Identifier.

        If ``as_version`` is provided, other parameters are ignored and a computed
        identifier is returned following the conventions of the VRS version indicated by
        ``as_version_``.
        """
        if as_version is None:
            self.get_or_create_digest(recompute)
            return f'{CURIE_NAMESPACE}{CURIE_SEP}{self.ga4gh.prefix}{GA4GH_PREFIX_SEP}{self.digest}'
        else:
            digest = self.compute_digest(as_version=as_version)
            return f'{CURIE_NAMESPACE}{CURIE_SEP}{self.ga4gh.priorPrefix[as_version]}{GA4GH_PREFIX_SEP}{digest}'

    def get_or_create_digest(self, recompute=False) -> str:
        """Sets and returns a sha512t24u digest of the GA4GH Identifiable Object, or creates
        the digest if it does not exist."""
        if self.digest is None or recompute:
            return self.compute_digest()
        return self.digest

    class ga4gh(_ValueObject.ga4gh):
        prefix: str

class Expression(BaseModel):
    """Representation of a variation by a specified nomenclature or syntax for a
    Variation object. Common examples of expressions for the description of molecular
    variation include the HGVS and ISCN nomenclatures.
    """

    model_config = ConfigDict(use_enum_values=True)

    syntax: Syntax = Field(..., description="The syntax used to describe the variation. The value should be one of the supported syntaxes.")
    value: str = Field(..., description="The expression of the variation in the specified syntax. The value should be a valid expression in the specified syntax.")
    syntax_version: Optional[str] = Field(None, description="The version of the syntax used to describe the variation. This is particularly important for HGVS expressions, as the syntax has evolved over time.")


#########################################
# vrs numerics, comparators, and ranges
#########################################

class Range(RootModel):
    """An inclusive range of values bounded by one or more integers."""

    root: List[Optional[int]] = Field(
        ...,
        json_schema_extra={
            'description': 'An inclusive range of values bounded by one or more integers.'
        },
        max_length=2,
        min_length=2,
    )

    @field_validator("root", mode="after")
    def validate_range(cls, v: List[Optional[int]]) -> List[Optional[int]]:
        """Validate range values

        :param v: Root value
        :raises ValueError: If ``root`` does not include at least one integer or if
            the first element in ``root`` is greater than the second element in ``root``
        :return: Inclusive range
        """
        if v.count(None) == 2:
            err_msg = "Must provide at least one integer."
            raise ValueError(err_msg)

        if v[0] is not None and v[1] is not None:
            if v[0] > v[1]:
                err_msg = "The first integer must be less than or equal to the second integer."
                raise ValueError(err_msg)

        return v

class Residue(RootModel):
    """A character representing a specific residue (i.e., molecular species) or
    groupings of these ("ambiguity codes"), using `one-letter IUPAC abbreviations
    <https://en.wikipedia.org/wiki/International_Union_of_Pure_and_Applied_Chemistry#Amino_acid_and_nucleotide_base_codes>`_
    for nucleic acids and amino acids.
    """

    root: Annotated[str, StringConstraints(pattern=r'[A-Z*\-]')] = Field(
        ...,
        json_schema_extra={
            'description': 'A character representing a specific residue (i.e., molecular species) or groupings of these ("ambiguity codes"), using [one-letter IUPAC abbreviations](https://en.wikipedia.org/wiki/International_Union_of_Pure_and_Applied_Chemistry#Amino_acid_and_nucleotide_base_codes) for nucleic acids and amino acids.'
        },
    )


class SequenceString(RootModel):
    """A character string of `Residues` that represents a biological sequence using the
    conventional sequence order (5'-to-3' for nucleic acid sequences, and
    amino-to-carboxyl for amino acid sequences). IUPAC ambiguity codes are permitted in
    Sequence Strings.
    """

    root: Annotated[str, StringConstraints(pattern=r'^[A-Z*\-]*$')] = Field(
        ...,
        json_schema_extra={
            'description': "A character string of Residues that represents a biological sequence using the conventional sequence order (5'-to-3' for nucleic acid sequences, and amino-to-carboxyl for amino acid sequences). IUPAC ambiguity codes are permitted in Sequence Strings."
        },
    )


#########################################
# vrs sequence expression
#########################################


class LengthExpression(_ValueObject):
    """A sequence expressed only by its length."""

    type: Literal["LengthExpression"] = Field(
        VrsType.LEN_EXPR.value, description=f'MUST be "{VrsType.LEN_EXPR.value}"'
    )
    length: Optional[Union[Range, int]] = Field(None, description="The length of the sequence.")

    class ga4gh(_ValueObject.ga4gh):
        keys = [
            'length',
            'type'
        ]


class ReferenceLengthExpression(_ValueObject):
    """An expression of a length of a sequence from a repeating reference."""

    type: Literal["ReferenceLengthExpression"] = Field(
        VrsType.REF_LEN_EXPR.value, description=f'MUST be "{VrsType.REF_LEN_EXPR.value}"'
    )
    length: Union[Range, int] = Field(
        ..., description='The number of residues in the expressed sequence.'
    )
    sequence: Optional[SequenceString] = Field(
        None, description='the literal Sequence encoded by the Reference Length Expression.'
    )
    repeatSubunitLength: int = Field(
        ..., description='The number of residues in the repeat subunit.'
    )

    class ga4gh(_ValueObject.ga4gh):
        keys = [
            'length',
            'repeatSubunitLength',
            'type'
        ]


class LiteralSequenceExpression(_ValueObject):
    """An explicit expression of a Sequence."""

    type: Literal["LiteralSequenceExpression"] = Field(
        VrsType.LIT_SEQ_EXPR.value, description=f'MUST be "{VrsType.LIT_SEQ_EXPR.value}"'
    )
    sequence: SequenceString = Field(..., description='the literal sequence')

    class ga4gh(_ValueObject.ga4gh):
        keys = [
            'sequence',
            'type'
        ]

#########################################
# vrs location
#########################################


class SequenceReference(_ValueObject):
    """A sequence of nucleic or amino acid character codes."""

    model_config = ConfigDict(use_enum_values=True)

    type: Literal["SequenceReference"] = Field(VrsType.SEQ_REF.value, description=f'MUST be "{VrsType.SEQ_REF.value}"')
    refgetAccession: Annotated[str, StringConstraints(pattern=r'^SQ.[0-9A-Za-z_\-]{32}$')] = Field(
        ...,
        description='A [GA4GH RefGet](http://samtools.github.io/hts-specs/refget.html) identifier for the referenced sequence, using the sha512t24u digest.',
    )
    residueAlphabet: Optional[ResidueAlphabet] = Field(None, description='The interpretation of the character codes referred to by the refget accession, where "aa" specifies an amino acid character set, and "na" specifies a nucleic acid character set.')
    circular: Optional[bool] = Field(None, description="A boolean indicating whether the molecule represented by the sequence is circular (true) or linear (false).")

    class ga4gh(_ValueObject.ga4gh):
        keys = [
            'refgetAccession',
            'type'
        ]


class SequenceLocation(_Ga4ghIdentifiableObject):
    """A `Location` defined by an interval on a referenced `Sequence`."""

    type: Literal["SequenceLocation"] = Field(VrsType.SEQ_LOC.value, description=f'MUST be "{VrsType.SEQ_LOC.value}"')
    sequenceReference: Optional[Union[IRI, SequenceReference]] = Field(
        None, description='A reference to a Sequence on which the location is defined.'
    )
    start: Optional[Union[Range, int]] = Field(
        None,
<<<<<<< HEAD
        description='The start coordinate or range of the SequenceLocation. The minimum value of this coordinate or range is 0. MUST represent a coordinate or range less than or equal to the value of `end`.',
    )
    end: Optional[Union[Range, int]] = Field(
        None,
        description='The end coordinate or range of the SequenceLocation. The minimum value of this coordinate or range is 0. MUST represent a coordinate or range greater than or equal to the value of `start`.',
=======
        description='The start coordinate or range of the SequenceLocation. The minimum value of this coordinate or range is 0.',
    )
    end: Optional[Union[Range, int]] = Field(
        None,
        description='The end coordinate or range of the SequenceLocation. The minimum value of this coordinate or range is 0.',
>>>>>>> db54d549

    )
    sequence: Optional[SequenceString] = Field(None, description="The literal sequence encoded by the `sequenceReference` at these coordinates.")

    @field_validator("start", "end", mode="after")
    def validate_start_end(cls, v: Optional[Union[Range, int]], info: ValidationInfo) -> Optional[Union[Range, int]]:
        """Validate ``start`` and ``end`` fields

        :param v: ``start`` or ``end`` value
        :param info: Validation info
        :raises ValueError: If ``start`` or ``end`` has a value less than 0
        :return: Sequence Location
        """
        if v is not None:
            if isinstance(v, int):
                int_values = [v]
            else:
                int_values = [val for val in v.root if val is not None]

            if any(int_val < 0 for int_val in int_values):
                err_msg = f"The minimum value of `{info.field_name}` is 0."
                raise ValueError(err_msg)
        return v

    def ga4gh_serialize_as_version(self, as_version: PrevVrsVersion):
        """This method will return a serialized string following the conventions for
        SequenceLocation serialization as defined in the VRS version specified by
        ``as_version``.

        :raises ValueError: If ``sequenceReference`` is not a ``SequenceReference``
            object; ``start`` or ``end`` are not an int or list.
        """
        if as_version == PrevVrsVersion.V1_3:
            if not isinstance(self.sequenceReference, SequenceReference):
                err_msg = "Must provide `sequenceReference` and it must be a valid `SequenceReference`"
                raise ValueError(err_msg)

            out = []
            for value in [self.start, self.end]:
                value = get_pydantic_root(value)
                if isinstance(value, int):
                    result = f'{{"type":"Number","value":{value}}}'
                elif isinstance(value, list):
                    if value[0] is None:
                        result = f'{{"comparator":"<=","type":"IndefiniteRange","value":{value[1]}}}'
                    elif value[1] is None:
                        result = f'{{"comparator":">=","type":"IndefiniteRange","value":{value[0]}}}'
                    else:
                        result = f'{{"max":{value[1]},"min":{value[0]},"type":"DefiniteRange"}}'
                else:
                    raise ValueError(f'{value} is not int or list.')
                out.append(result)
            return f'{{"interval":{{"end":{out[1]},"start":{out[0]},"type":"SequenceInterval"}},"sequence_id":"{self.sequenceReference.refgetAccession.split(".")[1]}","type":"SequenceLocation"}}'

    def get_refget_accession(self):
        if isinstance(self.sequenceReference, SequenceReference):
            return self.sequenceReference.refgetAccession
        elif isinstance(self.sequenceReference, IRI):
            return self.sequenceReference.root
        else:
            return None

    class ga4gh(_Ga4ghIdentifiableObject.ga4gh):
        prefix = 'SL'
        priorPrefix = {PrevVrsVersion.V1_3.value: 'VSL'}
        keys = [
            'end',
            'sequenceReference',
            'start',
            'type'
        ]

#########################################
# base variation
#########################################


class _VariationBase(_Ga4ghIdentifiableObject, ABC):
    """Base class for variation"""

    expressions: Optional[List[Expression]] = None

#########################################
# vrs molecular variation
#########################################


class Allele(_VariationBase):
    """The state of a molecule at a `Location`."""

    type: Literal["Allele"] = Field(VrsType.ALLELE.value, description=f'MUST be "{VrsType.ALLELE.value}"')
    location: Union[IRI, SequenceLocation] = Field(
        ..., description='The location of the Allele'
    )
    state: Union[LiteralSequenceExpression, ReferenceLengthExpression, LengthExpression] = Field(
        ..., description='An expression of the sequence state'
    )

    def ga4gh_serialize_as_version(self, as_version: PrevVrsVersion):
        """This method will return a serialized string following the conventions for
        Allele serialization as defined in the VRS version specified by 'as_version`.

        :raises ValueError: If ``state`` is not a ``LiteralSequenceExpression`` or
            ``ReferenceLengthExpression``; ``state.sequence`` is null.
        """
        location_digest = self.location.compute_digest(as_version=as_version)

        if not isinstance(self.state, (LiteralSequenceExpression, ReferenceLengthExpression)):
            err_msg = "Only `LiteralSequenceExpression` and `ReferenceLengthExpression` are supported for previous versions of VRS"
            raise ValueError(err_msg)

        sequence = get_pydantic_root(self.state.sequence)

        if sequence is None:
            raise ValueError('State sequence attribute must be defined.')

        if as_version == PrevVrsVersion.V1_3:
            return f'{{"location":"{location_digest}","state":{{"sequence":"{sequence}","type":"LiteralSequenceExpression"}},"type":"Allele"}}'


    class ga4gh(_Ga4ghIdentifiableObject.ga4gh):
        prefix = 'VA'
        priorPrefix = {PrevVrsVersion.V1_3.value: 'VA'}
        keys = [
            'location',
            'state',
            'type'
        ]


class CisPhasedBlock(_VariationBase):
    """An ordered set of co-occurring `Variation` on the same molecule."""

    type: Literal["CisPhasedBlock"] = Field(VrsType.CIS_PHASED_BLOCK.value, description=f'MUST be "{VrsType.CIS_PHASED_BLOCK.value}"')
    members: List[Union[Allele, IRI]] = Field(
        ...,
        description='A list of Alleles that are found in-cis on a shared molecule.',
        min_length=2,
    )
    sequenceReference: Optional[SequenceReference] = Field(None, description="An optional Sequence Reference on which all of the in-cis Alleles are found. When defined, this may be used to implicitly define the `sequenceReference` attribute for each of the CisPhasedBlock member Alleles.")

    def ga4gh_serialize(self) -> Dict:
        out = _ValueObject.ga4gh_serialize(self)
        out["members"] = sorted(out["members"])
        return out

    class ga4gh(_Ga4ghIdentifiableObject.ga4gh):
        prefix = 'CPB'
        keys = [
            'members',
            'type'
        ]


#########################################
# vrs structural variation (under active discussion)
#########################################


class Adjacency(_VariationBase):
    """The `Adjacency` class can represent either the termination of a sequence or the
    adjoining of the end of a sequence with the beginning of an adjacent sequence,
    potentially with an intervening linker sequence.
    """

    type: Literal["Adjacency"] = Field(VrsType.ADJACENCY.value, description=f'MUST be "{VrsType.ADJACENCY.value}".')
    adjoinedSequences: List[Union[IRI, SequenceLocation]] = Field(
        ...,
        description="The terminal sequence or pair of adjoined sequences that defines in the adjacency.",
        min_length=2,
        max_length=2,
    )
    linker: Optional[Union[LiteralSequenceExpression, ReferenceLengthExpression, LengthExpression]] = Field(
        None,
        description="The sequence found between adjoined sequences."
    )
    homology: Optional[bool] = Field(None, description="A flag indicating if coordinate ambiguity in the adjoined sequences is from sequence homology (true) or other uncertainty, such as instrument ambiguity (false).")

    class ga4gh(_Ga4ghIdentifiableObject.ga4gh):
        prefix = 'AJ'
        keys = [
            'adjoinedSequences',
            'linker',
            'type'
        ]


class Terminus(_VariationBase):
    """The `Terminus` data class provides a structure for describing the end
    (terminus) of a sequence. Structurally similar to Adjacency but the linker sequence
    is not allowed and it removes the unnecessary array structure.
    """

    type: Literal["Terminus"] = Field(VrsType.TERMINUS.value, description=f'MUST be "{VrsType.TERMINUS.value}".')
    location: Union[IRI, SequenceLocation] = Field(..., description="The location of the terminus.")

    class ga4gh(_Ga4ghIdentifiableObject.ga4gh):
        prefix = "TM"
        keys = [
            "location",
            "type"
        ]

class TraversalBlock(_ValueObject):
    """A component used to describe the orientation of a molecular variation within
    a DerivativeMolecule."""

    model_config = ConfigDict(use_enum_values=True)

    type: Literal["TraversalBlock"] = Field(
        VrsType.TRAVERSAL_BLOCK.value, description=f'MUST be "{VrsType.TRAVERSAL_BLOCK.value}".'
    )
    orientation: Optional[Orientation] = Field(
        None,
        description='The orientation of the molecular variation component.'
    )

    component: Optional[Union[Allele, CisPhasedBlock, Adjacency, Terminus]] = Field(
        None,
        description="The unoriented molecular variation component."
    )

    class ga4gh(_ValueObject.ga4gh):
        keys = [
            'component',
            'orientation',
            'type'
        ]

class DerivativeMolecule(_VariationBase):
    """The "Derivative Molecule" data class is a structure for describing a derivate
    molecule composed from multiple sequence components.
    """

    type: Literal["DerivativeMolecule"] = Field(VrsType.DERIVATIVE_MOL.value, description=f'MUST be "{VrsType.DERIVATIVE_MOL.value}".')
    components: List[Union[IRI, TraversalBlock]] = Field(
        ...,
        description="The molecular components that constitute the derivative molecule.",
        min_length=2
    )
    circular: Optional[bool] = Field(None, description="A boolean indicating whether the molecule represented by the sequence is circular (true) or linear (false).")

    class ga4gh(_Ga4ghIdentifiableObject.ga4gh):
        prefix = "DM"
        keys = [
            "components",
            "type"
        ]


#########################################
# vrs systemic variation
#########################################


class _CopyNumber(_VariationBase, ABC):
    """A measure of the copies of a `Location` within a system (e.g. genome, cell, etc.)"""

    location: Union[IRI, SequenceLocation] = Field(
        ...,
        description='A location for which the number of systemic copies is described.',
    )


class CopyNumberCount(_CopyNumber):
    """The absolute count of discrete copies of a `Location` or `Gene`, within a system
    (e.g. genome, cell, etc.).
    """

    type: Literal["CopyNumberCount"] = Field(VrsType.CN_COUNT.value, description=f'MUST be "{VrsType.CN_COUNT.value}"')
    copies: Union[Range, int] = Field(
        ..., description='The integral number of copies of the subject in a system'
    )

    class ga4gh(_Ga4ghIdentifiableObject.ga4gh):
        prefix = 'CN'
        keys = [
            'copies',
            'location',
            'type'
        ]


class CopyNumberChange(_CopyNumber):
    """An assessment of the copy number of a `Location` or a `Gene` within a system
    (e.g. genome, cell, etc.) relative to a baseline ploidy.
    """

    model_config = ConfigDict(use_enum_values=True)

    type: Literal["CopyNumberChange"] = Field(VrsType.CN_CHANGE.value, description=f'MUST be "{VrsType.CN_CHANGE.value}"')
    copyChange: CopyChange = Field(
        ...,
        description='MUST be a Coding representing one of "EFO:0030069" (complete genomic loss), "EFO:0020073" (high-level loss), "EFO:0030068" (low-level loss), "EFO:0030067" (loss), "EFO:0030064" (regional base ploidy), "EFO:0030070" (gain), "EFO:0030071" (low-level gain), "EFO:0030072" (high-level gain).',
    )

    class ga4gh(_Ga4ghIdentifiableObject.ga4gh):
        prefix = 'CX'
        keys = [
            'copyChange',
            'location',
            'type'
        ]


#########################################
# vrs kinds of variation, expression, and location
#########################################


class MolecularVariation(RootModel):
    """A `variation` on a contiguous molecule."""

    root: Union[Allele, CisPhasedBlock, Adjacency, Terminus, DerivativeMolecule] = Field(
        ...,
        json_schema_extra={
            'description': 'A `variation` on a contiguous molecule.'
        },
        discriminator='type'
    )

class SequenceExpression(RootModel):
    """An expression describing a `Sequence`."""

    root: Union[LiteralSequenceExpression, ReferenceLengthExpression, LengthExpression] = Field(
        ...,
        json_schema_extra={'description': 'An expression describing a `Sequence`.'},
        discriminator='type'
    )


class Location(RootModel):
    """A contiguous segment of a biological sequence."""

    root: SequenceLocation = Field(
        ...,
        json_schema_extra={
            'description': 'A contiguous segment of a biological sequence.'
        },
        discriminator='type',
    )


class Variation(RootModel):
    """A representation of the state of one or more biomolecules."""

    root: Union[Allele, CisPhasedBlock, Adjacency, Terminus, DerivativeMolecule, CopyNumberChange, CopyNumberCount] = Field(
        ...,
        json_schema_extra={
            'description': 'A representation of the state of one or more biomolecules.'
        },
        discriminator='type',
    )


class SystemicVariation(RootModel):
    """A Variation of multiple molecules in the context of a system, e.g. a genome,
    sample, or homologous chromosomes.
    """

    root: Union[CopyNumberChange, CopyNumberCount] = Field(
        ...,
        json_schema_extra={
            'description': 'A Variation of multiple molecules in the context of a system, e.g. a genome, sample, or homologous chromosomes.'
        },
        discriminator='type',
    )


# At end so classes exist
(
    reffable_classes,
    union_reffable_classes,
    class_refatt_map,
    class_keys
) = pydantic_class_refatt_map()<|MERGE_RESOLUTION|>--- conflicted
+++ resolved
@@ -508,19 +508,11 @@
     )
     start: Optional[Union[Range, int]] = Field(
         None,
-<<<<<<< HEAD
         description='The start coordinate or range of the SequenceLocation. The minimum value of this coordinate or range is 0. MUST represent a coordinate or range less than or equal to the value of `end`.',
     )
     end: Optional[Union[Range, int]] = Field(
         None,
         description='The end coordinate or range of the SequenceLocation. The minimum value of this coordinate or range is 0. MUST represent a coordinate or range greater than or equal to the value of `start`.',
-=======
-        description='The start coordinate or range of the SequenceLocation. The minimum value of this coordinate or range is 0.',
-    )
-    end: Optional[Union[Range, int]] = Field(
-        None,
-        description='The end coordinate or range of the SequenceLocation. The minimum value of this coordinate or range is 0.',
->>>>>>> db54d549
 
     )
     sequence: Optional[SequenceString] = Field(None, description="The literal sequence encoded by the `sequenceReference` at these coordinates.")
