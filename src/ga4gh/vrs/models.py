"""GA4GH VRS models

**This module should not be imported directly.**

Instead, users should use one of the following:

  * `from ga4gh.vrs import models`, and refer to models with the
    abbreviated name, e.g., `models.Allele` (recommended)

  * `import ga4gh.vrs`, and refer to models using the fully-qualified
    module name, e.g., `ga4gh.vrs.models.Allele`
"""
from abc import ABC
from typing import List, Literal, Optional, Union, Dict, Annotated
from collections import OrderedDict
from enum import Enum
import inspect
import sys
from ga4gh.core import (
    sha512t24u,
    GA4GH_PREFIX_SEP,
    CURIE_SEP,
    CURIE_NAMESPACE,
    GA4GH_IR_REGEXP,
    PrevVrsVersion
)
from ga4gh.core.pydantic import get_pydantic_root

<<<<<<< HEAD
from canonicaljson import encode_canonical_json
from pydantic import BaseModel, Field, RootModel, StringConstraints
=======
from pydantic import BaseModel, Field, RootModel, StringConstraints, model_serializer, ConfigDict
>>>>>>> 03425d33

from ga4gh.core.pydantic import (
    getattr_in
)
from ga4gh.core.entity_models import IRI, Expression, DomainEntity


def flatten(vals):
    """
    Flattens vals recursively, lazily using yield
    """
    def is_coll(thing):
        """
        Return True if the thing looks like a collection.
        This is not exhaustive, do not use in general.
        """
        return type(thing) in [list, set]
    if is_coll(vals):
        for x in vals:
            for fx in flatten(x):
                yield fx
    else:
        yield vals


def flatten_type(t):
    """
    Flattens a complex type into a list of constituent types.
    """
    if hasattr(t, '__dict__') and '__origin__' in t.__dict__:
        if t.__origin__ == Literal:
            return list(t.__args__)
        elif (t.__origin__ == Union
              or issubclass(t.__origin__, List)):
            return list(flatten([flatten_type(sub_t) for sub_t in t.__args__]))
    return [t]


def overlaps(a: list, b: list):
    """
    Returns true if there are any elements in common between a and b
    """
    return len(set(a).intersection(set(b))) > 0


def pydantic_class_refatt_map():
    """
    Builds a map of class names to their field names that are referable types.
    As in, types with an identifier that can be referred to elsewhere,
    collapsed to that identifier and dereferenced.
    Returns a map like:
    {"Allele": ["location"], ...}
    """
    # Things defined here that are classes that inherit from BaseModel
    this_module = sys.modules[__name__]
    global_map = globals()
    model_classes = list(filter(
        lambda c: (inspect.isclass(c)
                   and issubclass(c, BaseModel)
                   and inspect.getmodule(c) == this_module),
        [gl_name_value[1] for gl_name_value in global_map.items()]
    ))
    # Types directly reffable
    reffable_classes = list(filter(
        lambda c: ('id' in c.model_fields
                   and c.is_ga4gh_identifiable()),
        model_classes
    ))
    # Types reffable because they are a union of reffable types
    union_reffable_classes = []
    for model_class in model_classes:
        if issubclass(model_class, RootModel):
            flattened_type_annotation = flatten_type(model_class.model_fields["root"].annotation)
            if overlaps(reffable_classes, flattened_type_annotation):
                union_reffable_classes.append(model_class)
    reffable_fields = {}
    # Find any field whose type is a subclass of a reffable type,
    # or which is a typing.List that includes a reffable type.
    for model_class in model_classes:
        fields = model_class.model_fields
        class_reffable_fields = []
        for fieldname, field in fields.items():
            if fieldname == 'root':
                continue
            field_type = field.annotation  # a typing or normal annotation like str
            # types can be raw class type annotation (int, str, dict, etc)
            # typing.Literal, typing.Union, typing.Optional
            # Use flatten_type to simplify these
            if any([rc in flatten_type(field_type)
                    for rc in (reffable_classes
                               + union_reffable_classes)]):
                class_reffable_fields.append(fieldname)
        if len(class_reffable_fields) > 0:
            reffable_fields[model_class.__name__] = class_reffable_fields
    class_keys = {}
    for model_class in model_classes:
        keys = getattr_in(model_class, ['ga4gh', 'keys'])
        if keys and len(keys) > 0:
            class_keys[model_class.__name__] = keys
    return (reffable_classes,
            union_reffable_classes,
            reffable_fields,
            class_keys)


class VrsType(str, Enum):
    """Define  VRS Types"""

    LEN_EXPR = "LengthExpression"
    REF_LEN_EXPR = "ReferenceLengthExpression"
    LIT_SEQ_EXPR = "LiteralSequenceExpression"
    SEQ_REF = "SequenceReference"
    SEQ_LOC = "SequenceLocation"
    ALLELE = "Allele"
    CIS_PHASED_BLOCK = "CisPhasedBlock"
    ADJACENCY = "Adjacency"
    SEQ_TERMINUS = "SequenceTerminus"
    DERIVATIVE_SEQ = "DerivativeSequence"
    CN_COUNT = "CopyNumberCount"
    CN_CHANGE = "CopyNumberChange"


class ResidueAlphabet(str, Enum):
    """The interpretation of the character codes referred to by the refget accession,
    where "aa" specifies an amino acid character set, and "na" specifies a nucleic acid
    character set.
    """

    AA = 'aa'
    NA = 'na'


class CopyChange(str, Enum):
    """Define constraints for copy change"""

    EFO_0030069 = 'efo:0030069'
    EFO_0020073 = 'efo:0020073'
    EFO_0030068 = 'efo:0030068'
    EFO_0030067 = 'efo:0030067'
    EFO_0030064 = 'efo:0030064'
    EFO_0030070 = 'efo:0030070'
    EFO_0030071 = 'efo:0030071'
    EFO_0030072 = 'efo:0030072'


def _recurse_ga4gh_serialize(obj):
    if isinstance(obj, _Ga4ghIdentifiableObject):
        return obj.get_or_create_digest()
    elif isinstance(obj, _ValueObject):
        return obj.ga4gh_serialize()
    elif isinstance(obj, RootModel):
        return _recurse_ga4gh_serialize(obj.model_dump())
    elif isinstance(obj, str):
        return obj
    elif isinstance(obj, list):
        return [_recurse_ga4gh_serialize(x) for x in obj]
    else:
        return obj


class _ValueObject(DomainEntity, ABC):
    """A contextual value whose equality is based on value, not identity.
    See https://en.wikipedia.org/wiki/Value_object for more on Value Objects.
    """

    def __hash__(self):
        return encode_canonical_json(self.ga4gh_serialize()).decode("utf-8").__hash__()

    def ga4gh_serialize(self) -> Dict:
        out = OrderedDict()
        for k in self.ga4gh.keys:
            v = getattr(self, k)
            out[k] = _recurse_ga4gh_serialize(v)
        return out

    class ga4gh:
        keys: List[str]

    @staticmethod
    def is_ga4gh_identifiable():
        return False


class _Ga4ghIdentifiableObject(_ValueObject, ABC):
    """A contextual value object for which a GA4GH computed identifier can be created.
    All GA4GH Identifiable Objects may have computed digests from the VRS Computed
    Identifier algorithm.
    """

    type: str
    digest: Optional[Annotated[str, StringConstraints(pattern=r'^[0-9A-Za-z_\-]{32}$')]] = Field(
        None,
        description='A sha512t24u digest created using the VRS Computed Identifier algorithm.',
    )

    def __lt__(self, other):
        return self.get_or_create_digest() < other.get_or_create_digest()

    @staticmethod
    def is_ga4gh_identifiable():
        return True

    def has_valid_ga4gh_id(self):
        return self.id and GA4GH_IR_REGEXP.match(self.id) is not None

    def compute_digest(self, store=True, as_version: PrevVrsVersion | None = None) -> str:
        """A sha512t24u digest created using the VRS Computed Identifier algorithm.

        Stores the digest in the object if ``store`` is ``True``.

        If ``as_version`` is provided, other parameters are ignored and a digest is
        returned following the conventions of the VRS version indicated by ``as_version_``.
        """
        if as_version is None:
            digest = sha512t24u(encode_canonical_json(self.ga4gh_serialize()))
            if store:
                self.digest = digest
        else:
            try:
                digest = sha512t24u(self.ga4gh_serialize_as_version(as_version).encode("utf-8"))
            except AttributeError:
                raise AttributeError('This class does not support prior version identifiers.')
        return digest

    def get_or_create_ga4gh_identifier(self, in_place='default', recompute=False, as_version=None) -> str:
        """Sets and returns a GA4GH Computed Identifier for the object.
        Overwrites the existing identifier if overwrite is True.

        This function has three options for in_place editing of vro.id:
        - 'default': the standard identifier update behavior for GA4GH
            identifiable objects, this mode will update the vro.id
            field if the field is empty
        - 'always': this will update the vro.id field any time the
            identifier is computed
        - 'never': the vro.id field will not be edited in-place,
            even when empty

        Digests will be recalculated even if present if recompute is True.

        If ``as_version`` is provided, other parameters are ignored and an identifier is
        returned following the conventions of the VRS version indicated by
        ``as_version_``.
        """
        if as_version is not None:
            return self.compute_ga4gh_identifier(as_version=as_version)

        if in_place == 'default':
            if self.id is None:
                self.id = self.compute_ga4gh_identifier(recompute)
        elif in_place == 'always':
            self.id = self.compute_ga4gh_identifier(recompute)
        elif in_place == 'never':
            return self.compute_ga4gh_identifier(recompute)
        else:
            raise ValueError("Expected 'in_place' to be one of 'default', 'always', or 'never'")

        if self.has_valid_ga4gh_id():
            return self.id
        else:
            return self.compute_ga4gh_identifier(recompute)

    def compute_ga4gh_identifier(self, recompute=False, as_version=None):
        """Returns a GA4GH Computed Identifier.

        If ``as_version`` is provided, other parameters are ignored and a computed
        identifier is returned following the conventions of the VRS version indicated by
        ``as_version_``.
        """
        if as_version is None:
            self.get_or_create_digest(recompute)
            return f'{CURIE_NAMESPACE}{CURIE_SEP}{self.ga4gh.prefix}{GA4GH_PREFIX_SEP}{self.digest}'
        else:
            digest = self.compute_digest(as_version=as_version)
            return f'{CURIE_NAMESPACE}{CURIE_SEP}{self.ga4gh.priorPrefix[as_version]}{GA4GH_PREFIX_SEP}{digest}'

    def get_or_create_digest(self, recompute=False) -> str:
        """Sets and returns a sha512t24u digest of the GA4GH Identifiable Object, or creates
        the digest if it does not exist."""
        if self.digest is None or recompute:
            return self.compute_digest()
        return self.digest

    class ga4gh(_ValueObject.ga4gh):
        prefix: str


#########################################
# vrs numerics, comparators, and ranges
#########################################

class Range(RootModel):
    """An inclusive range of values bounded by one or more integers."""

    root: List[Optional[int]] = Field(
        ...,
        json_schema_extra={
            'description': 'An inclusive range of values bounded by one or more integers.'
        },
        max_length=2,
        min_length=2,
    )


class Residue(RootModel):
    """A character representing a specific residue (i.e., molecular species) or
    groupings of these ("ambiguity codes"), using `one-letter IUPAC abbreviations
    <https://en.wikipedia.org/wiki/International_Union_of_Pure_and_Applied_Chemistry#Amino_acid_and_nucleotide_base_codes>`_
    for nucleic acids and amino acids.
    """

    root: Annotated[str, StringConstraints(pattern=r'[A-Z*\-]')] = Field(
        ...,
        json_schema_extra={
            'description': 'A character representing a specific residue (i.e., molecular species) or groupings of these ("ambiguity codes"), using [one-letter IUPAC abbreviations](https://en.wikipedia.org/wiki/International_Union_of_Pure_and_Applied_Chemistry#Amino_acid_and_nucleotide_base_codes) for nucleic acids and amino acids.'
        },
    )


class SequenceString(RootModel):
    """A character string of `Residues` that represents a biological sequence using the
    conventional sequence order (5'-to-3' for nucleic acid sequences, and
    amino-to-carboxyl for amino acid sequences). IUPAC ambiguity codes are permitted in
    Sequence Strings.
    """

    root: Annotated[str, StringConstraints(pattern=r'^[A-Z*\-]*$')] = Field(
        ...,
        json_schema_extra={
            'description': "A character string of Residues that represents a biological sequence using the conventional sequence order (5'-to-3' for nucleic acid sequences, and amino-to-carboxyl for amino acid sequences). IUPAC ambiguity codes are permitted in Sequence Strings."
        },
    )


#########################################
# vrs sequence expression
#########################################


class LengthExpression(_ValueObject):
    """A sequence expressed only by its length."""

    type: Literal["LengthExpression"] = Field(
        VrsType.LEN_EXPR.value, description=f'MUST be "{VrsType.LEN_EXPR.value}"'
    )
    length: Optional[Union[Range, int]] = None

    class ga4gh(_ValueObject.ga4gh):
        keys = [
            'length',
            'type'
        ]


class ReferenceLengthExpression(_ValueObject):
    """An expression of a length of a sequence from a repeating reference."""

    type: Literal["ReferenceLengthExpression"] = Field(
        VrsType.REF_LEN_EXPR.value, description=f'MUST be "{VrsType.REF_LEN_EXPR.value}"'
    )
    length: Union[Range, int] = Field(
        ..., description='The number of residues of the expressed sequence.'
    )
    sequence: Optional[SequenceString] = Field(
        None, description='the `Sequence` encoded by the Reference Length Expression.'
    )
    repeatSubunitLength: int = Field(
        ..., description='The number of residues of the repeat subunit.'
    )

    class ga4gh(_ValueObject.ga4gh):
        keys = [
            'length',
            'repeatSubunitLength',
            'type'
        ]


class LiteralSequenceExpression(_ValueObject):
    """An explicit expression of a Sequence."""

    type: Literal["LiteralSequenceExpression"] = Field(
        VrsType.LIT_SEQ_EXPR.value, description=f'MUST be "{VrsType.LIT_SEQ_EXPR.value}"'
    )
    sequence: SequenceString = Field(..., description='the literal sequence')

    class ga4gh(_ValueObject.ga4gh):
        keys = [
            'sequence',
            'type'
        ]


#########################################
# vrs location
#########################################


class SequenceReference(_ValueObject):
    """A sequence of nucleic or amino acid character codes."""

    model_config = ConfigDict(use_enum_values=True)

    type: Literal["SequenceReference"] = Field(VrsType.SEQ_REF.value, description=f'MUST be "{VrsType.SEQ_REF.value}"')
    refgetAccession: Annotated[str, StringConstraints(pattern=r'^SQ.[0-9A-Za-z_\-]{32}$')] = Field(
        ...,
        description='A `GA4GH RefGet <http://samtools.github.io/hts-specs/refget.html>` identifier for the referenced sequence, using the sha512t24u digest.',
    )
    residueAlphabet: Optional[ResidueAlphabet] = Field(None, description="The interpretation of the character codes referred to by the refget accession, where 'aa' specifies an amino acid character set, and 'na' specifies a nucleic acid character set.")
    circular: Optional[bool] = Field(None, description="A boolean indicating whether the molecule represented by the sequence is circular (true) or linear (false).")

    class ga4gh(_ValueObject.ga4gh):
        keys = [
            'refgetAccession',
            'type'
        ]


class SequenceLocation(_Ga4ghIdentifiableObject):
    """A `Location` defined by an interval on a referenced `Sequence`."""

    type: Literal["SequenceLocation"] = Field(VrsType.SEQ_LOC.value, description=f'MUST be "{VrsType.SEQ_LOC.value}"')
    sequenceReference: Optional[Union[IRI, SequenceReference]] = Field(
        None, description='A reference to a `Sequence` on which the location is defined.'
    )
    start: Optional[Union[Range, int]] = Field(
        None,
        description='The start coordinate or range of the SequenceLocation. The minimum value of this coordinate or range is 0. MUST represent a coordinate or range less than the value of `end`.',
    )
    end: Optional[Union[Range, int]] = Field(
        None,
        description='The end coordinate or range of the SequenceLocation. The minimum value of this coordinate or range is 0. MUST represent a coordinate or range greater than the value of `start`.',

    )
    sequence: Optional[SequenceString] = Field(None, description="The literal sequence encoded by the `sequenceReference` at these coordinates.")

    def ga4gh_serialize_as_version(self, as_version: PrevVrsVersion):
        """This method will return a serialized string following the conventions for
        SequenceLocation serialization as defined in the VRS version specified by
        ``as_version``.

        :raises ValueError: If ``sequenceReference`` is not a ``SequenceReference``
            object; ``start`` or ``end`` are not an int or list.
        """
        if as_version == PrevVrsVersion.V1_3:
            if not isinstance(self.sequenceReference, SequenceReference):
                err_msg = "Must provide `sequenceReference` and it must be a valid `SequenceReference`"
                raise ValueError(err_msg)

            out = []
            for value in [self.start, self.end]:
                value = get_pydantic_root(value)
                if isinstance(value, int):
                    result = f'{{"type":"Number","value":{value}}}'
                elif isinstance(value, list):
                    if value[0] is None:
                        result = f'{{"comparator":"<=","type":"IndefiniteRange","value":{value[1]}}}'
                    elif value[1] is None:
                        result = f'{{"comparator":">=","type":"IndefiniteRange","value":{value[0]}}}'
                    else:
                        result = f'{{"max":{value[1]},"min":{value[0]},"type":"DefiniteRange"}}'
                else:
                    raise ValueError(f'{value} is not int or list.')
                out.append(result)
            return f'{{"interval":{{"end":{out[1]},"start":{out[0]},"type":"SequenceInterval"}},"sequence_id":"{self.sequenceReference.refgetAccession.split(".")[1]}","type":"SequenceLocation"}}'

    def get_refget_accession(self):
        if isinstance(self.sequenceReference, SequenceReference):
            return self.sequenceReference.refgetAccession
        elif isinstance(self.sequenceReference, IRI):
            return self.sequenceReference.root
        else:
            return None

    class ga4gh(_Ga4ghIdentifiableObject.ga4gh):
        prefix = 'SL'
        priorPrefix = {PrevVrsVersion.V1_3.value: 'VSL'}
        keys = [
            'end',
            'sequenceReference',
            'start',
            'type'
        ]

#########################################
# base variation
#########################################


class _VariationBase(_Ga4ghIdentifiableObject, ABC):
    """Base class for variation"""

    expressions: Optional[List[Expression]] = None

#########################################
# vrs molecular variation
#########################################


class Allele(_VariationBase):
    """The state of a molecule at a `Location`."""

    type: Literal["Allele"] = Field(VrsType.ALLELE.value, description=f'MUST be "{VrsType.ALLELE.value}"')
    location: Union[IRI, SequenceLocation] = Field(
        ..., description='The location of the Allele'
    )
    state: Union[LiteralSequenceExpression, ReferenceLengthExpression, LengthExpression] = Field(
        ..., description='An expression of the sequence state'
    )

    def ga4gh_serialize_as_version(self, as_version: PrevVrsVersion):
        """This method will return a serialized string following the conventions for
        Allele serialization as defined in the VRS version specified by 'as_version`.

        :raises ValueError: If ``state`` is not a ``LiteralSequenceExpression`` or
            ``ReferenceLengthExpression``; ``state.sequence`` is null.
        """
        location_digest = self.location.compute_digest(as_version=as_version)

        if not isinstance(self.state, (LiteralSequenceExpression, ReferenceLengthExpression)):
            err_msg = "Only `LiteralSequenceExpression` and `ReferenceLengthExpression` are supported for previous versions of VRS"
            raise ValueError(err_msg)

        sequence = get_pydantic_root(self.state.sequence)

        if sequence is None:
            raise ValueError('State sequence attribute must be defined.')

        if as_version == PrevVrsVersion.V1_3:
            return f'{{"location":"{location_digest}","state":{{"sequence":"{sequence}","type":"LiteralSequenceExpression"}},"type":"Allele"}}'


    class ga4gh(_Ga4ghIdentifiableObject.ga4gh):
        prefix = 'VA'
        priorPrefix = {PrevVrsVersion.V1_3.value: 'VA'}
        keys = [
            'location',
            'state',
            'type'
        ]


class CisPhasedBlock(_VariationBase):
    """An ordered set of co-occurring `Variation` on the same molecule."""

    type: Literal["CisPhasedBlock"] = Field(VrsType.CIS_PHASED_BLOCK.value, description=f'MUST be "{VrsType.CIS_PHASED_BLOCK.value}"')
    members: List[Union[Allele, IRI]] = Field(
        ...,
        description='A list of `Alleles` that are found in-cis on a shared molecule.',
        min_length=2,
    )
    sequenceReference: Optional[SequenceReference] = Field(None, description="An optional Sequence Reference on which all of the in-cis Alleles are found. When defined, this may be used to implicitly define the `sequenceReference` attribute for each of the CisPhasedBlock member Alleles.")

    def ga4gh_serialize(self) -> Dict:
        out = _ValueObject.ga4gh_serialize(self)
        out["members"] = sorted(out["members"])
        return out

    class ga4gh(_Ga4ghIdentifiableObject.ga4gh):
        prefix = 'CPB'
        keys = [
            'members',
            'type'
        ]


#########################################
# vrs structural variation (under active discussion)
#########################################


class Adjacency(_VariationBase):
    """The `Adjacency` class can represent either the termination of a sequence or the
    adjoining of the end of a sequence with the beginning of an adjacent sequence,
    potentially with an intervening linker sequence.
    """

    type: Literal["Adjacency"] = Field(VrsType.ADJACENCY.value, description=f'MUST be "{VrsType.ADJACENCY.value}"')
    adjoinedSequences: List[Union[IRI, SequenceLocation]] = Field(
        ...,
        description="The terminal sequence or pair of adjoined sequences that defines in the adjacency.",
        min_length=2,
        max_length=2,
    )
    linker: Optional[Union[LiteralSequenceExpression, ReferenceLengthExpression, LengthExpression]] = Field(
        None,
        description="The sequence found between adjoined sequences."
    )
    homology: Optional[bool] = Field(None, description="A flag indicating if coordinate ambiguity in the adjoined sequences is from sequence homology (true) or other uncertainty (false).")

    class ga4gh(_Ga4ghIdentifiableObject.ga4gh):
        prefix = 'AJ'
        keys = [
            'adjoinedSequences',
            'linker',
            'type'
        ]


class SequenceTerminus(_VariationBase):
    """The `SequenceTerminus` data class provides a structure for describing the end
    (terminus) of a sequence. Structurally similar to Adjacency but the linker sequence
    is not allowed and it removes the unnecessary array structure.
    """

    type: Literal["SequenceTerminus"] = Field(VrsType.SEQ_TERMINUS.value, description=f'MUST be "{VrsType.SEQ_TERMINUS.value}"')
    location: Union[IRI, SequenceLocation] = Field(..., description="The location of the terminus.")

    class ga4gh(_Ga4ghIdentifiableObject.ga4gh):
        prefix = "SQX"
        keys = [
            "location",
            "type"
        ]


class DerivativeSequence(_VariationBase):
    """The "Derivative Sequence" data class is a structure for describing a derivate
    sequence composed from multiple sequence adjacencies.
    """

    type: Literal["DerivativeSequence"] = Field(VrsType.DERIVATIVE_SEQ.value, description=f'MUST be "{VrsType.DERIVATIVE_SEQ.value}"')
    components: List[Union[IRI, Adjacency, Allele, SequenceTerminus, CisPhasedBlock]] = Field(
        ...,
        description="The sequence components that make up the derivative sequence.",
        min_length=2
    )

    class ga4gh(_Ga4ghIdentifiableObject.ga4gh):
        prefix = "DSQ"
        keys = [
            "components",
            "type"
        ]


#########################################
# vrs systemic variation
#########################################


class _CopyNumber(_VariationBase, ABC):
    """A measure of the copies of a `Location` within a system (e.g. genome, cell, etc.)"""

    location: Union[IRI, SequenceLocation] = Field(
        ...,
        description='A location for which the number of systemic copies is described.',
    )


class CopyNumberCount(_CopyNumber):
    """The absolute count of discrete copies of a `Location` or `Gene`, within a system
    (e.g. genome, cell, etc.).
    """

    type: Literal["CopyNumberCount"] = Field(VrsType.CN_COUNT.value, description=f'MUST be "{VrsType.CN_COUNT.value}"')
    copies: Union[Range, int] = Field(
        ..., description='The integral number of copies of the subject in a system'
    )

    class ga4gh(_Ga4ghIdentifiableObject.ga4gh):
        prefix = 'CN'
        keys = [
            'copies',
            'location',
            'type'
        ]


class CopyNumberChange(_CopyNumber):
    """An assessment of the copy number of a `Location` or a `Gene` within a system
    (e.g. genome, cell, etc.) relative to a baseline ploidy.
    """

    model_config = ConfigDict(use_enum_values=True)

    type: Literal["CopyNumberChange"] = Field(VrsType.CN_CHANGE.value, description=f'MUST be "{VrsType.CN_CHANGE.value}"')
    copyChange: CopyChange = Field(
        ...,
        description='MUST be one of "efo:0030069" (complete genomic loss), "efo:0020073" (high-level loss), "efo:0030068" (low-level loss), "efo:0030067" (loss), "efo:0030064" (regional base ploidy), "efo:0030070" (gain), "efo:0030071" (low-level gain), "efo:0030072" (high-level gain).',
    )

    class ga4gh(_Ga4ghIdentifiableObject.ga4gh):
        prefix = 'CX'
        keys = [
            'copyChange',
            'location',
            'type'
        ]


#########################################
# vrs kinds of variation, expression, and location
#########################################


class MolecularVariation(RootModel):
    """A `variation` on a contiguous molecule."""

    root: Union[Allele, CisPhasedBlock, Adjacency, SequenceTerminus, DerivativeSequence] = Field(
        ...,
        json_schema_extra={
            'description': 'A `variation` on a contiguous molecule.'
        },
        discriminator='type'
    )

class SequenceExpression(RootModel):
    """An expression describing a `Sequence`."""

    root: Union[LiteralSequenceExpression, ReferenceLengthExpression, LengthExpression] = Field(
        ...,
        json_schema_extra={'description': 'An expression describing a `Sequence`.'},
        discriminator='type'
    )


class Location(RootModel):
    """A contiguous segment of a biological sequence."""

    root: SequenceLocation = Field(
        ...,
        json_schema_extra={
            'description': 'A contiguous segment of a biological sequence.'
        },
        discriminator='type',
    )


class Variation(RootModel):
    """A representation of the state of one or more biomolecules."""

    root: Union[Allele, CisPhasedBlock, Adjacency, SequenceTerminus, DerivativeSequence, CopyNumberChange, CopyNumberCount] = Field(
        ...,
        json_schema_extra={
            'description': 'A representation of the state of one or more biomolecules.'
        },
        discriminator='type',
    )


class SystemicVariation(RootModel):
    """A Variation of multiple molecules in the context of a system, e.g. a genome,
    sample, or homologous chromosomes.
    """

    root: Union[CopyNumberChange, CopyNumberCount] = Field(
        ...,
        json_schema_extra={
            'description': 'A Variation of multiple molecules in the context of a system, e.g. a genome, sample, or homologous chromosomes.'
        },
        discriminator='type',
    )


# At end so classes exist
(
    reffable_classes,
    union_reffable_classes,
    class_refatt_map,
    class_keys
) = pydantic_class_refatt_map()<|MERGE_RESOLUTION|>--- conflicted
+++ resolved
@@ -26,12 +26,8 @@
 )
 from ga4gh.core.pydantic import get_pydantic_root
 
-<<<<<<< HEAD
 from canonicaljson import encode_canonical_json
-from pydantic import BaseModel, Field, RootModel, StringConstraints
-=======
-from pydantic import BaseModel, Field, RootModel, StringConstraints, model_serializer, ConfigDict
->>>>>>> 03425d33
+from pydantic import BaseModel, Field, RootModel, StringConstraints, ConfigDict
 
 from ga4gh.core.pydantic import (
     getattr_in
