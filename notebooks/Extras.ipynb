--- conflicted
+++ resolved
@@ -1,61 +1,4 @@
 {
-<<<<<<< HEAD
- "cells": [
-  {
-   "cell_type": "markdown",
-   "metadata": {},
-   "source": [
-    "# ga4gh.vrs.extras\n",
-    "\n",
-    "This notebook demonstrates functionality in the vr-python package that builds on VRS but is not formally part of the specification. "
-   ]
-  },
-  {
-   "cell_type": "markdown",
-   "metadata": {},
-   "source": [
-    "## Data Proxy\n",
-    "VRS implementations will need access to sequences and sequence identifiers. Sequences are used during normalization and during conversions with other formats. Sequence identifiers are necessary in order to translate identfiers from common forms to a digest-based identifier.\n",
-    "\n",
-    "VRS leaves the choice of those data sources to the implementations.  In vr-python, `ga4gh.vrs.dataproxy` provides an abstract base class as a basis for data source adapters.  One source is [SeqRepo](https://github.com/biocommons/biocommons.seqrepo/), which is used below.  (An adapter based on the GA4GH refget specification exists, but is pending necessary changes to the refget interface to provide accession-based lookups.)\n",
-    "\n",
-    "SeqRepo: [github](https://github.com/biocommons/biocommons.seqrepo/) | [data snapshots](http://dl.biocommons.org/seqrepo/) | [seqrepo-rest-service @ github](https://github.com/biocommons/seqrepo-rest-service) | [seqrepo-rest-service docker images](https://cloud.docker.com/u/biocommons/repository/docker/biocommons/seqrepo-rest-service)\n",
-    "\n",
-    "RefGet: [spec](https://samtools.github.io/hts-specs/refget.html) | [perl server](https://github.com/andrewyatz/refget-server-perl)"
-   ]
-  },
-  {
-   "cell_type": "code",
-   "execution_count": 1,
-   "metadata": {
-    "scrolled": true
-   },
-   "outputs": [
-    {
-     "name": "stderr",
-     "output_type": "stream",
-     "text": [
-      "/Users/kxk102/Documents/ga4gh/vrs-python/venv/3.10/lib/python3.10/site-packages/python_jsonschema_objects/__init__.py:49: UserWarning: Schema version http://json-schema.org/draft-07/schema not recognized. Some keywords and features may not be supported.\n",
-      "  warnings.warn(\n"
-     ]
-    }
-   ],
-   "source": [
-    "from ga4gh.core import sha512t24u, ga4gh_digest, ga4gh_identify, ga4gh_serialize\n",
-    "from ga4gh.vrs import __version__, models, normalize\n",
-    "from ga4gh.vrs.dataproxy import SeqRepoRESTDataProxy\n",
-    "from biocommons.seqrepo import SeqRepo\n",
-    "\n",
-    "seqrepo_rest_service_url = \"https://services.genomicmedlab.org/seqrepo\"\n",
-    "dp = SeqRepoRESTDataProxy(base_url=seqrepo_rest_service_url)"
-   ]
-  },
-  {
-   "cell_type": "code",
-   "execution_count": 2,
-   "metadata": {},
-   "outputs": [
-=======
   "cells": [
     {
       "cell_type": "markdown",
@@ -66,7 +9,6 @@
         "This notebook demonstrates functionality in the vr-python package that builds on VRS but is not formally part of the specification. "
       ]
     },
->>>>>>> a40fa88f
     {
       "cell_type": "markdown",
       "metadata": {},
@@ -80,25 +22,7 @@
         "\n",
         "RefGet: [spec](https://samtools.github.io/hts-specs/refget.html) | [perl server](https://github.com/andrewyatz/refget-server-perl)"
       ]
-<<<<<<< HEAD
-     },
-     "execution_count": 2,
-     "metadata": {},
-     "output_type": "execute_result"
-    }
-   ],
-   "source": [
-    "dp.get_metadata(\"refseq:NM_000551.3\")"
-   ]
-  },
-  {
-   "cell_type": "code",
-   "execution_count": 3,
-   "metadata": {},
-   "outputs": [
-=======
-    },
->>>>>>> a40fa88f
+    },
     {
       "cell_type": "code",
       "execution_count": 1,
@@ -124,92 +48,6 @@
         "seqrepo_rest_service_url = \"https://services.genomicmedlab.org/seqrepo\"\n",
         "dp = SeqRepoRESTDataProxy(base_url=seqrepo_rest_service_url)"
       ]
-<<<<<<< HEAD
-     },
-     "execution_count": 3,
-     "metadata": {},
-     "output_type": "execute_result"
-    }
-   ],
-   "source": [
-    "dp.get_sequence(\"ga4gh:SQ.v_QTc1p-MUYdgrRv4LMT6ByXIOsdw3C_\", start=0, end=51) + \"...\""
-   ]
-  },
-  {
-   "cell_type": "markdown",
-   "metadata": {},
-   "source": [
-    "## Format translator\n",
-    "ga4gh.vrs.extras.translator.Translator translates various formats into VRS representations. \n",
-    "\n",
-    "<div class=\"alert alert-success\">\n",
-    "    <span style=\"font-size: larger\">🚀</span> The examples below use the same variant in 4 formats: HGVS, beacon, spdi, and VCF/gnomAD. Notice that the resulting Allele objects and computed identifiers are identical.</b>\n",
-    "    \n",
-    "By default, `Translator` 1) translates sequence identifiers to ga4gh digest-based identifiers, 2) normalizes alleles, 3) adds a ga4gh identifier. These may be disabled as desired. (However, `ga4gh_identify` requires that all objects use identifiers, including sequence identifiers, in the `ga4gh` namespace.)\n",
-    "</div>"
-   ]
-  },
-  {
-   "cell_type": "code",
-   "execution_count": 4,
-   "metadata": {},
-   "outputs": [],
-   "source": [
-    "from ga4gh.vrs.extras.translator import Translator\n",
-    "tlr = Translator(data_proxy=dp,\n",
-    "                 translate_sequence_identifiers=True,  # default\n",
-    "                 do_normalize=True,                       # default\n",
-    "                 identify=True)                        # default"
-   ]
-  },
-  {
-   "attachments": {},
-   "cell_type": "markdown",
-   "metadata": {},
-   "source": [
-    "### From/To HGVS\n",
-    "\n",
-    "<div class=\"alert alert-info\">\n",
-    "    <span style=\"font-size: larger\">☛</span> The HGVS variant below shows C>T.\n",
-    "    </div>"
-   ]
-  },
-  {
-   "cell_type": "code",
-   "execution_count": 5,
-   "metadata": {
-    "scrolled": true
-   },
-   "outputs": [
-    {
-     "data": {
-      "text/plain": [
-       "{'_id': 'ga4gh:VA.CxiA_hvYbkD8Vqwjhx5AYuyul4mtlkpD',\n",
-       " 'type': 'Allele',\n",
-       " 'location': {'type': 'SequenceLocation',\n",
-       "  'sequence_id': 'ga4gh:SQ.IIB53T8CNeJJdUqzn9V_JnRtQadwWCbl',\n",
-       "  'interval': {'type': 'SequenceInterval',\n",
-       "   'start': {'type': 'Number', 'value': 44908821},\n",
-       "   'end': {'type': 'Number', 'value': 44908822}}},\n",
-       " 'state': {'type': 'LiteralSequenceExpression', 'sequence': 'T'}}"
-      ]
-     },
-     "execution_count": 5,
-     "metadata": {},
-     "output_type": "execute_result"
-    }
-   ],
-   "source": [
-    "a = tlr.translate_from(\"NC_000019.10:g.44908822C>T\",\"hgvs\")\n",
-    "a.as_dict()"
-   ]
-  },
-  {
-   "cell_type": "code",
-   "execution_count": 6,
-   "metadata": {},
-   "outputs": [
-=======
     },
     {
       "cell_type": "code",
@@ -241,7 +79,6 @@
         "dp.get_metadata(\"refseq:NM_000551.3\")"
       ]
     },
->>>>>>> a40fa88f
     {
       "cell_type": "code",
       "execution_count": 3,
@@ -261,253 +98,6 @@
       "source": [
         "dp.get_sequence(\"ga4gh:SQ.v_QTc1p-MUYdgrRv4LMT6ByXIOsdw3C_\", start=0, end=51) + \"...\""
       ]
-<<<<<<< HEAD
-     },
-     "execution_count": 6,
-     "metadata": {},
-     "output_type": "execute_result"
-    }
-   ],
-   "source": [
-    "#tlr.translate_to(a, \"hgvs\")\n",
-    "\n",
-    "\"The postgres default port of 5432 is blocked outbound by binder and potentially other institutions. \"\\\n",
-    "\"To circumvent users having to install UTA themselves we created a rest data proxy for variation normalizer for the to_hgvs endpoint.\""
-   ]
-  },
-  {
-   "cell_type": "code",
-   "execution_count": 7,
-   "metadata": {},
-   "outputs": [
-    {
-     "data": {
-      "text/plain": [
-       "['NC_000019.10:g.44908822C>T']"
-      ]
-     },
-     "execution_count": 7,
-     "metadata": {},
-     "output_type": "execute_result"
-    }
-   ],
-   "source": [
-    "from ga4gh.vrs.extras.variation_normalizer_rest_dp import VariationNormalizerRESTDataProxy\n",
-    "vnorm = VariationNormalizerRESTDataProxy()\n",
-    "vnorm.to_hgvs(a)"
-   ]
-  },
-  {
-   "cell_type": "markdown",
-   "metadata": {},
-   "source": [
-    "### From/To SPDI"
-   ]
-  },
-  {
-   "cell_type": "code",
-   "execution_count": 8,
-   "metadata": {
-    "scrolled": true
-   },
-   "outputs": [
-    {
-     "data": {
-      "text/plain": [
-       "{'_id': 'ga4gh:VA.CxiA_hvYbkD8Vqwjhx5AYuyul4mtlkpD',\n",
-       " 'type': 'Allele',\n",
-       " 'location': {'type': 'SequenceLocation',\n",
-       "  'sequence_id': 'ga4gh:SQ.IIB53T8CNeJJdUqzn9V_JnRtQadwWCbl',\n",
-       "  'interval': {'type': 'SequenceInterval',\n",
-       "   'start': {'type': 'Number', 'value': 44908821},\n",
-       "   'end': {'type': 'Number', 'value': 44908822}}},\n",
-       " 'state': {'type': 'LiteralSequenceExpression', 'sequence': 'T'}}"
-      ]
-     },
-     "execution_count": 8,
-     "metadata": {},
-     "output_type": "execute_result"
-    }
-   ],
-   "source": [
-    "# SPDI uses 0-based coordinates\n",
-    "a = tlr.translate_from(\"NC_000019.10:44908821:1:T\",\"spdi\")\n",
-    "a.as_dict()"
-   ]
-  },
-  {
-   "cell_type": "code",
-   "execution_count": 9,
-   "metadata": {},
-   "outputs": [
-    {
-     "data": {
-      "text/plain": [
-       "['NC_000019.10:44908821:1:T']"
-      ]
-     },
-     "execution_count": 9,
-     "metadata": {},
-     "output_type": "execute_result"
-    }
-   ],
-   "source": [
-    "tlr.translate_to(a, \"spdi\")"
-   ]
-  },
-  {
-   "cell_type": "code",
-   "execution_count": 10,
-   "metadata": {},
-   "outputs": [
-    {
-     "data": {
-      "text/plain": [
-       "['NC_000019.10:44908821:2:T']"
-      ]
-     },
-     "execution_count": 10,
-     "metadata": {},
-     "output_type": "execute_result"
-    }
-   ],
-   "source": [
-    "a.location.interval.end.value += 1\n",
-    "tlr.translate_to(a, \"spdi\")"
-   ]
-  },
-  {
-   "cell_type": "code",
-   "execution_count": 11,
-   "metadata": {},
-   "outputs": [
-    {
-     "data": {
-      "text/plain": [
-       "['NC_000019.10:44908821:2:']"
-      ]
-     },
-     "execution_count": 11,
-     "metadata": {},
-     "output_type": "execute_result"
-    }
-   ],
-   "source": [
-    "a.state.sequence = \"\"\n",
-    "tlr.translate_to(a, \"spdi\")"
-   ]
-  },
-  {
-   "cell_type": "markdown",
-   "metadata": {},
-   "source": [
-    "### from Beacon (VCF-like)"
-   ]
-  },
-  {
-   "cell_type": "code",
-   "execution_count": 12,
-   "metadata": {},
-   "outputs": [
-    {
-     "data": {
-      "text/plain": [
-       "{'_id': 'ga4gh:VA.CxiA_hvYbkD8Vqwjhx5AYuyul4mtlkpD',\n",
-       " 'type': 'Allele',\n",
-       " 'location': {'type': 'SequenceLocation',\n",
-       "  'sequence_id': 'ga4gh:SQ.IIB53T8CNeJJdUqzn9V_JnRtQadwWCbl',\n",
-       "  'interval': {'type': 'SequenceInterval',\n",
-       "   'start': {'type': 'Number', 'value': 44908821},\n",
-       "   'end': {'type': 'Number', 'value': 44908822}}},\n",
-       " 'state': {'type': 'LiteralSequenceExpression', 'sequence': 'T'}}"
-      ]
-     },
-     "execution_count": 12,
-     "metadata": {},
-     "output_type": "execute_result"
-    }
-   ],
-   "source": [
-    "# from_beacon: Translate from beacon's form\n",
-    "a = tlr.translate_from(\"19 : 44908822 C > T\", \"beacon\")\n",
-    "a.as_dict()"
-   ]
-  },
-  {
-   "cell_type": "markdown",
-   "metadata": {},
-   "source": [
-    "### from gnomAD style VCF"
-   ]
-  },
-  {
-   "cell_type": "code",
-   "execution_count": 13,
-   "metadata": {},
-   "outputs": [
-    {
-     "data": {
-      "text/plain": [
-       "{'_id': 'ga4gh:VA.CxiA_hvYbkD8Vqwjhx5AYuyul4mtlkpD',\n",
-       " 'type': 'Allele',\n",
-       " 'location': {'type': 'SequenceLocation',\n",
-       "  'sequence_id': 'ga4gh:SQ.IIB53T8CNeJJdUqzn9V_JnRtQadwWCbl',\n",
-       "  'interval': {'type': 'SequenceInterval',\n",
-       "   'start': {'type': 'Number', 'value': 44908821},\n",
-       "   'end': {'type': 'Number', 'value': 44908822}}},\n",
-       " 'state': {'type': 'LiteralSequenceExpression', 'sequence': 'T'}}"
-      ]
-     },
-     "execution_count": 13,
-     "metadata": {},
-     "output_type": "execute_result"
-    }
-   ],
-   "source": [
-    "a = tlr.translate_from(\"19-44908822-C-T\", \"gnomad\")   # gnomAD-style expression\n",
-    "a.as_dict()"
-   ]
-  },
-  {
-   "cell_type": "markdown",
-   "metadata": {},
-   "source": [
-    "## Advanced Examples\n",
-    "\n",
-    "NM_000551.3 starts with `CCTCGCCTCC`. So, `NM_000551.3:n.5_6insC` inserts a C at the start of an existing run of two C residues."
-   ]
-  },
-  {
-   "cell_type": "code",
-   "execution_count": 14,
-   "metadata": {},
-   "outputs": [],
-   "source": [
-    "from IPython.display import HTML, display\n",
-    "import tabulate\n",
-    "\n",
-    "hgvs_expr = \"NM_000551.3:n.5_6insC\"\n",
-    "\n",
-    "# Translator with default behaviors disabled\n",
-    "tlr2 = Translator(data_proxy=dp,\n",
-    "                  translate_sequence_identifiers=False,\n",
-    "                  do_normalize=False,\n",
-    "                  identify=False)"
-   ]
-  },
-  {
-   "cell_type": "markdown",
-   "metadata": {},
-   "source": [
-    "### translate_sequence_identifiers"
-   ]
-  },
-  {
-   "cell_type": "code",
-   "execution_count": 15,
-   "metadata": {},
-   "outputs": [
-=======
     },
     {
       "cell_type": "markdown",
@@ -532,7 +122,7 @@
         "from ga4gh.vrs.extras.translator import Translator\n",
         "tlr = Translator(data_proxy=dp,\n",
         "                 translate_sequence_identifiers=True,  # default\n",
-        "                 normalize=True,                       # default\n",
+        "                 do_normalize=True,                       # default\n",
         "                 identify=True)                        # default"
       ]
     },
@@ -630,7 +220,6 @@
         "### From/To SPDI"
       ]
     },
->>>>>>> a40fa88f
     {
       "cell_type": "code",
       "execution_count": 8,
@@ -661,38 +250,6 @@
         "a = tlr.translate_from(\"NC_000019.10:44908821:1:T\",\"spdi\")\n",
         "a.as_dict()"
       ]
-<<<<<<< HEAD
-     },
-     "metadata": {},
-     "output_type": "display_data"
-    }
-   ],
-   "source": [
-    "header = \"translate_sequence_identifiers= sequence_id\".split()\n",
-    "table = [header]\n",
-    "for tsi in (False, True):\n",
-    "    tlr2.translate_sequence_identifiers = tsi\n",
-    "    a = tlr2.translate_from(hgvs_expr, \"hgvs\")\n",
-    "    row = [tlr2.translate_sequence_identifiers,\n",
-    "           a.location.sequence_id._value]\n",
-    "    table += [row]\n",
-    "display(HTML(tabulate.tabulate(table, tablefmt='html')))"
-   ]
-  },
-  {
-   "cell_type": "markdown",
-   "metadata": {},
-   "source": [
-    "### normalize\n",
-    "VRS normalization uses [fully-justified normalization](https://vr-spec.readthedocs.io/en/1.0/impl-guide/normalization.html). In this case, the left-aligned insertion (c.5_6insC) is renormalized as a replacement of the two C residues with three C residues at interbase coordinates [5,7]."
-   ]
-  },
-  {
-   "cell_type": "code",
-   "execution_count": 16,
-   "metadata": {},
-   "outputs": [
-=======
     },
     {
       "cell_type": "code",
@@ -799,7 +356,6 @@
         "### from gnomAD style VCF"
       ]
     },
->>>>>>> a40fa88f
     {
       "cell_type": "code",
       "execution_count": 13,
@@ -851,7 +407,7 @@
         "# Translator with default behaviors disabled\n",
         "tlr2 = Translator(data_proxy=dp,\n",
         "                  translate_sequence_identifiers=False,\n",
-        "                  normalize=False,\n",
+        "                  do_normalize=False,\n",
         "                  identify=False)"
       ]
     },
@@ -949,52 +505,12 @@
         "display(HTML(tabulate.tabulate(table, tablefmt='html')))"
       ]
     }
-<<<<<<< HEAD
-   ],
-   "source": [
-    "tlr2.translate_sequence_identifiers = True\n",
-    "\n",
-    "header = \"normalize= sequence_id interval alt hgvs\".split()\n",
-    "table = [header]\n",
-    "for normalize in (False, True):\n",
-    "    tlr2.normalize = normalize\n",
-    "    a = tlr2.translate_from(hgvs_expr, \"hgvs\")\n",
-    "    row = [tlr2.normalize,\n",
-    "           a.location.sequence_id,\n",
-    "           f\"{a.location.interval.start.value},{a.location.interval.end.value}\",\n",
-    "           a.state.sequence,\n",
-    "           #tlr2.translate_to(a, 'hgvs')[0]\n",
-    "           vnorm.to_hgvs(a)[0]\n",
-    "          ]\n",
-    "    table += [row]\n",
-    "display(HTML(tabulate.tabulate(table, tablefmt='html')))"
-   ]
-  }
- ],
- "metadata": {
-  "kernelspec": {
-   "display_name": "vrs-python",
-   "language": "python",
-   "name": "vrs-python"
-  },
-  "language_info": {
-   "codemirror_mode": {
-    "name": "ipython",
-    "version": 3
-   },
-   "file_extension": ".py",
-   "mimetype": "text/x-python",
-   "name": "python",
-   "nbconvert_exporter": "python",
-   "pygments_lexer": "ipython3",
-   "version": "3.10.8"
-=======
   ],
   "metadata": {
     "kernelspec": {
-      "display_name": "Python 3 (ipykernel)",
+      "display_name": "vrs-python",
       "language": "python",
-      "name": "python3"
+      "name": "vrs-python"
     },
     "language_info": {
       "codemirror_mode": {
@@ -1006,7 +522,7 @@
       "name": "python",
       "nbconvert_exporter": "python",
       "pygments_lexer": "ipython3",
-      "version": "3.9.13"
+      "version": "3.10.8"
     },
     "toc": {
       "base_numbering": 1,
@@ -1021,7 +537,6 @@
       "toc_section_display": true,
       "toc_window_display": false
     }
->>>>>>> a40fa88f
   },
   "nbformat": 4,
   "nbformat_minor": 4
