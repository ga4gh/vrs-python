{
<<<<<<< HEAD
 "cells": [
  {
   "cell_type": "markdown",
   "metadata": {},
   "source": [
    "# ga4gh.vrs.extras\n",
    "\n",
    "This notebook demonstrates functionality in the vr-python package that builds on VRS but is not formally part of the specification. "
   ]
  },
  {
   "cell_type": "markdown",
   "metadata": {},
   "source": [
    "## Data Proxy\n",
    "VRS implementations will need access to sequences and sequence identifiers. Sequences are used during normalization and during conversions with other formats. Sequence identifiers are necessary in order to translate identfiers from common forms to a digest-based identifier.\n",
    "\n",
    "VRS leaves the choice of those data sources to the implementations.  In vr-python, `ga4gh.vrs.dataproxy` provides an abstract base class as a basis for data source adapters.  One source is [SeqRepo](https://github.com/biocommons/biocommons.seqrepo/), which is used below.  (An adapter based on the GA4GH refget specification exists, but is pending necessary changes to the refget interface to provide accession-based lookups.)\n",
    "\n",
    "SeqRepo: [github](https://github.com/biocommons/biocommons.seqrepo/) | [data snapshots](http://dl.biocommons.org/seqrepo/) | [seqrepo-rest-service @ github](https://github.com/biocommons/seqrepo-rest-service) | [seqrepo-rest-service docker images](https://cloud.docker.com/u/biocommons/repository/docker/biocommons/seqrepo-rest-service)\n",
    "\n",
    "RefGet: [spec](https://samtools.github.io/hts-specs/refget.html) | [perl server](https://github.com/andrewyatz/refget-server-perl)"
   ]
  },
  {
   "cell_type": "code",
   "execution_count": 1,
   "metadata": {
    "scrolled": true
   },
   "outputs": [
    {
     "name": "stderr",
     "output_type": "stream",
     "text": [
      "/Users/kxk102/Documents/ga4gh/vrs-python/venv/3.10/lib/python3.10/site-packages/python_jsonschema_objects/__init__.py:49: UserWarning: Schema version http://json-schema.org/draft-07/schema not recognized. Some keywords and features may not be supported.\n",
      "  warnings.warn(\n"
     ]
    }
   ],
   "source": [
    "from ga4gh.core import sha512t24u, ga4gh_digest, ga4gh_identify, ga4gh_serialize\n",
    "from ga4gh.vrs import __version__, models, normalize\n",
    "from ga4gh.vrs.dataproxy import SeqRepoRESTDataProxy\n",
    "from biocommons.seqrepo import SeqRepo\n",
    "\n",
    "seqrepo_rest_service_url = \"https://services.genomicmedlab.org/seqrepo\"\n",
    "dp = SeqRepoRESTDataProxy(base_url=seqrepo_rest_service_url)"
   ]
  },
  {
   "cell_type": "code",
   "execution_count": 2,
   "metadata": {},
   "outputs": [
=======
  "cells": [
    {
      "cell_type": "markdown",
      "metadata": {},
      "source": [
        "# ga4gh.vrs.extras\n",
        "\n",
        "This notebook demonstrates functionality in the vr-python package that builds on VRS but is not formally part of the specification. "
      ]
    },
>>>>>>> c1274987
    {
      "cell_type": "markdown",
      "metadata": {},
      "source": [
        "## Data Proxy\n",
        "VRS implementations will need access to sequences and sequence identifiers. Sequences are used during normalization and during conversions with other formats. Sequence identifiers are necessary in order to translate identfiers from common forms to a digest-based identifier.\n",
        "\n",
        "VRS leaves the choice of those data sources to the implementations.  In vr-python, `ga4gh.vrs.dataproxy` provides an abstract base class as a basis for data source adapters.  One source is [SeqRepo](https://github.com/biocommons/biocommons.seqrepo/), which is used below.  (An adapter based on the GA4GH refget specification exists, but is pending necessary changes to the refget interface to provide accession-based lookups.)\n",
        "\n",
        "SeqRepo: [github](https://github.com/biocommons/biocommons.seqrepo/) | [data snapshots](http://dl.biocommons.org/seqrepo/) | [seqrepo-rest-service @ github](https://github.com/biocommons/seqrepo-rest-service) | [seqrepo-rest-service docker images](https://cloud.docker.com/u/biocommons/repository/docker/biocommons/seqrepo-rest-service)\n",
        "\n",
        "RefGet: [spec](https://samtools.github.io/hts-specs/refget.html) | [perl server](https://github.com/andrewyatz/refget-server-perl)"
      ]
<<<<<<< HEAD
     },
     "execution_count": 2,
     "metadata": {},
     "output_type": "execute_result"
    }
   ],
   "source": [
    "dp.get_metadata(\"refseq:NM_000551.3\")"
   ]
  },
  {
   "cell_type": "code",
   "execution_count": 3,
   "metadata": {},
   "outputs": [
=======
    },
>>>>>>> c1274987
    {
      "cell_type": "code",
      "execution_count": 1,
      "metadata": {
        "scrolled": true
      },
      "outputs": [
        {
          "name": "stderr",
          "output_type": "stream",
          "text": [
            "/Users/kxk102/Documents/ga4gh/vrs-python/venv/3.10/lib/python3.10/site-packages/python_jsonschema_objects/__init__.py:49: UserWarning: Schema version http://json-schema.org/draft-07/schema not recognized. Some keywords and features may not be supported.\n",
            "  warnings.warn(\n"
          ]
        }
      ],
      "source": [
        "from ga4gh.core import sha512t24u, ga4gh_digest, ga4gh_identify, ga4gh_serialize\n",
        "from ga4gh.vrs import __version__, models, normalize\n",
        "from ga4gh.vrs.dataproxy import SeqRepoRESTDataProxy\n",
        "from biocommons.seqrepo import SeqRepo\n",
        "\n",
        "seqrepo_rest_service_url = \"https://services.genomicmedlab.org/seqrepo\"\n",
        "dp = SeqRepoRESTDataProxy(base_url=seqrepo_rest_service_url)"
      ]
<<<<<<< HEAD
     },
     "execution_count": 3,
     "metadata": {},
     "output_type": "execute_result"
    }
   ],
   "source": [
    "dp.get_sequence(\"ga4gh:SQ.v_QTc1p-MUYdgrRv4LMT6ByXIOsdw3C_\", start=0, end=51) + \"...\""
   ]
  },
  {
   "cell_type": "markdown",
   "metadata": {},
   "source": [
    "## Format translator\n",
    "ga4gh.vrs.extras.translator.Translator translates various formats into VRS representations. \n",
    "\n",
    "<div class=\"alert alert-success\">\n",
    "    <span style=\"font-size: larger\">🚀</span> The examples below use the same variant in 4 formats: HGVS, beacon, spdi, and VCF/gnomAD. Notice that the resulting Allele objects and computed identifiers are identical.</b>\n",
    "    \n",
    "By default, `Translator` 1) translates sequence identifiers to ga4gh digest-based identifiers, 2) normalizes alleles, 3) adds a ga4gh identifier. These may be disabled as desired. (However, `ga4gh_identify` requires that all objects use identifiers, including sequence identifiers, in the `ga4gh` namespace.)\n",
    "</div>"
   ]
  },
  {
   "cell_type": "code",
   "execution_count": 4,
   "metadata": {},
   "outputs": [],
   "source": [
    "from ga4gh.vrs.extras.translator import Translator\n",
    "tlr = Translator(data_proxy=dp,\n",
    "                 translate_sequence_identifiers=True,  # default\n",
    "                 do_normalize=True,                       # default\n",
    "                 identify=True)                        # default"
   ]
  },
  {
   "cell_type": "markdown",
   "metadata": {},
   "source": [
    "### From/To HGVS\n",
    "\n",
    "<div class=\"alert alert-info\">\n",
    "    <span style=\"font-size: larger\">☛</span> The HGVS variant below shows G>C. The reference is actually C, meaning that this variant is actually a ref agree assertion. This example intentionally shows VRS's ability to deal with invalid variants.\n",
    "    </div>"
   ]
  },
  {
   "cell_type": "code",
   "execution_count": 5,
   "metadata": {
    "scrolled": true
   },
   "outputs": [
=======
    },
>>>>>>> c1274987
    {
      "cell_type": "code",
      "execution_count": 2,
      "metadata": {},
      "outputs": [
        {
          "data": {
            "text/plain": [
              "{'added': '2016-08-24T05:03:11Z',\n",
              " 'aliases': ['MD5:215137b1973c1a5afcf86be7d999574a',\n",
              "  'NCBI:NM_000551.3',\n",
              "  'refseq:NM_000551.3',\n",
              "  'SEGUID:T12L0p2X5E8DbnL0+SwI4Wc1S6g',\n",
              "  'SHA1:4f5d8bd29d97e44f036e72f4f92c08e167354ba8',\n",
              "  'VMC:GS_v_QTc1p-MUYdgrRv4LMT6ByXIOsdw3C_',\n",
              "  'sha512t24u:v_QTc1p-MUYdgrRv4LMT6ByXIOsdw3C_',\n",
              "  'ga4gh:SQ.v_QTc1p-MUYdgrRv4LMT6ByXIOsdw3C_'],\n",
              " 'alphabet': 'ACGT',\n",
              " 'length': 4560}"
            ]
          },
          "execution_count": 2,
          "metadata": {},
          "output_type": "execute_result"
        }
      ],
      "source": [
        "dp.get_metadata(\"refseq:NM_000551.3\")"
      ]
<<<<<<< HEAD
     },
     "execution_count": 5,
     "metadata": {},
     "output_type": "execute_result"
    }
   ],
   "source": [
    "a = tlr.translate_from(\"NC_000013.11:g.32936732G>C\",\"hgvs\")\n",
    "a.as_dict()"
   ]
  },
  {
   "cell_type": "code",
   "execution_count": 6,
   "metadata": {},
   "outputs": [
=======
    },
>>>>>>> c1274987
    {
      "cell_type": "code",
      "execution_count": 3,
      "metadata": {},
      "outputs": [
        {
          "data": {
            "text/plain": [
              "'CCTCGCCTCCGTTACAACGGCCTACGGTGCTGGAGGATCCTTCTGCGCACG...'"
            ]
          },
          "execution_count": 3,
          "metadata": {},
          "output_type": "execute_result"
        }
      ],
      "source": [
        "dp.get_sequence(\"ga4gh:SQ.v_QTc1p-MUYdgrRv4LMT6ByXIOsdw3C_\", start=0, end=51) + \"...\""
      ]
<<<<<<< HEAD
     },
     "execution_count": 6,
     "metadata": {},
     "output_type": "execute_result"
    }
   ],
   "source": [
    "#tlr.translate_to(a, \"hgvs\")\n",
    "\n",
    "\"The postgres default port of 5432 is blocked outbound by binder and potentially other institutions. \"\\\n",
    "\"To circumvent users having to install UTA themselves we created a rest data proxy for variation normalizer for the to_hgvs endpoint.\""
   ]
  },
  {
   "cell_type": "code",
   "execution_count": 7,
   "metadata": {},
   "outputs": [
=======
    },
>>>>>>> c1274987
    {
      "cell_type": "markdown",
      "metadata": {},
      "source": [
        "## Format translator\n",
        "ga4gh.vrs.extras.translator.Translator translates various formats into VRS representations. \n",
        "\n",
        "<div class=\"alert alert-success\">\n",
        "    <span style=\"font-size: larger\">🚀</span> The examples below use the same variant in 4 formats: HGVS, beacon, spdi, and VCF/gnomAD. Notice that the resulting Allele objects and computed identifiers are identical.</b>\n",
        "    \n",
        "By default, `Translator` 1) translates sequence identifiers to ga4gh digest-based identifiers, 2) normalizes alleles, 3) adds a ga4gh identifier. These may be disabled as desired. (However, `ga4gh_identify` requires that all objects use identifiers, including sequence identifiers, in the `ga4gh` namespace.)\n",
        "</div>"
      ]
<<<<<<< HEAD
     },
     "execution_count": 7,
     "metadata": {},
     "output_type": "execute_result"
    }
   ],
   "source": [
    "from ga4gh.vrs.extras.variation_normalizer_rest_dp import VariationNormalizerRESTDataProxy\n",
    "vnorm = VariationNormalizerRESTDataProxy()\n",
    "vnorm.to_hgvs(a)"
   ]
  },
  {
   "cell_type": "markdown",
   "metadata": {},
   "source": [
    "### From/To SPDI"
   ]
  },
  {
   "cell_type": "code",
   "execution_count": 8,
   "metadata": {
    "scrolled": true
   },
   "outputs": [
=======
    },
>>>>>>> c1274987
    {
      "cell_type": "code",
      "execution_count": 4,
      "metadata": {},
      "outputs": [],
      "source": [
        "from ga4gh.vrs.extras.translator import Translator\n",
        "tlr = Translator(data_proxy=dp,\n",
        "                 translate_sequence_identifiers=True,  # default\n",
        "                 normalize=True,                       # default\n",
        "                 identify=True)                        # default"
      ]
<<<<<<< HEAD
     },
     "execution_count": 8,
     "metadata": {},
     "output_type": "execute_result"
    }
   ],
   "source": [
    "# SPDI uses 0-based coordinates\n",
    "a = tlr.translate_from(\"NC_000013.11:32936731:1:C\",\"spdi\")\n",
    "a.as_dict()"
   ]
  },
  {
   "cell_type": "code",
   "execution_count": 9,
   "metadata": {},
   "outputs": [
=======
    },
>>>>>>> c1274987
    {
      "attachments": {},
      "cell_type": "markdown",
      "metadata": {},
      "source": [
        "### From/To HGVS\n",
        "\n",
        "<div class=\"alert alert-info\">\n",
        "    <span style=\"font-size: larger\">☛</span> The HGVS variant below shows C>T.\n",
        "    </div>"
      ]
<<<<<<< HEAD
     },
     "execution_count": 9,
     "metadata": {},
     "output_type": "execute_result"
    }
   ],
   "source": [
    "tlr.translate_to(a, \"spdi\")"
   ]
  },
  {
   "cell_type": "code",
   "execution_count": 10,
   "metadata": {},
   "outputs": [
=======
    },
>>>>>>> c1274987
    {
      "cell_type": "code",
      "execution_count": 5,
      "metadata": {
        "scrolled": true
      },
      "outputs": [
        {
          "data": {
            "text/plain": [
              "{'_id': 'ga4gh:VA.CxiA_hvYbkD8Vqwjhx5AYuyul4mtlkpD',\n",
              " 'type': 'Allele',\n",
              " 'location': {'type': 'SequenceLocation',\n",
              "  'sequence_id': 'ga4gh:SQ.IIB53T8CNeJJdUqzn9V_JnRtQadwWCbl',\n",
              "  'interval': {'type': 'SequenceInterval',\n",
              "   'start': {'type': 'Number', 'value': 44908821},\n",
              "   'end': {'type': 'Number', 'value': 44908822}}},\n",
              " 'state': {'type': 'LiteralSequenceExpression', 'sequence': 'T'}}"
            ]
          },
          "execution_count": 5,
          "metadata": {},
          "output_type": "execute_result"
        }
      ],
      "source": [
        "a = tlr.translate_from(\"NC_000019.10:g.44908822C>T\",\"hgvs\")\n",
        "a.as_dict()"
      ]
<<<<<<< HEAD
     },
     "execution_count": 10,
     "metadata": {},
     "output_type": "execute_result"
    }
   ],
   "source": [
    "a.location.interval.end.value += 1\n",
    "tlr.translate_to(a, \"spdi\")"
   ]
  },
  {
   "cell_type": "code",
   "execution_count": 11,
   "metadata": {},
   "outputs": [
=======
    },
>>>>>>> c1274987
    {
      "cell_type": "code",
      "execution_count": 6,
      "metadata": {},
      "outputs": [
        {
          "data": {
            "text/plain": [
              "'The postgres default port of 5432 is blocked outbound by binder and potentially other institutions. To circumvent users having to install UTA themselves we created a rest data proxy for variation normalizer for the to_hgvs endpoint.'"
            ]
          },
          "execution_count": 6,
          "metadata": {},
          "output_type": "execute_result"
        }
      ],
      "source": [
        "#tlr.translate_to(a, \"hgvs\")\n",
        "\n",
        "\"The postgres default port of 5432 is blocked outbound by binder and potentially other institutions. \"\\\n",
        "\"To circumvent users having to install UTA themselves we created a rest data proxy for variation normalizer for the to_hgvs endpoint.\""
      ]
<<<<<<< HEAD
     },
     "execution_count": 11,
     "metadata": {},
     "output_type": "execute_result"
    }
   ],
   "source": [
    "a.state.sequence = \"\"\n",
    "tlr.translate_to(a, \"spdi\")"
   ]
  },
  {
   "cell_type": "markdown",
   "metadata": {},
   "source": [
    "### from Beacon (VCF-like)"
   ]
  },
  {
   "cell_type": "code",
   "execution_count": 12,
   "metadata": {},
   "outputs": [
=======
    },
>>>>>>> c1274987
    {
      "cell_type": "code",
      "execution_count": 7,
      "metadata": {},
      "outputs": [
        {
          "data": {
            "text/plain": [
              "['NC_000019.10:g.44908822C>T']"
            ]
          },
          "execution_count": 7,
          "metadata": {},
          "output_type": "execute_result"
        }
      ],
      "source": [
        "from ga4gh.vrs.extras.variation_normalizer_rest_dp import VariationNormalizerRESTDataProxy\n",
        "vnorm = VariationNormalizerRESTDataProxy()\n",
        "vnorm.to_hgvs(a)"
      ]
<<<<<<< HEAD
     },
     "execution_count": 12,
     "metadata": {},
     "output_type": "execute_result"
    }
   ],
   "source": [
    "# from_beacon: Translate from beacon's form\n",
    "a = tlr.translate_from(\"13 : 32936732 G > C\", \"beacon\")\n",
    "a.as_dict()"
   ]
  },
  {
   "cell_type": "markdown",
   "metadata": {},
   "source": [
    "### from gnomAD style VCF"
   ]
  },
  {
   "cell_type": "code",
   "execution_count": 13,
   "metadata": {},
   "outputs": [
    {
     "ename": "ValueError",
     "evalue": "Unable to parse data as gnomad variation",
     "output_type": "error",
     "traceback": [
      "\u001b[0;31m---------------------------------------------------------------------------\u001b[0m",
      "\u001b[0;31mValueError\u001b[0m                                Traceback (most recent call last)",
      "Cell \u001b[0;32mIn[13], line 1\u001b[0m\n\u001b[0;32m----> 1\u001b[0m a \u001b[39m=\u001b[39m tlr\u001b[39m.\u001b[39;49mtranslate_from(\u001b[39m\"\u001b[39;49m\u001b[39m13-32936732-G-C\u001b[39;49m\u001b[39m\"\u001b[39;49m, \u001b[39m\"\u001b[39;49m\u001b[39mgnomad\u001b[39;49m\u001b[39m\"\u001b[39;49m)   \u001b[39m# gnomAD-style expression\u001b[39;00m\n\u001b[1;32m      2\u001b[0m a\u001b[39m.\u001b[39mas_dict()\n",
      "File \u001b[0;32m~/Documents/ga4gh/vrs-python/src/ga4gh/vrs/extras/translator.py:72\u001b[0m, in \u001b[0;36mTranslator.translate_from\u001b[0;34m(self, var, fmt)\u001b[0m\n\u001b[1;32m     70\u001b[0m     o \u001b[39m=\u001b[39m t(\u001b[39mself\u001b[39m, var)\n\u001b[1;32m     71\u001b[0m     \u001b[39mif\u001b[39;00m o \u001b[39mis\u001b[39;00m \u001b[39mNone\u001b[39;00m:\n\u001b[0;32m---> 72\u001b[0m         \u001b[39mraise\u001b[39;00m \u001b[39mValueError\u001b[39;00m(\u001b[39mf\u001b[39m\u001b[39m\"\u001b[39m\u001b[39mUnable to parse data as \u001b[39m\u001b[39m{\u001b[39;00mfmt\u001b[39m}\u001b[39;00m\u001b[39m variation\u001b[39m\u001b[39m\"\u001b[39m)\n\u001b[1;32m     73\u001b[0m     \u001b[39mreturn\u001b[39;00m o\n\u001b[1;32m     75\u001b[0m \u001b[39mfor\u001b[39;00m _, t \u001b[39min\u001b[39;00m \u001b[39mself\u001b[39m\u001b[39m.\u001b[39mfrom_translators\u001b[39m.\u001b[39mitems():\n",
      "\u001b[0;31mValueError\u001b[0m: Unable to parse data as gnomad variation"
     ]
    }
   ],
   "source": [
    "a = tlr.translate_from(\"13-32936732-G-C\", \"gnomad\")   # gnomAD-style expression\n",
    "a.as_dict()"
   ]
  },
  {
   "cell_type": "markdown",
   "metadata": {},
   "source": [
    "## Advanced Examples\n",
    "\n",
    "NM_000551.3 starts with `CCTCGCCTCC`. So, `NM_000551.3:n.5_6insC` inserts a C at the start of an existing run of two C residues."
   ]
  },
  {
   "cell_type": "code",
   "execution_count": null,
   "metadata": {},
   "outputs": [],
   "source": [
    "from IPython.display import HTML, display\n",
    "import tabulate\n",
    "\n",
    "hgvs_expr = \"NM_000551.3:n.5_6insC\"\n",
    "\n",
    "# Translator with default behaviors disabled\n",
    "tlr2 = Translator(data_proxy=dp,\n",
    "                  translate_sequence_identifiers=False,\n",
    "                  do_normalize=False,\n",
    "                  identify=False)"
   ]
  },
  {
   "cell_type": "markdown",
   "metadata": {},
   "source": [
    "### translate_sequence_identifiers"
   ]
  },
  {
   "cell_type": "code",
   "execution_count": null,
   "metadata": {},
   "outputs": [
=======
    },
    {
      "cell_type": "markdown",
      "metadata": {},
      "source": [
        "### From/To SPDI"
      ]
    },
>>>>>>> c1274987
    {
      "cell_type": "code",
      "execution_count": 8,
      "metadata": {
        "scrolled": true
      },
      "outputs": [
        {
          "data": {
            "text/plain": [
              "{'_id': 'ga4gh:VA.CxiA_hvYbkD8Vqwjhx5AYuyul4mtlkpD',\n",
              " 'type': 'Allele',\n",
              " 'location': {'type': 'SequenceLocation',\n",
              "  'sequence_id': 'ga4gh:SQ.IIB53T8CNeJJdUqzn9V_JnRtQadwWCbl',\n",
              "  'interval': {'type': 'SequenceInterval',\n",
              "   'start': {'type': 'Number', 'value': 44908821},\n",
              "   'end': {'type': 'Number', 'value': 44908822}}},\n",
              " 'state': {'type': 'LiteralSequenceExpression', 'sequence': 'T'}}"
            ]
          },
          "execution_count": 8,
          "metadata": {},
          "output_type": "execute_result"
        }
      ],
      "source": [
        "# SPDI uses 0-based coordinates\n",
        "a = tlr.translate_from(\"NC_000019.10:44908821:1:T\",\"spdi\")\n",
        "a.as_dict()"
      ]
<<<<<<< HEAD
     },
     "metadata": {},
     "output_type": "display_data"
    }
   ],
   "source": [
    "header = \"translate_sequence_identifiers= sequence_id\".split()\n",
    "table = [header]\n",
    "for tsi in (False, True):\n",
    "    tlr2.translate_sequence_identifiers = tsi\n",
    "    a = tlr2.translate_from(hgvs_expr, \"hgvs\")\n",
    "    row = [tlr2.translate_sequence_identifiers,\n",
    "           a.location.sequence_id._value]\n",
    "    table += [row]\n",
    "display(HTML(tabulate.tabulate(table, tablefmt='html')))"
   ]
  },
  {
   "cell_type": "markdown",
   "metadata": {},
   "source": [
    "### normalize\n",
    "VRS normalization uses [fully-justified normalization](https://vr-spec.readthedocs.io/en/1.0/impl-guide/normalization.html). In this case, the left-aligned insertion (c.5_6insC) is renormalized as a replacement of the two C residues with three C residues at interbase coordinates [5,7]."
   ]
  },
  {
   "cell_type": "code",
   "execution_count": null,
   "metadata": {},
   "outputs": [
=======
    },
    {
      "cell_type": "code",
      "execution_count": 9,
      "metadata": {},
      "outputs": [
        {
          "data": {
            "text/plain": [
              "['NC_000019.10:44908821:1:T']"
            ]
          },
          "execution_count": 9,
          "metadata": {},
          "output_type": "execute_result"
        }
      ],
      "source": [
        "tlr.translate_to(a, \"spdi\")"
      ]
    },
    {
      "cell_type": "code",
      "execution_count": 10,
      "metadata": {},
      "outputs": [
        {
          "data": {
            "text/plain": [
              "['NC_000019.10:44908821:2:T']"
            ]
          },
          "execution_count": 10,
          "metadata": {},
          "output_type": "execute_result"
        }
      ],
      "source": [
        "a.location.interval.end.value += 1\n",
        "tlr.translate_to(a, \"spdi\")"
      ]
    },
    {
      "cell_type": "code",
      "execution_count": 11,
      "metadata": {},
      "outputs": [
        {
          "data": {
            "text/plain": [
              "['NC_000019.10:44908821:2:']"
            ]
          },
          "execution_count": 11,
          "metadata": {},
          "output_type": "execute_result"
        }
      ],
      "source": [
        "a.state.sequence = \"\"\n",
        "tlr.translate_to(a, \"spdi\")"
      ]
    },
    {
      "cell_type": "markdown",
      "metadata": {},
      "source": [
        "### from Beacon (VCF-like)"
      ]
    },
    {
      "cell_type": "code",
      "execution_count": 12,
      "metadata": {},
      "outputs": [
        {
          "data": {
            "text/plain": [
              "{'_id': 'ga4gh:VA.CxiA_hvYbkD8Vqwjhx5AYuyul4mtlkpD',\n",
              " 'type': 'Allele',\n",
              " 'location': {'type': 'SequenceLocation',\n",
              "  'sequence_id': 'ga4gh:SQ.IIB53T8CNeJJdUqzn9V_JnRtQadwWCbl',\n",
              "  'interval': {'type': 'SequenceInterval',\n",
              "   'start': {'type': 'Number', 'value': 44908821},\n",
              "   'end': {'type': 'Number', 'value': 44908822}}},\n",
              " 'state': {'type': 'LiteralSequenceExpression', 'sequence': 'T'}}"
            ]
          },
          "execution_count": 12,
          "metadata": {},
          "output_type": "execute_result"
        }
      ],
      "source": [
        "# from_beacon: Translate from beacon's form\n",
        "a = tlr.translate_from(\"19 : 44908822 C > T\", \"beacon\")\n",
        "a.as_dict()"
      ]
    },
    {
      "cell_type": "markdown",
      "metadata": {},
      "source": [
        "### from gnomAD style VCF"
      ]
    },
>>>>>>> c1274987
    {
      "cell_type": "code",
      "execution_count": 13,
      "metadata": {},
      "outputs": [
        {
          "data": {
            "text/plain": [
              "{'_id': 'ga4gh:VA.CxiA_hvYbkD8Vqwjhx5AYuyul4mtlkpD',\n",
              " 'type': 'Allele',\n",
              " 'location': {'type': 'SequenceLocation',\n",
              "  'sequence_id': 'ga4gh:SQ.IIB53T8CNeJJdUqzn9V_JnRtQadwWCbl',\n",
              "  'interval': {'type': 'SequenceInterval',\n",
              "   'start': {'type': 'Number', 'value': 44908821},\n",
              "   'end': {'type': 'Number', 'value': 44908822}}},\n",
              " 'state': {'type': 'LiteralSequenceExpression', 'sequence': 'T'}}"
            ]
          },
          "execution_count": 13,
          "metadata": {},
          "output_type": "execute_result"
        }
      ],
      "source": [
        "a = tlr.translate_from(\"19-44908822-C-T\", \"gnomad\")   # gnomAD-style expression\n",
        "a.as_dict()"
      ]
    },
    {
      "cell_type": "markdown",
      "metadata": {},
      "source": [
        "## Advanced Examples\n",
        "\n",
        "NM_000551.3 starts with `CCTCGCCTCC`. So, `NM_000551.3:n.5_6insC` inserts a C at the start of an existing run of two C residues."
      ]
    },
    {
      "cell_type": "code",
      "execution_count": 14,
      "metadata": {},
      "outputs": [],
      "source": [
        "from IPython.display import HTML, display\n",
        "import tabulate\n",
        "\n",
        "hgvs_expr = \"NM_000551.3:n.5_6insC\"\n",
        "\n",
        "# Translator with default behaviors disabled\n",
        "tlr2 = Translator(data_proxy=dp,\n",
        "                  translate_sequence_identifiers=False,\n",
        "                  normalize=False,\n",
        "                  identify=False)"
      ]
    },
    {
      "cell_type": "markdown",
      "metadata": {},
      "source": [
        "### translate_sequence_identifiers"
      ]
    },
    {
      "cell_type": "code",
      "execution_count": 15,
      "metadata": {},
      "outputs": [
        {
          "data": {
            "text/html": [
              "<table>\n",
              "<tbody>\n",
              "<tr><td>translate_sequence_identifiers=</td><td>sequence_id                              </td></tr>\n",
              "<tr><td>False                          </td><td>refseq:NM_000551.3                       </td></tr>\n",
              "<tr><td>True                           </td><td>ga4gh:SQ.v_QTc1p-MUYdgrRv4LMT6ByXIOsdw3C_</td></tr>\n",
              "</tbody>\n",
              "</table>"
            ],
            "text/plain": [
              "<IPython.core.display.HTML object>"
            ]
          },
          "metadata": {},
          "output_type": "display_data"
        }
      ],
      "source": [
        "header = \"translate_sequence_identifiers= sequence_id\".split()\n",
        "table = [header]\n",
        "for tsi in (False, True):\n",
        "    tlr2.translate_sequence_identifiers = tsi\n",
        "    a = tlr2.translate_from(hgvs_expr, \"hgvs\")\n",
        "    row = [tlr2.translate_sequence_identifiers,\n",
        "           a.location.sequence_id._value]\n",
        "    table += [row]\n",
        "display(HTML(tabulate.tabulate(table, tablefmt='html')))"
      ]
    },
    {
      "cell_type": "markdown",
      "metadata": {},
      "source": [
        "### normalize\n",
        "VRS normalization uses [fully-justified normalization](https://vr-spec.readthedocs.io/en/1.0/impl-guide/normalization.html). In this case, the left-aligned insertion (c.5_6insC) is renormalized as a replacement of the two C residues with three C residues at interbase coordinates [5,7]."
      ]
    },
    {
      "cell_type": "code",
      "execution_count": 16,
      "metadata": {},
      "outputs": [
        {
          "data": {
            "text/html": [
              "<table>\n",
              "<tbody>\n",
              "<tr><td>normalize=</td><td>sequence_id                              </td><td>interval</td><td>alt</td><td>hgvs              </td></tr>\n",
              "<tr><td>False     </td><td>ga4gh:SQ.v_QTc1p-MUYdgrRv4LMT6ByXIOsdw3C_</td><td>5,5     </td><td>C  </td><td>NM_000551.3:n.7dup</td></tr>\n",
              "<tr><td>True      </td><td>ga4gh:SQ.v_QTc1p-MUYdgrRv4LMT6ByXIOsdw3C_</td><td>5,7     </td><td>CCC</td><td>NM_000551.3:n.7dup</td></tr>\n",
              "</tbody>\n",
              "</table>"
            ],
            "text/plain": [
              "<IPython.core.display.HTML object>"
            ]
          },
          "metadata": {},
          "output_type": "display_data"
        }
      ],
      "source": [
        "tlr2.translate_sequence_identifiers = True\n",
        "\n",
        "header = \"normalize= sequence_id interval alt hgvs\".split()\n",
        "table = [header]\n",
        "for normalize in (False, True):\n",
        "    tlr2.normalize = normalize\n",
        "    a = tlr2.translate_from(hgvs_expr, \"hgvs\")\n",
        "    row = [tlr2.normalize,\n",
        "           a.location.sequence_id,\n",
        "           f\"{a.location.interval.start.value},{a.location.interval.end.value}\",\n",
        "           a.state.sequence,\n",
        "           #tlr2.translate_to(a, 'hgvs')[0]\n",
        "           vnorm.to_hgvs(a)[0]\n",
        "          ]\n",
        "    table += [row]\n",
        "display(HTML(tabulate.tabulate(table, tablefmt='html')))"
      ]
    }
<<<<<<< HEAD
   ],
   "source": [
    "tlr2.translate_sequence_identifiers = True\n",
    "\n",
    "header = \"normalize= sequence_id interval alt hgvs\".split()\n",
    "table = [header]\n",
    "for normalize in (False, True):\n",
    "    tlr2.normalize = normalize\n",
    "    a = tlr2.translate_from(hgvs_expr, \"hgvs\")\n",
    "    row = [tlr2.normalize,\n",
    "           a.location.sequence_id,\n",
    "           f\"{a.location.interval.start.value},{a.location.interval.end.value}\",\n",
    "           a.state.sequence,\n",
    "           #tlr2.translate_to(a, 'hgvs')[0]\n",
    "           vnorm.to_hgvs(a)[0]\n",
    "          ]\n",
    "    table += [row]\n",
    "display(HTML(tabulate.tabulate(table, tablefmt='html')))"
   ]
  }
 ],
 "metadata": {
  "kernelspec": {
   "display_name": "vrs-python",
   "language": "python",
   "name": "vrs-python"
  },
  "language_info": {
   "codemirror_mode": {
    "name": "ipython",
    "version": 3
   },
   "file_extension": ".py",
   "mimetype": "text/x-python",
   "name": "python",
   "nbconvert_exporter": "python",
   "pygments_lexer": "ipython3",
   "version": "3.10.8"
=======
  ],
  "metadata": {
    "kernelspec": {
      "display_name": "Python 3 (ipykernel)",
      "language": "python",
      "name": "python3"
    },
    "language_info": {
      "codemirror_mode": {
        "name": "ipython",
        "version": 3
      },
      "file_extension": ".py",
      "mimetype": "text/x-python",
      "name": "python",
      "nbconvert_exporter": "python",
      "pygments_lexer": "ipython3",
      "version": "3.9.13"
    },
    "toc": {
      "base_numbering": 1,
      "nav_menu": {},
      "number_sections": true,
      "sideBar": true,
      "skip_h1_title": false,
      "title_cell": "Table of Contents",
      "title_sidebar": "Contents",
      "toc_cell": false,
      "toc_position": {},
      "toc_section_display": true,
      "toc_window_display": false
    }
>>>>>>> c1274987
  },
  "nbformat": 4,
  "nbformat_minor": 4
}<|MERGE_RESOLUTION|>--- conflicted
+++ resolved
@@ -1,5 +1,4 @@
 {
-<<<<<<< HEAD
  "cells": [
   {
    "cell_type": "markdown",
@@ -55,32 +54,21 @@
    "execution_count": 2,
    "metadata": {},
    "outputs": [
-=======
-  "cells": [
-    {
-      "cell_type": "markdown",
-      "metadata": {},
-      "source": [
-        "# ga4gh.vrs.extras\n",
-        "\n",
-        "This notebook demonstrates functionality in the vr-python package that builds on VRS but is not formally part of the specification. "
-      ]
-    },
->>>>>>> c1274987
-    {
-      "cell_type": "markdown",
-      "metadata": {},
-      "source": [
-        "## Data Proxy\n",
-        "VRS implementations will need access to sequences and sequence identifiers. Sequences are used during normalization and during conversions with other formats. Sequence identifiers are necessary in order to translate identfiers from common forms to a digest-based identifier.\n",
-        "\n",
-        "VRS leaves the choice of those data sources to the implementations.  In vr-python, `ga4gh.vrs.dataproxy` provides an abstract base class as a basis for data source adapters.  One source is [SeqRepo](https://github.com/biocommons/biocommons.seqrepo/), which is used below.  (An adapter based on the GA4GH refget specification exists, but is pending necessary changes to the refget interface to provide accession-based lookups.)\n",
-        "\n",
-        "SeqRepo: [github](https://github.com/biocommons/biocommons.seqrepo/) | [data snapshots](http://dl.biocommons.org/seqrepo/) | [seqrepo-rest-service @ github](https://github.com/biocommons/seqrepo-rest-service) | [seqrepo-rest-service docker images](https://cloud.docker.com/u/biocommons/repository/docker/biocommons/seqrepo-rest-service)\n",
-        "\n",
-        "RefGet: [spec](https://samtools.github.io/hts-specs/refget.html) | [perl server](https://github.com/andrewyatz/refget-server-perl)"
-      ]
-<<<<<<< HEAD
+    {
+     "data": {
+      "text/plain": [
+       "{'added': '2016-08-24T05:03:11Z',\n",
+       " 'aliases': ['MD5:215137b1973c1a5afcf86be7d999574a',\n",
+       "  'NCBI:NM_000551.3',\n",
+       "  'refseq:NM_000551.3',\n",
+       "  'SEGUID:T12L0p2X5E8DbnL0+SwI4Wc1S6g',\n",
+       "  'SHA1:4f5d8bd29d97e44f036e72f4f92c08e167354ba8',\n",
+       "  'VMC:GS_v_QTc1p-MUYdgrRv4LMT6ByXIOsdw3C_',\n",
+       "  'sha512t24u:v_QTc1p-MUYdgrRv4LMT6ByXIOsdw3C_',\n",
+       "  'ga4gh:SQ.v_QTc1p-MUYdgrRv4LMT6ByXIOsdw3C_'],\n",
+       " 'alphabet': 'ACGT',\n",
+       " 'length': 4560}"
+      ]
      },
      "execution_count": 2,
      "metadata": {},
@@ -96,35 +84,11 @@
    "execution_count": 3,
    "metadata": {},
    "outputs": [
-=======
-    },
->>>>>>> c1274987
-    {
-      "cell_type": "code",
-      "execution_count": 1,
-      "metadata": {
-        "scrolled": true
-      },
-      "outputs": [
-        {
-          "name": "stderr",
-          "output_type": "stream",
-          "text": [
-            "/Users/kxk102/Documents/ga4gh/vrs-python/venv/3.10/lib/python3.10/site-packages/python_jsonschema_objects/__init__.py:49: UserWarning: Schema version http://json-schema.org/draft-07/schema not recognized. Some keywords and features may not be supported.\n",
-            "  warnings.warn(\n"
-          ]
-        }
-      ],
-      "source": [
-        "from ga4gh.core import sha512t24u, ga4gh_digest, ga4gh_identify, ga4gh_serialize\n",
-        "from ga4gh.vrs import __version__, models, normalize\n",
-        "from ga4gh.vrs.dataproxy import SeqRepoRESTDataProxy\n",
-        "from biocommons.seqrepo import SeqRepo\n",
-        "\n",
-        "seqrepo_rest_service_url = \"https://services.genomicmedlab.org/seqrepo\"\n",
-        "dp = SeqRepoRESTDataProxy(base_url=seqrepo_rest_service_url)"
-      ]
-<<<<<<< HEAD
+    {
+     "data": {
+      "text/plain": [
+       "'CCTCGCCTCCGTTACAACGGCCTACGGTGCTGGAGGATCCTTCTGCGCACG...'"
+      ]
      },
      "execution_count": 3,
      "metadata": {},
@@ -163,13 +127,14 @@
    ]
   },
   {
+   "attachments": {},
    "cell_type": "markdown",
    "metadata": {},
    "source": [
     "### From/To HGVS\n",
     "\n",
     "<div class=\"alert alert-info\">\n",
-    "    <span style=\"font-size: larger\">☛</span> The HGVS variant below shows G>C. The reference is actually C, meaning that this variant is actually a ref agree assertion. This example intentionally shows VRS's ability to deal with invalid variants.\n",
+    "    <span style=\"font-size: larger\">☛</span> The HGVS variant below shows C>T.\n",
     "    </div>"
    ]
   },
@@ -180,39 +145,18 @@
     "scrolled": true
    },
    "outputs": [
-=======
-    },
->>>>>>> c1274987
-    {
-      "cell_type": "code",
-      "execution_count": 2,
-      "metadata": {},
-      "outputs": [
-        {
-          "data": {
-            "text/plain": [
-              "{'added': '2016-08-24T05:03:11Z',\n",
-              " 'aliases': ['MD5:215137b1973c1a5afcf86be7d999574a',\n",
-              "  'NCBI:NM_000551.3',\n",
-              "  'refseq:NM_000551.3',\n",
-              "  'SEGUID:T12L0p2X5E8DbnL0+SwI4Wc1S6g',\n",
-              "  'SHA1:4f5d8bd29d97e44f036e72f4f92c08e167354ba8',\n",
-              "  'VMC:GS_v_QTc1p-MUYdgrRv4LMT6ByXIOsdw3C_',\n",
-              "  'sha512t24u:v_QTc1p-MUYdgrRv4LMT6ByXIOsdw3C_',\n",
-              "  'ga4gh:SQ.v_QTc1p-MUYdgrRv4LMT6ByXIOsdw3C_'],\n",
-              " 'alphabet': 'ACGT',\n",
-              " 'length': 4560}"
-            ]
-          },
-          "execution_count": 2,
-          "metadata": {},
-          "output_type": "execute_result"
-        }
-      ],
-      "source": [
-        "dp.get_metadata(\"refseq:NM_000551.3\")"
-      ]
-<<<<<<< HEAD
+    {
+     "data": {
+      "text/plain": [
+       "{'_id': 'ga4gh:VA.CxiA_hvYbkD8Vqwjhx5AYuyul4mtlkpD',\n",
+       " 'type': 'Allele',\n",
+       " 'location': {'type': 'SequenceLocation',\n",
+       "  'sequence_id': 'ga4gh:SQ.IIB53T8CNeJJdUqzn9V_JnRtQadwWCbl',\n",
+       "  'interval': {'type': 'SequenceInterval',\n",
+       "   'start': {'type': 'Number', 'value': 44908821},\n",
+       "   'end': {'type': 'Number', 'value': 44908822}}},\n",
+       " 'state': {'type': 'LiteralSequenceExpression', 'sequence': 'T'}}"
+      ]
      },
      "execution_count": 5,
      "metadata": {},
@@ -220,7 +164,7 @@
     }
    ],
    "source": [
-    "a = tlr.translate_from(\"NC_000013.11:g.32936732G>C\",\"hgvs\")\n",
+    "a = tlr.translate_from(\"NC_000019.10:g.44908822C>T\",\"hgvs\")\n",
     "a.as_dict()"
    ]
   },
@@ -229,29 +173,11 @@
    "execution_count": 6,
    "metadata": {},
    "outputs": [
-=======
-    },
->>>>>>> c1274987
-    {
-      "cell_type": "code",
-      "execution_count": 3,
-      "metadata": {},
-      "outputs": [
-        {
-          "data": {
-            "text/plain": [
-              "'CCTCGCCTCCGTTACAACGGCCTACGGTGCTGGAGGATCCTTCTGCGCACG...'"
-            ]
-          },
-          "execution_count": 3,
-          "metadata": {},
-          "output_type": "execute_result"
-        }
-      ],
-      "source": [
-        "dp.get_sequence(\"ga4gh:SQ.v_QTc1p-MUYdgrRv4LMT6ByXIOsdw3C_\", start=0, end=51) + \"...\""
-      ]
-<<<<<<< HEAD
+    {
+     "data": {
+      "text/plain": [
+       "'The postgres default port of 5432 is blocked outbound by binder and potentially other institutions. To circumvent users having to install UTA themselves we created a rest data proxy for variation normalizer for the to_hgvs endpoint.'"
+      ]
      },
      "execution_count": 6,
      "metadata": {},
@@ -270,23 +196,11 @@
    "execution_count": 7,
    "metadata": {},
    "outputs": [
-=======
-    },
->>>>>>> c1274987
-    {
-      "cell_type": "markdown",
-      "metadata": {},
-      "source": [
-        "## Format translator\n",
-        "ga4gh.vrs.extras.translator.Translator translates various formats into VRS representations. \n",
-        "\n",
-        "<div class=\"alert alert-success\">\n",
-        "    <span style=\"font-size: larger\">🚀</span> The examples below use the same variant in 4 formats: HGVS, beacon, spdi, and VCF/gnomAD. Notice that the resulting Allele objects and computed identifiers are identical.</b>\n",
-        "    \n",
-        "By default, `Translator` 1) translates sequence identifiers to ga4gh digest-based identifiers, 2) normalizes alleles, 3) adds a ga4gh identifier. These may be disabled as desired. (However, `ga4gh_identify` requires that all objects use identifiers, including sequence identifiers, in the `ga4gh` namespace.)\n",
-        "</div>"
-      ]
-<<<<<<< HEAD
+    {
+     "data": {
+      "text/plain": [
+       "['NC_000019.10:g.44908822C>T']"
+      ]
      },
      "execution_count": 7,
      "metadata": {},
@@ -313,22 +227,18 @@
     "scrolled": true
    },
    "outputs": [
-=======
-    },
->>>>>>> c1274987
-    {
-      "cell_type": "code",
-      "execution_count": 4,
-      "metadata": {},
-      "outputs": [],
-      "source": [
-        "from ga4gh.vrs.extras.translator import Translator\n",
-        "tlr = Translator(data_proxy=dp,\n",
-        "                 translate_sequence_identifiers=True,  # default\n",
-        "                 normalize=True,                       # default\n",
-        "                 identify=True)                        # default"
-      ]
-<<<<<<< HEAD
+    {
+     "data": {
+      "text/plain": [
+       "{'_id': 'ga4gh:VA.CxiA_hvYbkD8Vqwjhx5AYuyul4mtlkpD',\n",
+       " 'type': 'Allele',\n",
+       " 'location': {'type': 'SequenceLocation',\n",
+       "  'sequence_id': 'ga4gh:SQ.IIB53T8CNeJJdUqzn9V_JnRtQadwWCbl',\n",
+       "  'interval': {'type': 'SequenceInterval',\n",
+       "   'start': {'type': 'Number', 'value': 44908821},\n",
+       "   'end': {'type': 'Number', 'value': 44908822}}},\n",
+       " 'state': {'type': 'LiteralSequenceExpression', 'sequence': 'T'}}"
+      ]
      },
      "execution_count": 8,
      "metadata": {},
@@ -337,7 +247,7 @@
    ],
    "source": [
     "# SPDI uses 0-based coordinates\n",
-    "a = tlr.translate_from(\"NC_000013.11:32936731:1:C\",\"spdi\")\n",
+    "a = tlr.translate_from(\"NC_000019.10:44908821:1:T\",\"spdi\")\n",
     "a.as_dict()"
    ]
   },
@@ -346,21 +256,11 @@
    "execution_count": 9,
    "metadata": {},
    "outputs": [
-=======
-    },
->>>>>>> c1274987
-    {
-      "attachments": {},
-      "cell_type": "markdown",
-      "metadata": {},
-      "source": [
-        "### From/To HGVS\n",
-        "\n",
-        "<div class=\"alert alert-info\">\n",
-        "    <span style=\"font-size: larger\">☛</span> The HGVS variant below shows C>T.\n",
-        "    </div>"
-      ]
-<<<<<<< HEAD
+    {
+     "data": {
+      "text/plain": [
+       "['NC_000019.10:44908821:1:T']"
+      ]
      },
      "execution_count": 9,
      "metadata": {},
@@ -376,39 +276,11 @@
    "execution_count": 10,
    "metadata": {},
    "outputs": [
-=======
-    },
->>>>>>> c1274987
-    {
-      "cell_type": "code",
-      "execution_count": 5,
-      "metadata": {
-        "scrolled": true
-      },
-      "outputs": [
-        {
-          "data": {
-            "text/plain": [
-              "{'_id': 'ga4gh:VA.CxiA_hvYbkD8Vqwjhx5AYuyul4mtlkpD',\n",
-              " 'type': 'Allele',\n",
-              " 'location': {'type': 'SequenceLocation',\n",
-              "  'sequence_id': 'ga4gh:SQ.IIB53T8CNeJJdUqzn9V_JnRtQadwWCbl',\n",
-              "  'interval': {'type': 'SequenceInterval',\n",
-              "   'start': {'type': 'Number', 'value': 44908821},\n",
-              "   'end': {'type': 'Number', 'value': 44908822}}},\n",
-              " 'state': {'type': 'LiteralSequenceExpression', 'sequence': 'T'}}"
-            ]
-          },
-          "execution_count": 5,
-          "metadata": {},
-          "output_type": "execute_result"
-        }
-      ],
-      "source": [
-        "a = tlr.translate_from(\"NC_000019.10:g.44908822C>T\",\"hgvs\")\n",
-        "a.as_dict()"
-      ]
-<<<<<<< HEAD
+    {
+     "data": {
+      "text/plain": [
+       "['NC_000019.10:44908821:2:T']"
+      ]
      },
      "execution_count": 10,
      "metadata": {},
@@ -425,32 +297,11 @@
    "execution_count": 11,
    "metadata": {},
    "outputs": [
-=======
-    },
->>>>>>> c1274987
-    {
-      "cell_type": "code",
-      "execution_count": 6,
-      "metadata": {},
-      "outputs": [
-        {
-          "data": {
-            "text/plain": [
-              "'The postgres default port of 5432 is blocked outbound by binder and potentially other institutions. To circumvent users having to install UTA themselves we created a rest data proxy for variation normalizer for the to_hgvs endpoint.'"
-            ]
-          },
-          "execution_count": 6,
-          "metadata": {},
-          "output_type": "execute_result"
-        }
-      ],
-      "source": [
-        "#tlr.translate_to(a, \"hgvs\")\n",
-        "\n",
-        "\"The postgres default port of 5432 is blocked outbound by binder and potentially other institutions. \"\\\n",
-        "\"To circumvent users having to install UTA themselves we created a rest data proxy for variation normalizer for the to_hgvs endpoint.\""
-      ]
-<<<<<<< HEAD
+    {
+     "data": {
+      "text/plain": [
+       "['NC_000019.10:44908821:2:']"
+      ]
      },
      "execution_count": 11,
      "metadata": {},
@@ -474,31 +325,18 @@
    "execution_count": 12,
    "metadata": {},
    "outputs": [
-=======
-    },
->>>>>>> c1274987
-    {
-      "cell_type": "code",
-      "execution_count": 7,
-      "metadata": {},
-      "outputs": [
-        {
-          "data": {
-            "text/plain": [
-              "['NC_000019.10:g.44908822C>T']"
-            ]
-          },
-          "execution_count": 7,
-          "metadata": {},
-          "output_type": "execute_result"
-        }
-      ],
-      "source": [
-        "from ga4gh.vrs.extras.variation_normalizer_rest_dp import VariationNormalizerRESTDataProxy\n",
-        "vnorm = VariationNormalizerRESTDataProxy()\n",
-        "vnorm.to_hgvs(a)"
-      ]
-<<<<<<< HEAD
+    {
+     "data": {
+      "text/plain": [
+       "{'_id': 'ga4gh:VA.CxiA_hvYbkD8Vqwjhx5AYuyul4mtlkpD',\n",
+       " 'type': 'Allele',\n",
+       " 'location': {'type': 'SequenceLocation',\n",
+       "  'sequence_id': 'ga4gh:SQ.IIB53T8CNeJJdUqzn9V_JnRtQadwWCbl',\n",
+       "  'interval': {'type': 'SequenceInterval',\n",
+       "   'start': {'type': 'Number', 'value': 44908821},\n",
+       "   'end': {'type': 'Number', 'value': 44908822}}},\n",
+       " 'state': {'type': 'LiteralSequenceExpression', 'sequence': 'T'}}"
+      ]
      },
      "execution_count": 12,
      "metadata": {},
@@ -507,7 +345,7 @@
    ],
    "source": [
     "# from_beacon: Translate from beacon's form\n",
-    "a = tlr.translate_from(\"13 : 32936732 G > C\", \"beacon\")\n",
+    "a = tlr.translate_from(\"19 : 44908822 C > T\", \"beacon\")\n",
     "a.as_dict()"
    ]
   },
@@ -524,20 +362,25 @@
    "metadata": {},
    "outputs": [
     {
-     "ename": "ValueError",
-     "evalue": "Unable to parse data as gnomad variation",
-     "output_type": "error",
-     "traceback": [
-      "\u001b[0;31m---------------------------------------------------------------------------\u001b[0m",
-      "\u001b[0;31mValueError\u001b[0m                                Traceback (most recent call last)",
-      "Cell \u001b[0;32mIn[13], line 1\u001b[0m\n\u001b[0;32m----> 1\u001b[0m a \u001b[39m=\u001b[39m tlr\u001b[39m.\u001b[39;49mtranslate_from(\u001b[39m\"\u001b[39;49m\u001b[39m13-32936732-G-C\u001b[39;49m\u001b[39m\"\u001b[39;49m, \u001b[39m\"\u001b[39;49m\u001b[39mgnomad\u001b[39;49m\u001b[39m\"\u001b[39;49m)   \u001b[39m# gnomAD-style expression\u001b[39;00m\n\u001b[1;32m      2\u001b[0m a\u001b[39m.\u001b[39mas_dict()\n",
-      "File \u001b[0;32m~/Documents/ga4gh/vrs-python/src/ga4gh/vrs/extras/translator.py:72\u001b[0m, in \u001b[0;36mTranslator.translate_from\u001b[0;34m(self, var, fmt)\u001b[0m\n\u001b[1;32m     70\u001b[0m     o \u001b[39m=\u001b[39m t(\u001b[39mself\u001b[39m, var)\n\u001b[1;32m     71\u001b[0m     \u001b[39mif\u001b[39;00m o \u001b[39mis\u001b[39;00m \u001b[39mNone\u001b[39;00m:\n\u001b[0;32m---> 72\u001b[0m         \u001b[39mraise\u001b[39;00m \u001b[39mValueError\u001b[39;00m(\u001b[39mf\u001b[39m\u001b[39m\"\u001b[39m\u001b[39mUnable to parse data as \u001b[39m\u001b[39m{\u001b[39;00mfmt\u001b[39m}\u001b[39;00m\u001b[39m variation\u001b[39m\u001b[39m\"\u001b[39m)\n\u001b[1;32m     73\u001b[0m     \u001b[39mreturn\u001b[39;00m o\n\u001b[1;32m     75\u001b[0m \u001b[39mfor\u001b[39;00m _, t \u001b[39min\u001b[39;00m \u001b[39mself\u001b[39m\u001b[39m.\u001b[39mfrom_translators\u001b[39m.\u001b[39mitems():\n",
-      "\u001b[0;31mValueError\u001b[0m: Unable to parse data as gnomad variation"
-     ]
-    }
-   ],
-   "source": [
-    "a = tlr.translate_from(\"13-32936732-G-C\", \"gnomad\")   # gnomAD-style expression\n",
+     "data": {
+      "text/plain": [
+       "{'_id': 'ga4gh:VA.CxiA_hvYbkD8Vqwjhx5AYuyul4mtlkpD',\n",
+       " 'type': 'Allele',\n",
+       " 'location': {'type': 'SequenceLocation',\n",
+       "  'sequence_id': 'ga4gh:SQ.IIB53T8CNeJJdUqzn9V_JnRtQadwWCbl',\n",
+       "  'interval': {'type': 'SequenceInterval',\n",
+       "   'start': {'type': 'Number', 'value': 44908821},\n",
+       "   'end': {'type': 'Number', 'value': 44908822}}},\n",
+       " 'state': {'type': 'LiteralSequenceExpression', 'sequence': 'T'}}"
+      ]
+     },
+     "execution_count": 13,
+     "metadata": {},
+     "output_type": "execute_result"
+    }
+   ],
+   "source": [
+    "a = tlr.translate_from(\"19-44908822-C-T\", \"gnomad\")   # gnomAD-style expression\n",
     "a.as_dict()"
    ]
   },
@@ -552,7 +395,7 @@
   },
   {
    "cell_type": "code",
-   "execution_count": null,
+   "execution_count": 14,
    "metadata": {},
    "outputs": [],
    "source": [
@@ -577,50 +420,23 @@
   },
   {
    "cell_type": "code",
-   "execution_count": null,
-   "metadata": {},
-   "outputs": [
-=======
-    },
-    {
-      "cell_type": "markdown",
-      "metadata": {},
-      "source": [
-        "### From/To SPDI"
-      ]
-    },
->>>>>>> c1274987
-    {
-      "cell_type": "code",
-      "execution_count": 8,
-      "metadata": {
-        "scrolled": true
-      },
-      "outputs": [
-        {
-          "data": {
-            "text/plain": [
-              "{'_id': 'ga4gh:VA.CxiA_hvYbkD8Vqwjhx5AYuyul4mtlkpD',\n",
-              " 'type': 'Allele',\n",
-              " 'location': {'type': 'SequenceLocation',\n",
-              "  'sequence_id': 'ga4gh:SQ.IIB53T8CNeJJdUqzn9V_JnRtQadwWCbl',\n",
-              "  'interval': {'type': 'SequenceInterval',\n",
-              "   'start': {'type': 'Number', 'value': 44908821},\n",
-              "   'end': {'type': 'Number', 'value': 44908822}}},\n",
-              " 'state': {'type': 'LiteralSequenceExpression', 'sequence': 'T'}}"
-            ]
-          },
-          "execution_count": 8,
-          "metadata": {},
-          "output_type": "execute_result"
-        }
+   "execution_count": 15,
+   "metadata": {},
+   "outputs": [
+    {
+     "data": {
+      "text/html": [
+       "<table>\n",
+       "<tbody>\n",
+       "<tr><td>translate_sequence_identifiers=</td><td>sequence_id                              </td></tr>\n",
+       "<tr><td>False                          </td><td>refseq:NM_000551.3                       </td></tr>\n",
+       "<tr><td>True                           </td><td>ga4gh:SQ.v_QTc1p-MUYdgrRv4LMT6ByXIOsdw3C_</td></tr>\n",
+       "</tbody>\n",
+       "</table>"
       ],
-      "source": [
-        "# SPDI uses 0-based coordinates\n",
-        "a = tlr.translate_from(\"NC_000019.10:44908821:1:T\",\"spdi\")\n",
-        "a.as_dict()"
-      ]
-<<<<<<< HEAD
+      "text/plain": [
+       "<IPython.core.display.HTML object>"
+      ]
      },
      "metadata": {},
      "output_type": "display_data"
@@ -648,267 +464,27 @@
   },
   {
    "cell_type": "code",
-   "execution_count": null,
-   "metadata": {},
-   "outputs": [
-=======
-    },
-    {
-      "cell_type": "code",
-      "execution_count": 9,
-      "metadata": {},
-      "outputs": [
-        {
-          "data": {
-            "text/plain": [
-              "['NC_000019.10:44908821:1:T']"
-            ]
-          },
-          "execution_count": 9,
-          "metadata": {},
-          "output_type": "execute_result"
-        }
+   "execution_count": 16,
+   "metadata": {},
+   "outputs": [
+    {
+     "data": {
+      "text/html": [
+       "<table>\n",
+       "<tbody>\n",
+       "<tr><td>normalize=</td><td>sequence_id                              </td><td>interval</td><td>alt</td><td>hgvs              </td></tr>\n",
+       "<tr><td>False     </td><td>ga4gh:SQ.v_QTc1p-MUYdgrRv4LMT6ByXIOsdw3C_</td><td>5,5     </td><td>C  </td><td>NM_000551.3:n.7dup</td></tr>\n",
+       "<tr><td>True      </td><td>ga4gh:SQ.v_QTc1p-MUYdgrRv4LMT6ByXIOsdw3C_</td><td>5,7     </td><td>CCC</td><td>NM_000551.3:n.7dup</td></tr>\n",
+       "</tbody>\n",
+       "</table>"
       ],
-      "source": [
-        "tlr.translate_to(a, \"spdi\")"
-      ]
-    },
-    {
-      "cell_type": "code",
-      "execution_count": 10,
-      "metadata": {},
-      "outputs": [
-        {
-          "data": {
-            "text/plain": [
-              "['NC_000019.10:44908821:2:T']"
-            ]
-          },
-          "execution_count": 10,
-          "metadata": {},
-          "output_type": "execute_result"
-        }
-      ],
-      "source": [
-        "a.location.interval.end.value += 1\n",
-        "tlr.translate_to(a, \"spdi\")"
-      ]
-    },
-    {
-      "cell_type": "code",
-      "execution_count": 11,
-      "metadata": {},
-      "outputs": [
-        {
-          "data": {
-            "text/plain": [
-              "['NC_000019.10:44908821:2:']"
-            ]
-          },
-          "execution_count": 11,
-          "metadata": {},
-          "output_type": "execute_result"
-        }
-      ],
-      "source": [
-        "a.state.sequence = \"\"\n",
-        "tlr.translate_to(a, \"spdi\")"
-      ]
-    },
-    {
-      "cell_type": "markdown",
-      "metadata": {},
-      "source": [
-        "### from Beacon (VCF-like)"
-      ]
-    },
-    {
-      "cell_type": "code",
-      "execution_count": 12,
-      "metadata": {},
-      "outputs": [
-        {
-          "data": {
-            "text/plain": [
-              "{'_id': 'ga4gh:VA.CxiA_hvYbkD8Vqwjhx5AYuyul4mtlkpD',\n",
-              " 'type': 'Allele',\n",
-              " 'location': {'type': 'SequenceLocation',\n",
-              "  'sequence_id': 'ga4gh:SQ.IIB53T8CNeJJdUqzn9V_JnRtQadwWCbl',\n",
-              "  'interval': {'type': 'SequenceInterval',\n",
-              "   'start': {'type': 'Number', 'value': 44908821},\n",
-              "   'end': {'type': 'Number', 'value': 44908822}}},\n",
-              " 'state': {'type': 'LiteralSequenceExpression', 'sequence': 'T'}}"
-            ]
-          },
-          "execution_count": 12,
-          "metadata": {},
-          "output_type": "execute_result"
-        }
-      ],
-      "source": [
-        "# from_beacon: Translate from beacon's form\n",
-        "a = tlr.translate_from(\"19 : 44908822 C > T\", \"beacon\")\n",
-        "a.as_dict()"
-      ]
-    },
-    {
-      "cell_type": "markdown",
-      "metadata": {},
-      "source": [
-        "### from gnomAD style VCF"
-      ]
-    },
->>>>>>> c1274987
-    {
-      "cell_type": "code",
-      "execution_count": 13,
-      "metadata": {},
-      "outputs": [
-        {
-          "data": {
-            "text/plain": [
-              "{'_id': 'ga4gh:VA.CxiA_hvYbkD8Vqwjhx5AYuyul4mtlkpD',\n",
-              " 'type': 'Allele',\n",
-              " 'location': {'type': 'SequenceLocation',\n",
-              "  'sequence_id': 'ga4gh:SQ.IIB53T8CNeJJdUqzn9V_JnRtQadwWCbl',\n",
-              "  'interval': {'type': 'SequenceInterval',\n",
-              "   'start': {'type': 'Number', 'value': 44908821},\n",
-              "   'end': {'type': 'Number', 'value': 44908822}}},\n",
-              " 'state': {'type': 'LiteralSequenceExpression', 'sequence': 'T'}}"
-            ]
-          },
-          "execution_count": 13,
-          "metadata": {},
-          "output_type": "execute_result"
-        }
-      ],
-      "source": [
-        "a = tlr.translate_from(\"19-44908822-C-T\", \"gnomad\")   # gnomAD-style expression\n",
-        "a.as_dict()"
-      ]
-    },
-    {
-      "cell_type": "markdown",
-      "metadata": {},
-      "source": [
-        "## Advanced Examples\n",
-        "\n",
-        "NM_000551.3 starts with `CCTCGCCTCC`. So, `NM_000551.3:n.5_6insC` inserts a C at the start of an existing run of two C residues."
-      ]
-    },
-    {
-      "cell_type": "code",
-      "execution_count": 14,
-      "metadata": {},
-      "outputs": [],
-      "source": [
-        "from IPython.display import HTML, display\n",
-        "import tabulate\n",
-        "\n",
-        "hgvs_expr = \"NM_000551.3:n.5_6insC\"\n",
-        "\n",
-        "# Translator with default behaviors disabled\n",
-        "tlr2 = Translator(data_proxy=dp,\n",
-        "                  translate_sequence_identifiers=False,\n",
-        "                  normalize=False,\n",
-        "                  identify=False)"
-      ]
-    },
-    {
-      "cell_type": "markdown",
-      "metadata": {},
-      "source": [
-        "### translate_sequence_identifiers"
-      ]
-    },
-    {
-      "cell_type": "code",
-      "execution_count": 15,
-      "metadata": {},
-      "outputs": [
-        {
-          "data": {
-            "text/html": [
-              "<table>\n",
-              "<tbody>\n",
-              "<tr><td>translate_sequence_identifiers=</td><td>sequence_id                              </td></tr>\n",
-              "<tr><td>False                          </td><td>refseq:NM_000551.3                       </td></tr>\n",
-              "<tr><td>True                           </td><td>ga4gh:SQ.v_QTc1p-MUYdgrRv4LMT6ByXIOsdw3C_</td></tr>\n",
-              "</tbody>\n",
-              "</table>"
-            ],
-            "text/plain": [
-              "<IPython.core.display.HTML object>"
-            ]
-          },
-          "metadata": {},
-          "output_type": "display_data"
-        }
-      ],
-      "source": [
-        "header = \"translate_sequence_identifiers= sequence_id\".split()\n",
-        "table = [header]\n",
-        "for tsi in (False, True):\n",
-        "    tlr2.translate_sequence_identifiers = tsi\n",
-        "    a = tlr2.translate_from(hgvs_expr, \"hgvs\")\n",
-        "    row = [tlr2.translate_sequence_identifiers,\n",
-        "           a.location.sequence_id._value]\n",
-        "    table += [row]\n",
-        "display(HTML(tabulate.tabulate(table, tablefmt='html')))"
-      ]
-    },
-    {
-      "cell_type": "markdown",
-      "metadata": {},
-      "source": [
-        "### normalize\n",
-        "VRS normalization uses [fully-justified normalization](https://vr-spec.readthedocs.io/en/1.0/impl-guide/normalization.html). In this case, the left-aligned insertion (c.5_6insC) is renormalized as a replacement of the two C residues with three C residues at interbase coordinates [5,7]."
-      ]
-    },
-    {
-      "cell_type": "code",
-      "execution_count": 16,
-      "metadata": {},
-      "outputs": [
-        {
-          "data": {
-            "text/html": [
-              "<table>\n",
-              "<tbody>\n",
-              "<tr><td>normalize=</td><td>sequence_id                              </td><td>interval</td><td>alt</td><td>hgvs              </td></tr>\n",
-              "<tr><td>False     </td><td>ga4gh:SQ.v_QTc1p-MUYdgrRv4LMT6ByXIOsdw3C_</td><td>5,5     </td><td>C  </td><td>NM_000551.3:n.7dup</td></tr>\n",
-              "<tr><td>True      </td><td>ga4gh:SQ.v_QTc1p-MUYdgrRv4LMT6ByXIOsdw3C_</td><td>5,7     </td><td>CCC</td><td>NM_000551.3:n.7dup</td></tr>\n",
-              "</tbody>\n",
-              "</table>"
-            ],
-            "text/plain": [
-              "<IPython.core.display.HTML object>"
-            ]
-          },
-          "metadata": {},
-          "output_type": "display_data"
-        }
-      ],
-      "source": [
-        "tlr2.translate_sequence_identifiers = True\n",
-        "\n",
-        "header = \"normalize= sequence_id interval alt hgvs\".split()\n",
-        "table = [header]\n",
-        "for normalize in (False, True):\n",
-        "    tlr2.normalize = normalize\n",
-        "    a = tlr2.translate_from(hgvs_expr, \"hgvs\")\n",
-        "    row = [tlr2.normalize,\n",
-        "           a.location.sequence_id,\n",
-        "           f\"{a.location.interval.start.value},{a.location.interval.end.value}\",\n",
-        "           a.state.sequence,\n",
-        "           #tlr2.translate_to(a, 'hgvs')[0]\n",
-        "           vnorm.to_hgvs(a)[0]\n",
-        "          ]\n",
-        "    table += [row]\n",
-        "display(HTML(tabulate.tabulate(table, tablefmt='html')))"
-      ]
-    }
-<<<<<<< HEAD
+      "text/plain": [
+       "<IPython.core.display.HTML object>"
+      ]
+     },
+     "metadata": {},
+     "output_type": "display_data"
+    }
    ],
    "source": [
     "tlr2.translate_sequence_identifiers = True\n",
@@ -947,41 +523,21 @@
    "nbconvert_exporter": "python",
    "pygments_lexer": "ipython3",
    "version": "3.10.8"
-=======
-  ],
-  "metadata": {
-    "kernelspec": {
-      "display_name": "Python 3 (ipykernel)",
-      "language": "python",
-      "name": "python3"
-    },
-    "language_info": {
-      "codemirror_mode": {
-        "name": "ipython",
-        "version": 3
-      },
-      "file_extension": ".py",
-      "mimetype": "text/x-python",
-      "name": "python",
-      "nbconvert_exporter": "python",
-      "pygments_lexer": "ipython3",
-      "version": "3.9.13"
-    },
-    "toc": {
-      "base_numbering": 1,
-      "nav_menu": {},
-      "number_sections": true,
-      "sideBar": true,
-      "skip_h1_title": false,
-      "title_cell": "Table of Contents",
-      "title_sidebar": "Contents",
-      "toc_cell": false,
-      "toc_position": {},
-      "toc_section_display": true,
-      "toc_window_display": false
-    }
->>>>>>> c1274987
-  },
-  "nbformat": 4,
-  "nbformat_minor": 4
+  },
+  "toc": {
+   "base_numbering": 1,
+   "nav_menu": {},
+   "number_sections": true,
+   "sideBar": true,
+   "skip_h1_title": false,
+   "title_cell": "Table of Contents",
+   "title_sidebar": "Contents",
+   "toc_cell": false,
+   "toc_position": {},
+   "toc_section_display": true,
+   "toc_window_display": false
+  }
+ },
+ "nbformat": 4,
+ "nbformat_minor": 4
 }