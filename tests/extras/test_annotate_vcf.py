--- conflicted
+++ resolved
@@ -86,11 +86,6 @@
     vcf_annotator.annotate(input_vcf, output_vcf, output_pkl_path=output_vrs_pkl)
     compare_vcfs(output_vcf, expected_vcf_no_vrs_attrs)
     assert output_vrs_pkl.exists()
-<<<<<<< HEAD
-    if vcr_cassette.write_protected:
-        assert vcr_cassette.all_played
-=======
->>>>>>> 9462037b
 
 
 @pytest.mark.vcr
@@ -108,11 +103,6 @@
     )
     compare_vcfs(output_vcf, expected_vcf)
     assert output_vrs_pkl.exists()
-<<<<<<< HEAD
-    if vcr_cassette.write_protected:
-        assert vcr_cassette.all_played
-=======
->>>>>>> 9462037b
 
 
 @pytest.mark.vcr
@@ -134,11 +124,6 @@
     )
     compare_vcfs(output_vcf, expected_altsonly_vcf)
     assert output_vrs_pkl.exists()
-<<<<<<< HEAD
-    if vcr_cassette.write_protected:
-        assert vcr_cassette.all_played
-=======
->>>>>>> 9462037b
 
 
 @pytest.mark.vcr
@@ -164,11 +149,6 @@
         expected_output_lines = expected_output.readlines()
     assert out_vcf_lines != expected_output_lines
     assert output_vrs_pkl.exists()
-<<<<<<< HEAD
-    if vcr_cassette.write_protected:
-        assert vcr_cassette.all_played
-=======
->>>>>>> 9462037b
 
 
 @pytest.mark.vcr
@@ -185,11 +165,6 @@
     )
     assert output_vrs_pkl.exists()
     assert not output_vcf.exists()
-<<<<<<< HEAD
-    if vcr_cassette.write_protected:
-        assert vcr_cassette.all_played
-=======
->>>>>>> 9462037b
 
 
 @pytest.mark.vcr
@@ -204,11 +179,6 @@
     # Test only VCF output
     vcf_annotator.annotate(input_vcf, output_vcf_path=output_vcf, vrs_attributes=True)
     compare_vcfs(output_vcf, expected_vcf)
-<<<<<<< HEAD
-    if vcr_cassette.write_protected:
-        assert vcr_cassette.all_played
-=======
->>>>>>> 9462037b
     assert not Path(output_vrs_pkl).exists()
 
 
