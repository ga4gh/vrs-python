interactions:
- request:
    body: null
    headers:
      Accept:
      - '*/*'
      Accept-Encoding:
      - gzip, deflate
      Connection:
      - keep-alive
      User-Agent:
      - python-requests/2.28.2
    method: GET
    uri: http://localhost:5000/seqrepo/1/metadata/GRCh38:.
  response:
    body:
      string: ''
    headers:
      Connection:
      - close
      Content-Length:
      - '0'
      Content-Type:
      - application/json
      Date:
<<<<<<< HEAD
      - Mon, 19 Feb 2024 07:31:49 GMT
=======
      - Tue, 13 Feb 2024 23:37:55 GMT
>>>>>>> a99ca5be
      Server:
      - Werkzeug/2.2.2 Python/3.10.4
    status:
      code: 404
      message: NOT FOUND
<<<<<<< HEAD
=======
- request:
    body: null
    headers:
      Accept:
      - '*/*'
      Accept-Encoding:
      - gzip, deflate
      Connection:
      - keep-alive
      User-Agent:
      - python-requests/2.31.0
    method: GET
    uri: http://localhost:5000/seqrepo/1/metadata/GRCh38:7
  response:
    body:
      string: "{\n  \"added\": \"2016-08-27T21:23:35Z\",\n  \"aliases\": [\n    \"GRCh38:7\",\n
        \   \"GRCh38:chr7\",\n    \"GRCh38.p1:7\",\n    \"GRCh38.p1:chr7\",\n    \"GRCh38.p10:7\",\n
        \   \"GRCh38.p10:chr7\",\n    \"GRCh38.p11:7\",\n    \"GRCh38.p11:chr7\",\n
        \   \"GRCh38.p12:7\",\n    \"GRCh38.p12:chr7\",\n    \"GRCh38.p2:7\",\n    \"GRCh38.p2:chr7\",\n
        \   \"GRCh38.p3:7\",\n    \"GRCh38.p3:chr7\",\n    \"GRCh38.p4:7\",\n    \"GRCh38.p4:chr7\",\n
        \   \"GRCh38.p5:7\",\n    \"GRCh38.p5:chr7\",\n    \"GRCh38.p6:7\",\n    \"GRCh38.p6:chr7\",\n
        \   \"GRCh38.p7:7\",\n    \"GRCh38.p7:chr7\",\n    \"GRCh38.p8:7\",\n    \"GRCh38.p8:chr7\",\n
        \   \"GRCh38.p9:7\",\n    \"GRCh38.p9:chr7\",\n    \"MD5:cc044cc2256a1141212660fb07b6171e\",\n
        \   \"NCBI:NC_000007.14\",\n    \"refseq:NC_000007.14\",\n    \"SEGUID:4+JjCcBVhPCr8vdIhUKFycPv8bY\",\n
        \   \"SHA1:e3e26309c05584f0abf2f748854285c9c3eff1b6\",\n    \"VMC:GS_F-LrLMe1SRpfUZHkQmvkVKFEGaoDeHul\",\n
        \   \"sha512t24u:F-LrLMe1SRpfUZHkQmvkVKFEGaoDeHul\",\n    \"ga4gh:SQ.F-LrLMe1SRpfUZHkQmvkVKFEGaoDeHul\"\n
        \ ],\n  \"alphabet\": \"ACGNRSTY\",\n  \"length\": 159345973\n}\n"
    headers:
      Connection:
      - close
      Content-Length:
      - '977'
      Content-Type:
      - application/json
      Date:
      - Tue, 13 Feb 2024 23:37:55 GMT
      Server:
      - Werkzeug/2.2.2 Python/3.10.4
    status:
      code: 200
      message: OK
- request:
    body: null
    headers:
      Accept:
      - '*/*'
      Accept-Encoding:
      - gzip, deflate
      Connection:
      - keep-alive
      User-Agent:
      - python-requests/2.31.0
    method: GET
    uri: http://localhost:5000/seqrepo/1/sequence/GRCh38:7?start=140753335&end=140753336
  response:
    body:
      string: A
    headers:
      Connection:
      - close
      Content-Length:
      - '1'
      Content-Type:
      - text/plain; charset=utf-8
      Date:
      - Tue, 13 Feb 2024 23:37:55 GMT
      Server:
      - Werkzeug/2.2.2 Python/3.10.4
    status:
      code: 200
      message: OK
- request:
    body: null
    headers:
      Accept:
      - '*/*'
      Accept-Encoding:
      - gzip, deflate
      Connection:
      - keep-alive
      User-Agent:
      - python-requests/2.31.0
    method: GET
    uri: http://localhost:5000/seqrepo/1/metadata/ga4gh:SQ.F-LrLMe1SRpfUZHkQmvkVKFEGaoDeHul
  response:
    body:
      string: "{\n  \"added\": \"2016-08-27T21:23:35Z\",\n  \"aliases\": [\n    \"GRCh38:7\",\n
        \   \"GRCh38:chr7\",\n    \"GRCh38.p1:7\",\n    \"GRCh38.p1:chr7\",\n    \"GRCh38.p10:7\",\n
        \   \"GRCh38.p10:chr7\",\n    \"GRCh38.p11:7\",\n    \"GRCh38.p11:chr7\",\n
        \   \"GRCh38.p12:7\",\n    \"GRCh38.p12:chr7\",\n    \"GRCh38.p2:7\",\n    \"GRCh38.p2:chr7\",\n
        \   \"GRCh38.p3:7\",\n    \"GRCh38.p3:chr7\",\n    \"GRCh38.p4:7\",\n    \"GRCh38.p4:chr7\",\n
        \   \"GRCh38.p5:7\",\n    \"GRCh38.p5:chr7\",\n    \"GRCh38.p6:7\",\n    \"GRCh38.p6:chr7\",\n
        \   \"GRCh38.p7:7\",\n    \"GRCh38.p7:chr7\",\n    \"GRCh38.p8:7\",\n    \"GRCh38.p8:chr7\",\n
        \   \"GRCh38.p9:7\",\n    \"GRCh38.p9:chr7\",\n    \"MD5:cc044cc2256a1141212660fb07b6171e\",\n
        \   \"NCBI:NC_000007.14\",\n    \"refseq:NC_000007.14\",\n    \"SEGUID:4+JjCcBVhPCr8vdIhUKFycPv8bY\",\n
        \   \"SHA1:e3e26309c05584f0abf2f748854285c9c3eff1b6\",\n    \"VMC:GS_F-LrLMe1SRpfUZHkQmvkVKFEGaoDeHul\",\n
        \   \"sha512t24u:F-LrLMe1SRpfUZHkQmvkVKFEGaoDeHul\",\n    \"ga4gh:SQ.F-LrLMe1SRpfUZHkQmvkVKFEGaoDeHul\"\n
        \ ],\n  \"alphabet\": \"ACGNRSTY\",\n  \"length\": 159345973\n}\n"
    headers:
      Connection:
      - close
      Content-Length:
      - '977'
      Content-Type:
      - application/json
      Date:
      - Tue, 13 Feb 2024 23:37:55 GMT
      Server:
      - Werkzeug/2.2.2 Python/3.10.4
    status:
      code: 200
      message: OK
- request:
    body: null
    headers:
      Accept:
      - '*/*'
      Accept-Encoding:
      - gzip, deflate
      Connection:
      - keep-alive
      User-Agent:
      - python-requests/2.31.0
    method: GET
    uri: http://localhost:5000/seqrepo/1/sequence/ga4gh:SQ.F-LrLMe1SRpfUZHkQmvkVKFEGaoDeHul?start=140753335&end=140753336
  response:
    body:
      string: A
    headers:
      Connection:
      - close
      Content-Length:
      - '1'
      Content-Type:
      - text/plain; charset=utf-8
      Date:
      - Tue, 13 Feb 2024 23:37:55 GMT
      Server:
      - Werkzeug/2.2.2 Python/3.10.4
    status:
      code: 200
      message: OK
>>>>>>> a99ca5be
version: 1<|MERGE_RESOLUTION|>--- conflicted
+++ resolved
@@ -9,7 +9,7 @@
       Connection:
       - keep-alive
       User-Agent:
-      - python-requests/2.28.2
+      - python-requests/2.31.0
     method: GET
     uri: http://localhost:5000/seqrepo/1/metadata/GRCh38:.
   response:
@@ -23,18 +23,12 @@
       Content-Type:
       - application/json
       Date:
-<<<<<<< HEAD
-      - Mon, 19 Feb 2024 07:31:49 GMT
-=======
-      - Tue, 13 Feb 2024 23:37:55 GMT
->>>>>>> a99ca5be
+      - Mon, 19 Feb 2024 12:32:32 GMT
       Server:
       - Werkzeug/2.2.2 Python/3.10.4
     status:
       code: 404
       message: NOT FOUND
-<<<<<<< HEAD
-=======
 - request:
     body: null
     headers:
@@ -70,7 +64,7 @@
       Content-Type:
       - application/json
       Date:
-      - Tue, 13 Feb 2024 23:37:55 GMT
+      - Mon, 19 Feb 2024 12:32:32 GMT
       Server:
       - Werkzeug/2.2.2 Python/3.10.4
     status:
@@ -100,7 +94,7 @@
       Content-Type:
       - text/plain; charset=utf-8
       Date:
-      - Tue, 13 Feb 2024 23:37:55 GMT
+      - Mon, 19 Feb 2024 12:32:32 GMT
       Server:
       - Werkzeug/2.2.2 Python/3.10.4
     status:
@@ -141,7 +135,7 @@
       Content-Type:
       - application/json
       Date:
-      - Tue, 13 Feb 2024 23:37:55 GMT
+      - Mon, 19 Feb 2024 12:32:32 GMT
       Server:
       - Werkzeug/2.2.2 Python/3.10.4
     status:
@@ -171,11 +165,10 @@
       Content-Type:
       - text/plain; charset=utf-8
       Date:
-      - Tue, 13 Feb 2024 23:37:55 GMT
+      - Mon, 19 Feb 2024 12:32:32 GMT
       Server:
       - Werkzeug/2.2.2 Python/3.10.4
     status:
       code: 200
       message: OK
->>>>>>> a99ca5be
 version: 1