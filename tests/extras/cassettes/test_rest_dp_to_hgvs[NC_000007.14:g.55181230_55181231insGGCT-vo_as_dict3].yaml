--- conflicted
+++ resolved
@@ -22,7 +22,6 @@
     uri: https://normalize.cancervariants.org/variation/vrs_allele_to_hgvs
   response:
     body:
-<<<<<<< HEAD
       string: '{"detail":[{"loc":["body","variation","location","__root__"],"msg":"str
         type expected","type":"type_error.str"},{"loc":["body","variation","location","__root__","type"],"msg":"unexpected
         value; permitted: <VRSTypes.CHROMOSOME_LOCATION: ''ChromosomeLocation''>","type":"value_error.const","ctx":{"given":"SequenceLocation","permitted":["ChromosomeLocation"]}},{"loc":["body","variation","location","__root__","species_id"],"msg":"field
@@ -35,70 +34,37 @@
         required","type":"value_error.missing"},{"loc":["body","variation","location","__root__","end"],"msg":"extra
         fields not permitted","type":"value_error.extra"},{"loc":["body","variation","location","__root__","start"],"msg":"extra
         fields not permitted","type":"value_error.extra"}]}'
-=======
-      string: '{"query":{"variation":{"_id":null,"type":"Allele","location":{"_id":null,"type":"SequenceLocation","sequence_id":"ga4gh:SQ.F-LrLMe1SRpfUZHkQmvkVKFEGaoDeHul","interval":{"type":"SequenceInterval","start":{"type":"Number","value":55181230},"end":{"type":"Number","value":55181230}}},"state":{"type":"LiteralSequenceExpression","sequence":"GGCT"}},"namespace":"refseq"},"warnings":[],"service_meta_":{"version":"0.5.0a0","response_datetime":"2022-09-19T13:16:07.246981","name":"variation-normalizer","url":"https://github.com/cancervariants/variation-normalization"},"vrs_python_meta_":{"version":"0.8.1.dev0","name":"vrs-python","url":"https://github.com/ga4gh/vrs-python"},"variations":["NC_000007.14:g.55181230_55181231insGGCT"]}'
->>>>>>> 7095b781
     headers:
       Connection:
       - keep-alive
       Content-Length:
-<<<<<<< HEAD
       - '1418'
       Content-Type:
       - application/json
       Date:
-      - Wed, 17 Aug 2022 15:31:37 GMT
+      - Mon, 19 Sep 2022 15:07:51 GMT
       Via:
-      - 1.1 dd3639a33f89988bca640fa18b8b24ac.cloudfront.net (CloudFront)
+      - 1.1 d3db9a2e1a3d2fa6beb3724d68d89dc8.cloudfront.net (CloudFront)
       X-Amz-Cf-Id:
-      - R_xfG0NnRPKt3WsZv_Tsza9zRHU7PZn5QpywCipWZi5ksxtG_Pwssg==
-      X-Amz-Cf-Pop:
-      - ORD53-C1
-      X-Amzn-Trace-Id:
-      - Root=1-62fd09d9-42d6c57274a8fa127e2e2ad6
-=======
-      - '729'
-      Content-Type:
-      - application/json
-      Date:
-      - Mon, 19 Sep 2022 13:16:07 GMT
-      Via:
-      - 1.1 652a36cca524228b11a07aa4660a0022.cloudfront.net (CloudFront)
-      X-Amz-Cf-Id:
-      - K8kKB-Bj6pIBWRq8r3DVh7JIwIqXDYGmt8VhDq37rwZLt1K7iUzoSg==
+      - fD6QS1ku5v7sTr9NqAm2ppup7Q1DvFK6R0z4r0wVVhSMgoQmHRjjJw==
       X-Amz-Cf-Pop:
       - ORD58-P5
       X-Amzn-Trace-Id:
-      - Root=1-63286b95-2f57ce1a66ec4125324a4e58
->>>>>>> 7095b781
+      - Root=1-632885c7-5d0b9b4c06e242f509225b7f
       X-Cache:
       - Error from cloudfront
       x-amz-apigw-id:
-<<<<<<< HEAD
-      - XA558EkMCYcFY2Q=
+      - YtnXRH6pCYcFnIQ=
       x-amzn-Remapped-Connection:
       - keep-alive
       x-amzn-Remapped-Content-Length:
       - '1418'
       x-amzn-Remapped-Date:
-      - Wed, 17 Aug 2022 15:31:37 GMT
+      - Mon, 19 Sep 2022 15:07:51 GMT
       x-amzn-Remapped-Server:
       - nginx/1.20.0
       x-amzn-RequestId:
-      - 6ab9a444-a296-4ff1-b1f7-2162883cec24
-=======
-      - YtW_dFgyCYcFYww=
-      x-amzn-Remapped-Connection:
-      - keep-alive
-      x-amzn-Remapped-Content-Length:
-      - '729'
-      x-amzn-Remapped-Date:
-      - Mon, 19 Sep 2022 13:16:07 GMT
-      x-amzn-Remapped-Server:
-      - nginx/1.20.0
-      x-amzn-RequestId:
-      - a8984dc2-bb64-474f-a92d-9344ccaffbd5
->>>>>>> 7095b781
+      - 338d4ae9-4c1e-4ad5-abf5-16ec8b6ca020
     status:
       code: 422
       message: ''
