--- conflicted
+++ resolved
@@ -34,15 +34,9 @@
       Content-Type:
       - application/json
       Date:
-<<<<<<< HEAD
-      - Wed, 17 Aug 2022 15:31:06 GMT
-      Server:
-      - Werkzeug/2.2.0 Python/3.10.4
-=======
-      - Mon, 19 Sep 2022 13:14:19 GMT
-      Server:
-      - Werkzeug/2.2.2 Python/3.10.4
->>>>>>> 7095b781
+      - Mon, 19 Sep 2022 15:07:38 GMT
+      Server:
+      - Werkzeug/2.2.2 Python/3.10.4
     status:
       code: 200
       message: OK
@@ -70,15 +64,9 @@
       Content-Type:
       - text/plain; charset=utf-8
       Date:
-<<<<<<< HEAD
-      - Wed, 17 Aug 2022 15:31:06 GMT
-      Server:
-      - Werkzeug/2.2.0 Python/3.10.4
-=======
-      - Mon, 19 Sep 2022 13:14:19 GMT
-      Server:
-      - Werkzeug/2.2.2 Python/3.10.4
->>>>>>> 7095b781
+      - Mon, 19 Sep 2022 15:07:38 GMT
+      Server:
+      - Werkzeug/2.2.2 Python/3.10.4
     status:
       code: 200
       message: OK
@@ -106,15 +94,9 @@
       Content-Type:
       - text/plain; charset=utf-8
       Date:
-<<<<<<< HEAD
-      - Wed, 17 Aug 2022 15:31:06 GMT
-      Server:
-      - Werkzeug/2.2.0 Python/3.10.4
-=======
-      - Mon, 19 Sep 2022 13:14:19 GMT
-      Server:
-      - Werkzeug/2.2.2 Python/3.10.4
->>>>>>> 7095b781
+      - Mon, 19 Sep 2022 15:07:38 GMT
+      Server:
+      - Werkzeug/2.2.2 Python/3.10.4
     status:
       code: 200
       message: OK
@@ -142,15 +124,9 @@
       Content-Type:
       - text/plain; charset=utf-8
       Date:
-<<<<<<< HEAD
-      - Wed, 17 Aug 2022 15:31:06 GMT
-      Server:
-      - Werkzeug/2.2.0 Python/3.10.4
-=======
-      - Mon, 19 Sep 2022 13:14:19 GMT
-      Server:
-      - Werkzeug/2.2.2 Python/3.10.4
->>>>>>> 7095b781
+      - Mon, 19 Sep 2022 15:07:38 GMT
+      Server:
+      - Werkzeug/2.2.2 Python/3.10.4
     status:
       code: 200
       message: OK
@@ -178,15 +154,9 @@
       Content-Type:
       - text/plain; charset=utf-8
       Date:
-<<<<<<< HEAD
-      - Wed, 17 Aug 2022 15:31:06 GMT
-      Server:
-      - Werkzeug/2.2.0 Python/3.10.4
-=======
-      - Mon, 19 Sep 2022 13:14:19 GMT
-      Server:
-      - Werkzeug/2.2.2 Python/3.10.4
->>>>>>> 7095b781
+      - Mon, 19 Sep 2022 15:07:38 GMT
+      Server:
+      - Werkzeug/2.2.2 Python/3.10.4
     status:
       code: 200
       message: OK
@@ -214,15 +184,9 @@
       Content-Type:
       - text/plain; charset=utf-8
       Date:
-<<<<<<< HEAD
-      - Wed, 17 Aug 2022 15:31:06 GMT
-      Server:
-      - Werkzeug/2.2.0 Python/3.10.4
-=======
-      - Mon, 19 Sep 2022 13:14:19 GMT
-      Server:
-      - Werkzeug/2.2.2 Python/3.10.4
->>>>>>> 7095b781
+      - Mon, 19 Sep 2022 15:07:39 GMT
+      Server:
+      - Werkzeug/2.2.2 Python/3.10.4
     status:
       code: 200
       message: OK
@@ -250,15 +214,9 @@
       Content-Type:
       - text/plain; charset=utf-8
       Date:
-<<<<<<< HEAD
-      - Wed, 17 Aug 2022 15:31:07 GMT
-      Server:
-      - Werkzeug/2.2.0 Python/3.10.4
-=======
-      - Mon, 19 Sep 2022 13:14:19 GMT
-      Server:
-      - Werkzeug/2.2.2 Python/3.10.4
->>>>>>> 7095b781
+      - Mon, 19 Sep 2022 15:07:39 GMT
+      Server:
+      - Werkzeug/2.2.2 Python/3.10.4
     status:
       code: 200
       message: OK
@@ -296,35 +254,20 @@
       Content-Type:
       - text/plain
       Date:
-<<<<<<< HEAD
-      - Wed, 17 Aug 2022 15:31:07 GMT
+      - Mon, 19 Sep 2022 15:07:39 GMT
       Keep-Alive:
       - timeout=4, max=40
       NCBI-PHID:
-      - 939B6802735A2E9500002380ABE77252.1.1.m_5
+      - 322C565FBBD0434500004A8944D27A9C.1.1.m_5
       NCBI-SID:
-      - 2737FACB33C6132F_AE2DSID
-=======
-      - Mon, 19 Sep 2022 13:14:19 GMT
-      Keep-Alive:
-      - timeout=4, max=40
-      NCBI-PHID:
-      - D0BD5131D558E5C500005147B10DA78D.1.1.m_5
-      NCBI-SID:
-      - 8DD77587A5CF483C_E36ESID
->>>>>>> 7095b781
+      - 2EC1575CB80AC993_35F8SID
       Referrer-Policy:
       - origin-when-cross-origin
       Server:
       - Finatra
       Set-Cookie:
-<<<<<<< HEAD
-      - ncbi_sid=2737FACB33C6132F_AE2DSID; domain=.nih.gov; path=/; expires=Thu, 17
-        Aug 2023 15:31:07 GMT
-=======
-      - ncbi_sid=8DD77587A5CF483C_E36ESID; domain=.nih.gov; path=/; expires=Tue, 19
-        Sep 2023 13:14:20 GMT
->>>>>>> 7095b781
+      - ncbi_sid=2EC1575CB80AC993_35F8SID; domain=.nih.gov; path=/; expires=Tue, 19
+        Sep 2023 15:07:39 GMT
       Strict-Transport-Security:
       - max-age=31536000; includeSubDomains; preload
       Transfer-Encoding:
@@ -332,7 +275,7 @@
       X-RateLimit-Limit:
       - '3'
       X-RateLimit-Remaining:
-      - '1'
+      - '2'
       X-Test-Test:
       - test42
       X-UA-Compatible:
@@ -379,35 +322,20 @@
       Content-Type:
       - text/plain
       Date:
-<<<<<<< HEAD
-      - Wed, 17 Aug 2022 15:31:07 GMT
+      - Mon, 19 Sep 2022 15:07:40 GMT
       Keep-Alive:
       - timeout=4, max=40
       NCBI-PHID:
-      - 939B6802735A2E9500002980ADB74F95.1.1.m_5
+      - 322C565FBBD0434500006189494D7737.1.1.m_5
       NCBI-SID:
-      - BF2B5C562D125ED4_760ESID
-=======
-      - Mon, 19 Sep 2022 13:14:24 GMT
-      Keep-Alive:
-      - timeout=4, max=40
-      NCBI-PHID:
-      - 939B60E632B07995000026566545DAC3.1.1.m_5
-      NCBI-SID:
-      - 4687F454FCD02239_B383SID
->>>>>>> 7095b781
+      - 7A77E41933C60584_3EA6SID
       Referrer-Policy:
       - origin-when-cross-origin
       Server:
       - Finatra
       Set-Cookie:
-<<<<<<< HEAD
-      - ncbi_sid=BF2B5C562D125ED4_760ESID; domain=.nih.gov; path=/; expires=Thu, 17
-        Aug 2023 15:31:07 GMT
-=======
-      - ncbi_sid=4687F454FCD02239_B383SID; domain=.nih.gov; path=/; expires=Tue, 19
-        Sep 2023 13:14:24 GMT
->>>>>>> 7095b781
+      - ncbi_sid=7A77E41933C60584_3EA6SID; domain=.nih.gov; path=/; expires=Tue, 19
+        Sep 2023 15:07:40 GMT
       Strict-Transport-Security:
       - max-age=31536000; includeSubDomains; preload
       Transfer-Encoding:
@@ -415,11 +343,7 @@
       X-RateLimit-Limit:
       - '3'
       X-RateLimit-Remaining:
-<<<<<<< HEAD
-      - '1'
-=======
       - '2'
->>>>>>> 7095b781
       X-Test-Test:
       - test42
       X-UA-Compatible:
