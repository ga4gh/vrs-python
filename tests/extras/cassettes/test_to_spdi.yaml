--- conflicted
+++ resolved
@@ -1,19 +1,7 @@
 interactions:
 - request:
     body: null
-<<<<<<< HEAD
-    headers:
-      Accept:
-      - '*/*'
-      Accept-Encoding:
-      - gzip, deflate
-      Connection:
-      - keep-alive
-      User-Agent:
-      - python-requests/2.32.5
-=======
     headers: {}
->>>>>>> 9462037b
     method: GET
     uri: http://localhost:5000/seqrepo/1/metadata/NC_000019.10
   response:
@@ -31,59 +19,19 @@
         \   \"SHA1:007c4ce7f2fc8c85f4f148410642979223b9ae16\",\n    \"VMC:GS_IIB53T8CNeJJdUqzn9V_JnRtQadwWCbl\",\n
         \   \"sha512t24u:IIB53T8CNeJJdUqzn9V_JnRtQadwWCbl\",\n    \"ga4gh:SQ.IIB53T8CNeJJdUqzn9V_JnRtQadwWCbl\"\n
         \ ],\n  \"alphabet\": \"ACGNT\",\n  \"length\": 58617616\n}\n"
-<<<<<<< HEAD
-    headers:
-      Connection:
-      - close
-      Content-Length:
-      - '1035'
-      Content-Type:
-      - application/json
-      Date:
-      - Thu, 13 Nov 2025 17:52:09 GMT
-      Server:
-      - Werkzeug/2.2.3 Python/3.10.12
-=======
     headers: {}
->>>>>>> 9462037b
     status:
       code: 200
       message: OK
 - request:
     body: null
-<<<<<<< HEAD
-    headers:
-      Accept:
-      - '*/*'
-      Accept-Encoding:
-      - gzip, deflate
-      Connection:
-      - keep-alive
-      User-Agent:
-      - python-requests/2.32.5
-=======
     headers: {}
->>>>>>> 9462037b
     method: GET
     uri: http://localhost:5000/seqrepo/1/sequence/NC_000019.10?start=44908821&end=44908822
   response:
     body:
       string: C
-<<<<<<< HEAD
-    headers:
-      Connection:
-      - close
-      Content-Length:
-      - '1'
-      Content-Type:
-      - text/plain; charset=utf-8
-      Date:
-      - Thu, 13 Nov 2025 17:52:09 GMT
-      Server:
-      - Werkzeug/2.2.3 Python/3.10.12
-=======
     headers: {}
->>>>>>> 9462037b
     status:
       code: 200
       message: OK
