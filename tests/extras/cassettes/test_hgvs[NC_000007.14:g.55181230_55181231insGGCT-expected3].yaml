interactions:
- request:
    body: null
    headers:
      Accept:
      - '*/*'
      Accept-Encoding:
      - gzip, deflate
      Connection:
      - keep-alive
      User-Agent:
      - python-requests/2.31.0
    method: GET
    uri: http://localhost:5000/seqrepo/1/sequence/ga4gh:SQ.F-LrLMe1SRpfUZHkQmvkVKFEGaoDeHul?start=55181230&end=55181230
  response:
    body:
      string: ''
    headers:
      Connection:
      - close
      Content-Length:
      - '0'
      Content-Type:
      - text/plain; charset=utf-8
      Date:
<<<<<<< HEAD
      - Wed, 13 Mar 2024 11:34:23 GMT
=======
      - Mon, 11 Mar 2024 21:21:25 GMT
>>>>>>> cef704dd
      Server:
      - Werkzeug/2.2.2 Python/3.10.4
    status:
      code: 200
      message: OK
- request:
    body: null
    headers:
      Accept:
      - '*/*'
      Accept-Encoding:
      - gzip, deflate
      Connection:
      - keep-alive
      User-Agent:
      - python-requests/2.31.0
    method: GET
    uri: http://localhost:5000/seqrepo/1/sequence/ga4gh:SQ.F-LrLMe1SRpfUZHkQmvkVKFEGaoDeHul?start=55181229&end=55181230
  response:
    body:
      string: C
    headers:
      Connection:
      - close
      Content-Length:
      - '1'
      Content-Type:
      - text/plain; charset=utf-8
      Date:
<<<<<<< HEAD
      - Wed, 13 Mar 2024 11:34:23 GMT
=======
      - Mon, 11 Mar 2024 21:21:25 GMT
>>>>>>> cef704dd
      Server:
      - Werkzeug/2.2.2 Python/3.10.4
    status:
      code: 200
      message: OK
- request:
    body: null
    headers:
      Accept:
      - '*/*'
      Accept-Encoding:
      - gzip, deflate
      Connection:
      - keep-alive
      User-Agent:
      - python-requests/2.31.0
    method: GET
    uri: http://localhost:5000/seqrepo/1/sequence/ga4gh:SQ.F-LrLMe1SRpfUZHkQmvkVKFEGaoDeHul?start=55181230&end=55181231
  response:
    body:
      string: C
    headers:
      Connection:
      - close
      Content-Length:
      - '1'
      Content-Type:
      - text/plain; charset=utf-8
      Date:
<<<<<<< HEAD
      - Wed, 13 Mar 2024 11:34:23 GMT
=======
      - Mon, 11 Mar 2024 21:21:25 GMT
>>>>>>> cef704dd
      Server:
      - Werkzeug/2.2.2 Python/3.10.4
    status:
      code: 200
      message: OK
- request:
    body: null
    headers:
      Accept:
      - '*/*'
      Accept-Encoding:
      - gzip, deflate
      Connection:
      - keep-alive
      User-Agent:
      - python-requests/2.31.0
    method: GET
    uri: https://eutils.ncbi.nlm.nih.gov/entrez/eutils/efetch.fcgi?db=nucleotide&id=NC_000007.14&rettype=fasta&seq_start=55181231&seq_stop=55181231&tool=bioutils&email=biocommons-dev@googlegroups.com
  response:
    body:
      string: !!binary |
        H4sIAAAAAAAAALLzc443AAFzPUMTK1NTQwtDI2NDXRhDwSM/N1+hOLEgMzWvWCE5owjILc7PTVUw
        11FwD3LOMLbQKzA0UQgoysxNLKpUcCwuTs1NyqnkcubiAgAAAP//AwCoL8VLWgAAAA==
    headers:
      Access-Control-Allow-Origin:
      - '*'
      Access-Control-Expose-Headers:
      - X-RateLimit-Limit,X-RateLimit-Remaining
      Cache-Control:
      - private
      Connection:
      - Keep-Alive
      Content-Disposition:
      - attachment; filename="sequence.fasta"
      Content-Security-Policy:
      - upgrade-insecure-requests
      Content-Type:
      - text/plain
      Date:
<<<<<<< HEAD
      - Wed, 13 Mar 2024 11:34:23 GMT
      Keep-Alive:
      - timeout=4, max=40
      NCBI-PHID:
      - 939B2EEA04BEA4E50000308E2BCE880E.1.1.m_5
      NCBI-SID:
      - 3D697915D3CEF141_ECD9SID
=======
      - Mon, 11 Mar 2024 21:21:25 GMT
      Keep-Alive:
      - timeout=4, max=40
      NCBI-PHID:
      - D0BD851AC14C189500002C313D4FD5D0.1.1.m_5
      NCBI-SID:
      - 71199B9F013A4D28_29E9SID
>>>>>>> cef704dd
      Referrer-Policy:
      - origin-when-cross-origin
      Server:
      - Finatra
      Set-Cookie:
<<<<<<< HEAD
      - ncbi_sid=3D697915D3CEF141_ECD9SID; domain=.nih.gov; path=/; expires=Thu, 13
        Mar 2025 11:34:23 GMT
=======
      - ncbi_sid=71199B9F013A4D28_29E9SID; domain=.nih.gov; path=/; expires=Tue, 11
        Mar 2025 21:21:25 GMT
>>>>>>> cef704dd
      Strict-Transport-Security:
      - max-age=31536000; includeSubDomains; preload
      Transfer-Encoding:
      - chunked
      X-RateLimit-Limit:
      - '3'
      X-RateLimit-Remaining:
      - '1'
      X-UA-Compatible:
      - IE=Edge
      X-XSS-Protection:
      - 1; mode=block
      content-encoding:
      - gzip
    status:
      code: 200
      message: OK
- request:
    body: null
    headers:
      Accept:
      - '*/*'
      Accept-Encoding:
      - gzip, deflate
      Connection:
      - keep-alive
      User-Agent:
      - python-requests/2.31.0
    method: GET
    uri: https://eutils.ncbi.nlm.nih.gov/entrez/eutils/efetch.fcgi?db=nucleotide&id=NC_000007.14&rettype=fasta&seq_start=55181230&seq_stop=55181250&tool=bioutils&email=biocommons-dev@googlegroups.com
  response:
    body:
      string: !!binary |
        H4sIAAAAAAAAALLzc443AAFzPUMTK1NTQwtDI2MDXQjD1EDBIz83X6E4sSAzNa9YITmjCMgtzs9N
        VTDXUXAPcs4wttArMDRRCCjKzE0sqlRwLC5OzU3KqeRydnYMcQ9xdwaCECAKcQ5xd3fm4gIAAAD/
        /wMAmUGUnW4AAAA=
    headers:
      Access-Control-Allow-Origin:
      - '*'
      Access-Control-Expose-Headers:
      - X-RateLimit-Limit,X-RateLimit-Remaining
      Cache-Control:
      - private
      Connection:
      - Keep-Alive
      Content-Disposition:
      - attachment; filename="sequence.fasta"
      Content-Security-Policy:
      - upgrade-insecure-requests
      Content-Type:
      - text/plain
      Date:
<<<<<<< HEAD
      - Wed, 13 Mar 2024 11:34:24 GMT
      Keep-Alive:
      - timeout=4, max=40
      NCBI-PHID:
      - D0BD7D302335CBC5000059A85B872B0A.1.1.m_5
      NCBI-SID:
      - F206642DBBFBAB21_5C64SID
=======
      - Mon, 11 Mar 2024 21:21:26 GMT
      Keep-Alive:
      - timeout=4, max=40
      NCBI-PHID:
      - D0BD851AC14C1895000028314069F8AE.1.1.m_5
      NCBI-SID:
      - 452BF474A62AD4D4_8223SID
>>>>>>> cef704dd
      Referrer-Policy:
      - origin-when-cross-origin
      Server:
      - Finatra
      Set-Cookie:
<<<<<<< HEAD
      - ncbi_sid=F206642DBBFBAB21_5C64SID; domain=.nih.gov; path=/; expires=Thu, 13
        Mar 2025 11:34:24 GMT
=======
      - ncbi_sid=452BF474A62AD4D4_8223SID; domain=.nih.gov; path=/; expires=Tue, 11
        Mar 2025 21:21:26 GMT
>>>>>>> cef704dd
      Strict-Transport-Security:
      - max-age=31536000; includeSubDomains; preload
      Transfer-Encoding:
      - chunked
      X-RateLimit-Limit:
      - '3'
      X-RateLimit-Remaining:
      - '1'
      X-UA-Compatible:
      - IE=Edge
      X-XSS-Protection:
      - 1; mode=block
      content-encoding:
      - gzip
    status:
      code: 200
      message: OK
- request:
    body: null
    headers:
      Accept:
      - '*/*'
      Accept-Encoding:
      - gzip, deflate
      Connection:
      - keep-alive
      User-Agent:
      - python-requests/2.31.0
    method: GET
    uri: https://eutils.ncbi.nlm.nih.gov/entrez/eutils/efetch.fcgi?db=nucleotide&id=NC_000007.14&rettype=fasta&seq_start=55181227&seq_stop=55181230&tool=bioutils&email=biocommons-dev@googlegroups.com
  response:
    body:
      string: !!binary |
        H4sIAAAAAAAAALLzc443AAFzPUMTK1NTQwtDIyNzXQjD2EDBIz83X6E4sSAzNa9YITmjCMgtzs9N
        VTDXUXAPcs4wttArMDRRCCjKzE0sqlRwLC5OzU3KqeRydw9x5uICAAAA//8DAImcWFxdAAAA
    headers:
      Access-Control-Allow-Origin:
      - '*'
      Access-Control-Expose-Headers:
      - X-RateLimit-Limit,X-RateLimit-Remaining
      Cache-Control:
      - private
      Connection:
      - Keep-Alive
      Content-Disposition:
      - attachment; filename="sequence.fasta"
      Content-Security-Policy:
      - upgrade-insecure-requests
      Content-Type:
      - text/plain
      Date:
<<<<<<< HEAD
      - Wed, 13 Mar 2024 11:34:24 GMT
      Keep-Alive:
      - timeout=4, max=40
      NCBI-PHID:
      - 322C0B817E88C61500005DB5404EFB01.1.1.m_5
      NCBI-SID:
      - C022CA0975094AB4_5A1ESID
=======
      - Mon, 11 Mar 2024 21:21:27 GMT
      Keep-Alive:
      - timeout=4, max=40
      NCBI-PHID:
      - 322CFCD26EC09885000052492B99F28C.1.1.m_5
      NCBI-SID:
      - 3CBEA9D58E5CB1D2_9D51SID
>>>>>>> cef704dd
      Referrer-Policy:
      - origin-when-cross-origin
      Server:
      - Finatra
      Set-Cookie:
<<<<<<< HEAD
      - ncbi_sid=C022CA0975094AB4_5A1ESID; domain=.nih.gov; path=/; expires=Thu, 13
        Mar 2025 11:34:24 GMT
=======
      - ncbi_sid=3CBEA9D58E5CB1D2_9D51SID; domain=.nih.gov; path=/; expires=Tue, 11
        Mar 2025 21:21:26 GMT
>>>>>>> cef704dd
      Strict-Transport-Security:
      - max-age=31536000; includeSubDomains; preload
      Transfer-Encoding:
      - chunked
      X-RateLimit-Limit:
      - '3'
      X-RateLimit-Remaining:
      - '1'
      X-UA-Compatible:
      - IE=Edge
      X-XSS-Protection:
      - 1; mode=block
      content-encoding:
      - gzip
    status:
      code: 200
      message: OK
version: 1<|MERGE_RESOLUTION|>--- conflicted
+++ resolved
@@ -23,11 +23,7 @@
       Content-Type:
       - text/plain; charset=utf-8
       Date:
-<<<<<<< HEAD
-      - Wed, 13 Mar 2024 11:34:23 GMT
-=======
-      - Mon, 11 Mar 2024 21:21:25 GMT
->>>>>>> cef704dd
+      - Thu, 14 Mar 2024 17:27:43 GMT
       Server:
       - Werkzeug/2.2.2 Python/3.10.4
     status:
@@ -57,11 +53,7 @@
       Content-Type:
       - text/plain; charset=utf-8
       Date:
-<<<<<<< HEAD
-      - Wed, 13 Mar 2024 11:34:23 GMT
-=======
-      - Mon, 11 Mar 2024 21:21:25 GMT
->>>>>>> cef704dd
+      - Thu, 14 Mar 2024 17:27:43 GMT
       Server:
       - Werkzeug/2.2.2 Python/3.10.4
     status:
@@ -91,11 +83,7 @@
       Content-Type:
       - text/plain; charset=utf-8
       Date:
-<<<<<<< HEAD
-      - Wed, 13 Mar 2024 11:34:23 GMT
-=======
-      - Mon, 11 Mar 2024 21:21:25 GMT
->>>>>>> cef704dd
+      - Thu, 14 Mar 2024 17:27:43 GMT
       Server:
       - Werkzeug/2.2.2 Python/3.10.4
     status:
@@ -135,35 +123,20 @@
       Content-Type:
       - text/plain
       Date:
-<<<<<<< HEAD
-      - Wed, 13 Mar 2024 11:34:23 GMT
+      - Thu, 14 Mar 2024 17:27:43 GMT
       Keep-Alive:
       - timeout=4, max=40
       NCBI-PHID:
-      - 939B2EEA04BEA4E50000308E2BCE880E.1.1.m_5
+      - 939BE60626F5EE450000341C39635549.1.1.m_5
       NCBI-SID:
-      - 3D697915D3CEF141_ECD9SID
-=======
-      - Mon, 11 Mar 2024 21:21:25 GMT
-      Keep-Alive:
-      - timeout=4, max=40
-      NCBI-PHID:
-      - D0BD851AC14C189500002C313D4FD5D0.1.1.m_5
-      NCBI-SID:
-      - 71199B9F013A4D28_29E9SID
->>>>>>> cef704dd
+      - A7EEDD96296BB8E8_ED9ESID
       Referrer-Policy:
       - origin-when-cross-origin
       Server:
       - Finatra
       Set-Cookie:
-<<<<<<< HEAD
-      - ncbi_sid=3D697915D3CEF141_ECD9SID; domain=.nih.gov; path=/; expires=Thu, 13
-        Mar 2025 11:34:23 GMT
-=======
-      - ncbi_sid=71199B9F013A4D28_29E9SID; domain=.nih.gov; path=/; expires=Tue, 11
-        Mar 2025 21:21:25 GMT
->>>>>>> cef704dd
+      - ncbi_sid=A7EEDD96296BB8E8_ED9ESID; domain=.nih.gov; path=/; expires=Fri, 14
+        Mar 2025 17:27:43 GMT
       Strict-Transport-Security:
       - max-age=31536000; includeSubDomains; preload
       Transfer-Encoding:
@@ -216,35 +189,20 @@
       Content-Type:
       - text/plain
       Date:
-<<<<<<< HEAD
-      - Wed, 13 Mar 2024 11:34:24 GMT
+      - Thu, 14 Mar 2024 17:27:44 GMT
       Keep-Alive:
       - timeout=4, max=40
       NCBI-PHID:
-      - D0BD7D302335CBC5000059A85B872B0A.1.1.m_5
+      - 322CE575B5DA803500003D5D1002B38A.1.1.m_5
       NCBI-SID:
-      - F206642DBBFBAB21_5C64SID
-=======
-      - Mon, 11 Mar 2024 21:21:26 GMT
-      Keep-Alive:
-      - timeout=4, max=40
-      NCBI-PHID:
-      - D0BD851AC14C1895000028314069F8AE.1.1.m_5
-      NCBI-SID:
-      - 452BF474A62AD4D4_8223SID
->>>>>>> cef704dd
+      - E2C3AAA021DF1E6F_DFFFSID
       Referrer-Policy:
       - origin-when-cross-origin
       Server:
       - Finatra
       Set-Cookie:
-<<<<<<< HEAD
-      - ncbi_sid=F206642DBBFBAB21_5C64SID; domain=.nih.gov; path=/; expires=Thu, 13
-        Mar 2025 11:34:24 GMT
-=======
-      - ncbi_sid=452BF474A62AD4D4_8223SID; domain=.nih.gov; path=/; expires=Tue, 11
-        Mar 2025 21:21:26 GMT
->>>>>>> cef704dd
+      - ncbi_sid=E2C3AAA021DF1E6F_DFFFSID; domain=.nih.gov; path=/; expires=Fri, 14
+        Mar 2025 17:27:44 GMT
       Strict-Transport-Security:
       - max-age=31536000; includeSubDomains; preload
       Transfer-Encoding:
@@ -296,35 +254,20 @@
       Content-Type:
       - text/plain
       Date:
-<<<<<<< HEAD
-      - Wed, 13 Mar 2024 11:34:24 GMT
+      - Thu, 14 Mar 2024 17:27:45 GMT
       Keep-Alive:
       - timeout=4, max=40
       NCBI-PHID:
-      - 322C0B817E88C61500005DB5404EFB01.1.1.m_5
+      - 939BE60626F5EE450000421C45631EFF.1.1.m_5
       NCBI-SID:
-      - C022CA0975094AB4_5A1ESID
-=======
-      - Mon, 11 Mar 2024 21:21:27 GMT
-      Keep-Alive:
-      - timeout=4, max=40
-      NCBI-PHID:
-      - 322CFCD26EC09885000052492B99F28C.1.1.m_5
-      NCBI-SID:
-      - 3CBEA9D58E5CB1D2_9D51SID
->>>>>>> cef704dd
+      - EAD5BD1FEB3BB5B6_E639SID
       Referrer-Policy:
       - origin-when-cross-origin
       Server:
       - Finatra
       Set-Cookie:
-<<<<<<< HEAD
-      - ncbi_sid=C022CA0975094AB4_5A1ESID; domain=.nih.gov; path=/; expires=Thu, 13
-        Mar 2025 11:34:24 GMT
-=======
-      - ncbi_sid=3CBEA9D58E5CB1D2_9D51SID; domain=.nih.gov; path=/; expires=Tue, 11
-        Mar 2025 21:21:26 GMT
->>>>>>> cef704dd
+      - ncbi_sid=EAD5BD1FEB3BB5B6_E639SID; domain=.nih.gov; path=/; expires=Fri, 14
+        Mar 2025 17:27:45 GMT
       Strict-Transport-Security:
       - max-age=31536000; includeSubDomains; preload
       Transfer-Encoding:
@@ -332,7 +275,7 @@
       X-RateLimit-Limit:
       - '3'
       X-RateLimit-Remaining:
-      - '1'
+      - '2'
       X-UA-Compatible:
       - IE=Edge
       X-XSS-Protection:
