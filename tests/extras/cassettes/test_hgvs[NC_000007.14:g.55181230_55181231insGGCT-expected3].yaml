--- conflicted
+++ resolved
@@ -34,15 +34,9 @@
       Content-Type:
       - application/json
       Date:
-<<<<<<< HEAD
-      - Wed, 17 Aug 2022 15:31:08 GMT
-      Server:
-      - Werkzeug/2.2.0 Python/3.10.4
-=======
-      - Mon, 19 Sep 2022 13:14:24 GMT
-      Server:
-      - Werkzeug/2.2.2 Python/3.10.4
->>>>>>> 7095b781
+      - Mon, 19 Sep 2022 15:07:40 GMT
+      Server:
+      - Werkzeug/2.2.2 Python/3.10.4
     status:
       code: 200
       message: OK
@@ -70,15 +64,9 @@
       Content-Type:
       - text/plain; charset=utf-8
       Date:
-<<<<<<< HEAD
-      - Wed, 17 Aug 2022 15:31:08 GMT
-      Server:
-      - Werkzeug/2.2.0 Python/3.10.4
-=======
-      - Mon, 19 Sep 2022 13:14:24 GMT
-      Server:
-      - Werkzeug/2.2.2 Python/3.10.4
->>>>>>> 7095b781
+      - Mon, 19 Sep 2022 15:07:41 GMT
+      Server:
+      - Werkzeug/2.2.2 Python/3.10.4
     status:
       code: 200
       message: OK
@@ -106,15 +94,9 @@
       Content-Type:
       - text/plain; charset=utf-8
       Date:
-<<<<<<< HEAD
-      - Wed, 17 Aug 2022 15:31:08 GMT
-      Server:
-      - Werkzeug/2.2.0 Python/3.10.4
-=======
-      - Mon, 19 Sep 2022 13:14:24 GMT
-      Server:
-      - Werkzeug/2.2.2 Python/3.10.4
->>>>>>> 7095b781
+      - Mon, 19 Sep 2022 15:07:41 GMT
+      Server:
+      - Werkzeug/2.2.2 Python/3.10.4
     status:
       code: 200
       message: OK
@@ -142,15 +124,9 @@
       Content-Type:
       - text/plain; charset=utf-8
       Date:
-<<<<<<< HEAD
-      - Wed, 17 Aug 2022 15:31:08 GMT
-      Server:
-      - Werkzeug/2.2.0 Python/3.10.4
-=======
-      - Mon, 19 Sep 2022 13:14:24 GMT
-      Server:
-      - Werkzeug/2.2.2 Python/3.10.4
->>>>>>> 7095b781
+      - Mon, 19 Sep 2022 15:07:41 GMT
+      Server:
+      - Werkzeug/2.2.2 Python/3.10.4
     status:
       code: 200
       message: OK
@@ -178,15 +154,9 @@
       Content-Type:
       - text/plain; charset=utf-8
       Date:
-<<<<<<< HEAD
-      - Wed, 17 Aug 2022 15:31:08 GMT
-      Server:
-      - Werkzeug/2.2.0 Python/3.10.4
-=======
-      - Mon, 19 Sep 2022 13:14:25 GMT
-      Server:
-      - Werkzeug/2.2.2 Python/3.10.4
->>>>>>> 7095b781
+      - Mon, 19 Sep 2022 15:07:41 GMT
+      Server:
+      - Werkzeug/2.2.2 Python/3.10.4
     status:
       code: 200
       message: OK
@@ -214,15 +184,9 @@
       Content-Type:
       - text/plain; charset=utf-8
       Date:
-<<<<<<< HEAD
-      - Wed, 17 Aug 2022 15:31:08 GMT
-      Server:
-      - Werkzeug/2.2.0 Python/3.10.4
-=======
-      - Mon, 19 Sep 2022 13:14:25 GMT
-      Server:
-      - Werkzeug/2.2.2 Python/3.10.4
->>>>>>> 7095b781
+      - Mon, 19 Sep 2022 15:07:41 GMT
+      Server:
+      - Werkzeug/2.2.2 Python/3.10.4
     status:
       code: 200
       message: OK
@@ -260,35 +224,20 @@
       Content-Type:
       - text/plain
       Date:
-<<<<<<< HEAD
-      - Wed, 17 Aug 2022 15:31:07 GMT
+      - Mon, 19 Sep 2022 15:07:41 GMT
       Keep-Alive:
       - timeout=4, max=40
       NCBI-PHID:
-      - 939B6802735A2E9500004C80AF648BAF.1.1.m_5
+      - 322C565FBBD04345000063894CCEC8B1.1.1.m_5
       NCBI-SID:
-      - B9E22CF6A8CE354F_4DC5SID
-=======
-      - Mon, 19 Sep 2022 13:14:25 GMT
-      Keep-Alive:
-      - timeout=4, max=40
-      NCBI-PHID:
-      - 939B60E632B07995000041566A48ADD4.1.1.m_5
-      NCBI-SID:
-      - A1C3888EAF67C9C2_0B05SID
->>>>>>> 7095b781
+      - 0A1500EC54F12D18_9F90SID
       Referrer-Policy:
       - origin-when-cross-origin
       Server:
       - Finatra
       Set-Cookie:
-<<<<<<< HEAD
-      - ncbi_sid=B9E22CF6A8CE354F_4DC5SID; domain=.nih.gov; path=/; expires=Thu, 17
-        Aug 2023 15:31:08 GMT
-=======
-      - ncbi_sid=A1C3888EAF67C9C2_0B05SID; domain=.nih.gov; path=/; expires=Tue, 19
-        Sep 2023 13:14:25 GMT
->>>>>>> 7095b781
+      - ncbi_sid=0A1500EC54F12D18_9F90SID; domain=.nih.gov; path=/; expires=Tue, 19
+        Sep 2023 15:07:41 GMT
       Strict-Transport-Security:
       - max-age=31536000; includeSubDomains; preload
       Transfer-Encoding:
@@ -296,11 +245,7 @@
       X-RateLimit-Limit:
       - '3'
       X-RateLimit-Remaining:
-<<<<<<< HEAD
-      - '1'
-=======
-      - '2'
->>>>>>> 7095b781
+      - '1'
       X-Test-Test:
       - test42
       X-UA-Compatible:
@@ -347,35 +292,20 @@
       Content-Type:
       - text/plain
       Date:
-<<<<<<< HEAD
-      - Wed, 17 Aug 2022 15:31:09 GMT
+      - Mon, 19 Sep 2022 15:07:41 GMT
       Keep-Alive:
       - timeout=4, max=40
       NCBI-PHID:
-      - D0BD132A8ACA7CD500003293E6238331.1.1.m_5
+      - D0BD5131D558E5C500004E9D1F064DD1.1.1.m_5
       NCBI-SID:
-      - 779859ED368D1DC2_4046SID
-=======
-      - Mon, 19 Sep 2022 13:14:27 GMT
-      Keep-Alive:
-      - timeout=4, max=40
-      NCBI-PHID:
-      - 322C565FBBD0434500005831A0D62964.1.1.m_5
-      NCBI-SID:
-      - 12C1F4EEE127F856_F6E8SID
->>>>>>> 7095b781
+      - F3B91B8A0E37B02B_FB41SID
       Referrer-Policy:
       - origin-when-cross-origin
       Server:
       - Finatra
       Set-Cookie:
-<<<<<<< HEAD
-      - ncbi_sid=779859ED368D1DC2_4046SID; domain=.nih.gov; path=/; expires=Thu, 17
-        Aug 2023 15:31:08 GMT
-=======
-      - ncbi_sid=12C1F4EEE127F856_F6E8SID; domain=.nih.gov; path=/; expires=Tue, 19
-        Sep 2023 13:14:27 GMT
->>>>>>> 7095b781
+      - ncbi_sid=F3B91B8A0E37B02B_FB41SID; domain=.nih.gov; path=/; expires=Tue, 19
+        Sep 2023 15:07:42 GMT
       Strict-Transport-Security:
       - max-age=31536000; includeSubDomains; preload
       Transfer-Encoding:
@@ -383,11 +313,7 @@
       X-RateLimit-Limit:
       - '3'
       X-RateLimit-Remaining:
-<<<<<<< HEAD
-      - '1'
-=======
-      - '2'
->>>>>>> 7095b781
+      - '1'
       X-Test-Test:
       - test42
       X-UA-Compatible:
@@ -433,35 +359,20 @@
       Content-Type:
       - text/plain
       Date:
-<<<<<<< HEAD
-      - Wed, 17 Aug 2022 15:31:10 GMT
+      - Mon, 19 Sep 2022 15:07:42 GMT
       Keep-Alive:
       - timeout=4, max=40
       NCBI-PHID:
-      - 322C9B017B5615450000246F273BDD3C.1.1.m_5
+      - D0BD5131D558E5C50000339D2037274E.1.1.m_5
       NCBI-SID:
-      - B7F30D9BA42C6C99_B91ASID
-=======
-      - Mon, 19 Sep 2022 13:14:27 GMT
-      Keep-Alive:
-      - timeout=4, max=40
-      NCBI-PHID:
-      - 939B60E632B0799500005B567572A370.1.1.m_5
-      NCBI-SID:
-      - 04EF70B4B49FA1A3_7D66SID
->>>>>>> 7095b781
+      - 190C71F5745DB337_5126SID
       Referrer-Policy:
       - origin-when-cross-origin
       Server:
       - Finatra
       Set-Cookie:
-<<<<<<< HEAD
-      - ncbi_sid=B7F30D9BA42C6C99_B91ASID; domain=.nih.gov; path=/; expires=Thu, 17
-        Aug 2023 15:31:11 GMT
-=======
-      - ncbi_sid=04EF70B4B49FA1A3_7D66SID; domain=.nih.gov; path=/; expires=Tue, 19
-        Sep 2023 13:14:28 GMT
->>>>>>> 7095b781
+      - ncbi_sid=190C71F5745DB337_5126SID; domain=.nih.gov; path=/; expires=Tue, 19
+        Sep 2023 15:07:42 GMT
       Strict-Transport-Security:
       - max-age=31536000; includeSubDomains; preload
       Transfer-Encoding:
@@ -469,11 +380,7 @@
       X-RateLimit-Limit:
       - '3'
       X-RateLimit-Remaining:
-<<<<<<< HEAD
-      - '2'
-=======
-      - '1'
->>>>>>> 7095b781
+      - '1'
       X-Test-Test:
       - test42
       X-UA-Compatible:
