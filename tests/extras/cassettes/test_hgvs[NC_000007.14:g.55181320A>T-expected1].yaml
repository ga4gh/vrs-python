interactions:
- request:
    body: null
    headers:
      Accept:
      - '*/*'
      Accept-Encoding:
      - gzip, deflate
      Connection:
      - keep-alive
      User-Agent:
      - python-requests/2.28.1
    method: GET
    uri: http://localhost:5000/seqrepo/1/metadata/refseq:NC_000007.14
  response:
    body:
      string: "{\n  \"added\": \"2016-08-27T21:23:35Z\",\n  \"aliases\": [\n    \"GRCh38:7\",\n
        \   \"GRCh38:chr7\",\n    \"GRCh38.p1:7\",\n    \"GRCh38.p1:chr7\",\n    \"GRCh38.p10:7\",\n
        \   \"GRCh38.p10:chr7\",\n    \"GRCh38.p11:7\",\n    \"GRCh38.p11:chr7\",\n
        \   \"GRCh38.p12:7\",\n    \"GRCh38.p12:chr7\",\n    \"GRCh38.p2:7\",\n    \"GRCh38.p2:chr7\",\n
        \   \"GRCh38.p3:7\",\n    \"GRCh38.p3:chr7\",\n    \"GRCh38.p4:7\",\n    \"GRCh38.p4:chr7\",\n
        \   \"GRCh38.p5:7\",\n    \"GRCh38.p5:chr7\",\n    \"GRCh38.p6:7\",\n    \"GRCh38.p6:chr7\",\n
        \   \"GRCh38.p7:7\",\n    \"GRCh38.p7:chr7\",\n    \"GRCh38.p8:7\",\n    \"GRCh38.p8:chr7\",\n
        \   \"GRCh38.p9:7\",\n    \"GRCh38.p9:chr7\",\n    \"MD5:cc044cc2256a1141212660fb07b6171e\",\n
        \   \"NCBI:NC_000007.14\",\n    \"refseq:NC_000007.14\",\n    \"SEGUID:4+JjCcBVhPCr8vdIhUKFycPv8bY\",\n
        \   \"SHA1:e3e26309c05584f0abf2f748854285c9c3eff1b6\",\n    \"VMC:GS_F-LrLMe1SRpfUZHkQmvkVKFEGaoDeHul\",\n
        \   \"sha512t24u:F-LrLMe1SRpfUZHkQmvkVKFEGaoDeHul\",\n    \"ga4gh:SQ.F-LrLMe1SRpfUZHkQmvkVKFEGaoDeHul\"\n
        \ ],\n  \"alphabet\": \"ACGNRSTY\",\n  \"length\": 159345973\n}\n"
    headers:
      Connection:
      - close
      Content-Length:
      - '977'
      Content-Type:
      - application/json
      Date:
<<<<<<< HEAD
      - Wed, 17 Aug 2022 15:31:05 GMT
      Server:
      - Werkzeug/2.2.0 Python/3.10.4
=======
      - Mon, 19 Sep 2022 13:14:18 GMT
      Server:
      - Werkzeug/2.2.2 Python/3.10.4
>>>>>>> 7095b781
    status:
      code: 200
      message: OK
- request:
    body: null
    headers:
      Accept:
      - '*/*'
      Accept-Encoding:
      - gzip, deflate
      Connection:
      - keep-alive
      User-Agent:
      - python-requests/2.28.1
    method: GET
    uri: http://localhost:5000/seqrepo/1/metadata/ga4gh:SQ.F-LrLMe1SRpfUZHkQmvkVKFEGaoDeHul
  response:
    body:
      string: "{\n  \"added\": \"2016-08-27T21:23:35Z\",\n  \"aliases\": [\n    \"GRCh38:7\",\n
        \   \"GRCh38:chr7\",\n    \"GRCh38.p1:7\",\n    \"GRCh38.p1:chr7\",\n    \"GRCh38.p10:7\",\n
        \   \"GRCh38.p10:chr7\",\n    \"GRCh38.p11:7\",\n    \"GRCh38.p11:chr7\",\n
        \   \"GRCh38.p12:7\",\n    \"GRCh38.p12:chr7\",\n    \"GRCh38.p2:7\",\n    \"GRCh38.p2:chr7\",\n
        \   \"GRCh38.p3:7\",\n    \"GRCh38.p3:chr7\",\n    \"GRCh38.p4:7\",\n    \"GRCh38.p4:chr7\",\n
        \   \"GRCh38.p5:7\",\n    \"GRCh38.p5:chr7\",\n    \"GRCh38.p6:7\",\n    \"GRCh38.p6:chr7\",\n
        \   \"GRCh38.p7:7\",\n    \"GRCh38.p7:chr7\",\n    \"GRCh38.p8:7\",\n    \"GRCh38.p8:chr7\",\n
        \   \"GRCh38.p9:7\",\n    \"GRCh38.p9:chr7\",\n    \"MD5:cc044cc2256a1141212660fb07b6171e\",\n
        \   \"NCBI:NC_000007.14\",\n    \"refseq:NC_000007.14\",\n    \"SEGUID:4+JjCcBVhPCr8vdIhUKFycPv8bY\",\n
        \   \"SHA1:e3e26309c05584f0abf2f748854285c9c3eff1b6\",\n    \"VMC:GS_F-LrLMe1SRpfUZHkQmvkVKFEGaoDeHul\",\n
        \   \"sha512t24u:F-LrLMe1SRpfUZHkQmvkVKFEGaoDeHul\",\n    \"ga4gh:SQ.F-LrLMe1SRpfUZHkQmvkVKFEGaoDeHul\"\n
        \ ],\n  \"alphabet\": \"ACGNRSTY\",\n  \"length\": 159345973\n}\n"
    headers:
      Connection:
      - close
      Content-Length:
      - '977'
      Content-Type:
      - application/json
      Date:
<<<<<<< HEAD
      - Wed, 17 Aug 2022 15:31:05 GMT
      Server:
      - Werkzeug/2.2.0 Python/3.10.4
=======
      - Mon, 19 Sep 2022 13:14:18 GMT
      Server:
      - Werkzeug/2.2.2 Python/3.10.4
>>>>>>> 7095b781
    status:
      code: 200
      message: OK
- request:
    body: null
    headers:
      Accept:
      - '*/*'
      Accept-Encoding:
      - gzip, deflate
      Connection:
      - keep-alive
      User-Agent:
      - python-requests/2.28.1
    method: GET
    uri: http://localhost:5000/seqrepo/1/sequence/ga4gh:SQ.F-LrLMe1SRpfUZHkQmvkVKFEGaoDeHul?start=55181319&end=55181320
  response:
    body:
      string: A
    headers:
      Connection:
      - close
      Content-Length:
      - '1'
      Content-Type:
      - text/plain; charset=utf-8
      Date:
<<<<<<< HEAD
      - Wed, 17 Aug 2022 15:31:05 GMT
      Server:
      - Werkzeug/2.2.0 Python/3.10.4
=======
      - Mon, 19 Sep 2022 13:14:18 GMT
      Server:
      - Werkzeug/2.2.2 Python/3.10.4
>>>>>>> 7095b781
    status:
      code: 200
      message: OK
- request:
    body: null
    headers:
      Accept:
      - '*/*'
      Accept-Encoding:
      - gzip, deflate
      Connection:
      - keep-alive
      User-Agent:
      - python-requests/2.28.1
    method: GET
    uri: http://localhost:5000/seqrepo/1/sequence/ga4gh:SQ.F-LrLMe1SRpfUZHkQmvkVKFEGaoDeHul?start=55181318&end=55181319
  response:
    body:
      string: C
    headers:
      Connection:
      - close
      Content-Length:
      - '1'
      Content-Type:
      - text/plain; charset=utf-8
      Date:
<<<<<<< HEAD
      - Wed, 17 Aug 2022 15:31:05 GMT
      Server:
      - Werkzeug/2.2.0 Python/3.10.4
=======
      - Mon, 19 Sep 2022 13:14:18 GMT
      Server:
      - Werkzeug/2.2.2 Python/3.10.4
>>>>>>> 7095b781
    status:
      code: 200
      message: OK
- request:
    body: null
    headers:
      Accept:
      - '*/*'
      Accept-Encoding:
      - gzip, deflate
      Connection:
      - keep-alive
      User-Agent:
      - python-requests/2.28.1
    method: GET
    uri: http://localhost:5000/seqrepo/1/sequence/ga4gh:SQ.F-LrLMe1SRpfUZHkQmvkVKFEGaoDeHul?start=55181320&end=55181321
  response:
    body:
      string: A
    headers:
      Connection:
      - close
      Content-Length:
      - '1'
      Content-Type:
      - text/plain; charset=utf-8
      Date:
<<<<<<< HEAD
      - Wed, 17 Aug 2022 15:31:05 GMT
      Server:
      - Werkzeug/2.2.0 Python/3.10.4
=======
      - Mon, 19 Sep 2022 13:14:18 GMT
      Server:
      - Werkzeug/2.2.2 Python/3.10.4
>>>>>>> 7095b781
    status:
      code: 200
      message: OK
- request:
    body: null
    headers:
      Accept:
      - '*/*'
      Accept-Encoding:
      - gzip, deflate
      Connection:
      - keep-alive
      User-Agent:
      - python-requests/2.28.1
    method: GET
    uri: http://localhost:5000/seqrepo/1/sequence/ga4gh:SQ.F-LrLMe1SRpfUZHkQmvkVKFEGaoDeHul?start=55181320&end=55181321
  response:
    body:
      string: A
    headers:
      Connection:
      - close
      Content-Length:
      - '1'
      Content-Type:
      - text/plain; charset=utf-8
      Date:
<<<<<<< HEAD
      - Wed, 17 Aug 2022 15:31:05 GMT
      Server:
      - Werkzeug/2.2.0 Python/3.10.4
=======
      - Mon, 19 Sep 2022 13:14:18 GMT
      Server:
      - Werkzeug/2.2.2 Python/3.10.4
>>>>>>> 7095b781
    status:
      code: 200
      message: OK
- request:
    body: null
    headers:
      Accept:
      - '*/*'
      Accept-Encoding:
      - gzip, deflate
      Connection:
      - keep-alive
      User-Agent:
      - python-requests/2.28.1
    method: GET
    uri: http://localhost:5000/seqrepo/1/sequence/ga4gh:SQ.F-LrLMe1SRpfUZHkQmvkVKFEGaoDeHul?start=55181319&end=55181319
  response:
    body:
      string: ''
    headers:
      Connection:
      - close
      Content-Length:
      - '0'
      Content-Type:
      - text/plain; charset=utf-8
      Date:
<<<<<<< HEAD
      - Wed, 17 Aug 2022 15:31:05 GMT
      Server:
      - Werkzeug/2.2.0 Python/3.10.4
=======
      - Mon, 19 Sep 2022 13:14:18 GMT
      Server:
      - Werkzeug/2.2.2 Python/3.10.4
>>>>>>> 7095b781
    status:
      code: 200
      message: OK
- request:
    body: null
    headers:
      Accept:
      - '*/*'
      Accept-Encoding:
      - gzip, deflate
      Connection:
      - keep-alive
      User-Agent:
      - python-requests/2.28.1
    method: GET
    uri: http://localhost:5000/seqrepo/1/sequence/ga4gh:SQ.F-LrLMe1SRpfUZHkQmvkVKFEGaoDeHul?start=55181320&end=55181320
  response:
    body:
      string: ''
    headers:
      Connection:
      - close
      Content-Length:
      - '0'
      Content-Type:
      - text/plain; charset=utf-8
      Date:
<<<<<<< HEAD
      - Wed, 17 Aug 2022 15:31:05 GMT
      Server:
      - Werkzeug/2.2.0 Python/3.10.4
=======
      - Mon, 19 Sep 2022 13:14:18 GMT
      Server:
      - Werkzeug/2.2.2 Python/3.10.4
>>>>>>> 7095b781
    status:
      code: 200
      message: OK
- request:
    body: null
    headers:
      Accept:
      - '*/*'
      Accept-Encoding:
      - gzip, deflate
      Connection:
      - keep-alive
      User-Agent:
      - python-requests/2.28.1
    method: GET
    uri: http://localhost:5000/seqrepo/1/metadata/ga4gh:SQ.F-LrLMe1SRpfUZHkQmvkVKFEGaoDeHul
  response:
    body:
      string: "{\n  \"added\": \"2016-08-27T21:23:35Z\",\n  \"aliases\": [\n    \"GRCh38:7\",\n
        \   \"GRCh38:chr7\",\n    \"GRCh38.p1:7\",\n    \"GRCh38.p1:chr7\",\n    \"GRCh38.p10:7\",\n
        \   \"GRCh38.p10:chr7\",\n    \"GRCh38.p11:7\",\n    \"GRCh38.p11:chr7\",\n
        \   \"GRCh38.p12:7\",\n    \"GRCh38.p12:chr7\",\n    \"GRCh38.p2:7\",\n    \"GRCh38.p2:chr7\",\n
        \   \"GRCh38.p3:7\",\n    \"GRCh38.p3:chr7\",\n    \"GRCh38.p4:7\",\n    \"GRCh38.p4:chr7\",\n
        \   \"GRCh38.p5:7\",\n    \"GRCh38.p5:chr7\",\n    \"GRCh38.p6:7\",\n    \"GRCh38.p6:chr7\",\n
        \   \"GRCh38.p7:7\",\n    \"GRCh38.p7:chr7\",\n    \"GRCh38.p8:7\",\n    \"GRCh38.p8:chr7\",\n
        \   \"GRCh38.p9:7\",\n    \"GRCh38.p9:chr7\",\n    \"MD5:cc044cc2256a1141212660fb07b6171e\",\n
        \   \"NCBI:NC_000007.14\",\n    \"refseq:NC_000007.14\",\n    \"SEGUID:4+JjCcBVhPCr8vdIhUKFycPv8bY\",\n
        \   \"SHA1:e3e26309c05584f0abf2f748854285c9c3eff1b6\",\n    \"VMC:GS_F-LrLMe1SRpfUZHkQmvkVKFEGaoDeHul\",\n
        \   \"sha512t24u:F-LrLMe1SRpfUZHkQmvkVKFEGaoDeHul\",\n    \"ga4gh:SQ.F-LrLMe1SRpfUZHkQmvkVKFEGaoDeHul\"\n
        \ ],\n  \"alphabet\": \"ACGNRSTY\",\n  \"length\": 159345973\n}\n"
    headers:
      Connection:
      - close
      Content-Length:
      - '977'
      Content-Type:
      - application/json
      Date:
<<<<<<< HEAD
      - Wed, 17 Aug 2022 15:31:05 GMT
      Server:
      - Werkzeug/2.2.0 Python/3.10.4
=======
      - Mon, 19 Sep 2022 13:14:18 GMT
      Server:
      - Werkzeug/2.2.2 Python/3.10.4
>>>>>>> 7095b781
    status:
      code: 200
      message: OK
- request:
    body: null
    headers:
      Accept:
      - '*/*'
      Accept-Encoding:
      - gzip, deflate
      Connection:
      - keep-alive
      User-Agent:
      - python-requests/2.28.1
    method: GET
    uri: http://localhost:5000/seqrepo/1/sequence/ga4gh:SQ.F-LrLMe1SRpfUZHkQmvkVKFEGaoDeHul?start=55181319&end=55181320
  response:
    body:
      string: A
    headers:
      Connection:
      - close
      Content-Length:
      - '1'
      Content-Type:
      - text/plain; charset=utf-8
      Date:
<<<<<<< HEAD
      - Wed, 17 Aug 2022 15:31:05 GMT
      Server:
      - Werkzeug/2.2.0 Python/3.10.4
=======
      - Mon, 19 Sep 2022 13:14:18 GMT
      Server:
      - Werkzeug/2.2.2 Python/3.10.4
>>>>>>> 7095b781
    status:
      code: 200
      message: OK
- request:
    body: null
    headers:
      Accept:
      - '*/*'
      Accept-Encoding:
      - gzip, deflate
      Connection:
      - keep-alive
      User-Agent:
      - python-requests/2.28.1
    method: GET
    uri: https://eutils.ncbi.nlm.nih.gov/entrez/eutils/efetch.fcgi?db=nucleotide&id=NC_000007.14&rettype=fasta&seq_start=55181320&seq_stop=55181320&tool=bioutils&email=biocommons-dev@googlegroups.com
  response:
    body:
      string: !!binary |
        H4sIAAAAAAAAALLzc443AAFzPUMTK1NTQwtDYyMDXRhDwSM/N1+hOLEgMzWvWCE5owjILc7PTVUw
        11FwD3LOMLbQKzA0UQgoysxNLKpUcCwuTs1NyqnkcuTiAgAAAP//AwD5Qh4fWgAAAA==
    headers:
      Access-Control-Allow-Origin:
      - '*'
      Access-Control-Expose-Headers:
      - X-RateLimit-Limit,X-RateLimit-Remaining
      Cache-Control:
      - private
      Connection:
      - Keep-Alive
      Content-Disposition:
      - attachment; filename="sequence.fasta"
      Content-Security-Policy:
      - upgrade-insecure-requests
      Content-Type:
      - text/plain
      Date:
<<<<<<< HEAD
      - Wed, 17 Aug 2022 15:31:06 GMT
      Keep-Alive:
      - timeout=4, max=40
      NCBI-PHID:
      - 322C9B017B56154500002D6F1A019A6E.1.1.m_5
      NCBI-SID:
      - ED282F810C3B48BE_8342SID
=======
      - Mon, 19 Sep 2022 13:14:18 GMT
      Keep-Alive:
      - timeout=4, max=40
      NCBI-PHID:
      - 939B60E632B07995000041564E63EE2A.1.1.m_5
      NCBI-SID:
      - 54E597271D38A2C4_028CSID
>>>>>>> 7095b781
      Referrer-Policy:
      - origin-when-cross-origin
      Server:
      - Finatra
      Set-Cookie:
<<<<<<< HEAD
      - ncbi_sid=ED282F810C3B48BE_8342SID; domain=.nih.gov; path=/; expires=Thu, 17
        Aug 2023 15:31:06 GMT
=======
      - ncbi_sid=54E597271D38A2C4_028CSID; domain=.nih.gov; path=/; expires=Tue, 19
        Sep 2023 13:14:18 GMT
>>>>>>> 7095b781
      Strict-Transport-Security:
      - max-age=31536000; includeSubDomains; preload
      Transfer-Encoding:
      - chunked
      X-RateLimit-Limit:
      - '3'
      X-RateLimit-Remaining:
      - '1'
      X-Test-Test:
      - test42
      X-UA-Compatible:
      - IE=Edge
      X-XSS-Protection:
      - 1; mode=block
      content-encoding:
      - gzip
    status:
      code: 200
      message: OK
- request:
    body: null
    headers:
      Accept:
      - '*/*'
      Accept-Encoding:
      - gzip, deflate
      Connection:
      - keep-alive
      User-Agent:
      - python-requests/2.28.1
    method: GET
    uri: https://eutils.ncbi.nlm.nih.gov/entrez/eutils/efetch.fcgi?db=nucleotide&id=NC_000007.14&rettype=fasta&seq_start=55181320&seq_stop=55181340&tool=bioutils&email=biocommons-dev@googlegroups.com
  response:
    body:
      string: !!binary |
        H4sIAAAAAAAAALLzc443AAFzPUMTK1NTQwtDYyMDXQjDxEDBIz83X6E4sSAzNa9YITmjCMgtzs9N
        VTDXUXAPcs4wttArMDRRCCjKzE0sqlRwLC5OzU3KqeRydHQGAUdn9xAgdHYGohB3Li4AAAAA//8D
        AKrmuS9uAAAA
    headers:
      Access-Control-Allow-Origin:
      - '*'
      Access-Control-Expose-Headers:
      - X-RateLimit-Limit,X-RateLimit-Remaining
      Cache-Control:
      - private
      Connection:
      - Keep-Alive
      Content-Disposition:
      - attachment; filename="sequence.fasta"
      Content-Security-Policy:
      - upgrade-insecure-requests
      Content-Type:
      - text/plain
      Date:
<<<<<<< HEAD
      - Wed, 17 Aug 2022 15:31:06 GMT
      Keep-Alive:
      - timeout=4, max=40
      NCBI-PHID:
      - 939B6802735A2E9500005D80AA618577.1.1.m_5
      NCBI-SID:
      - 95FB04CF62D3C5DE_35FASID
=======
      - Mon, 19 Sep 2022 13:14:19 GMT
      Keep-Alive:
      - timeout=4, max=40
      NCBI-PHID:
      - 939B60E632B079950000525650E3F748.1.1.m_5
      NCBI-SID:
      - 1DA58CB102100F20_C782SID
>>>>>>> 7095b781
      Referrer-Policy:
      - origin-when-cross-origin
      Server:
      - Finatra
      Set-Cookie:
<<<<<<< HEAD
      - ncbi_sid=95FB04CF62D3C5DE_35FASID; domain=.nih.gov; path=/; expires=Thu, 17
        Aug 2023 15:31:06 GMT
=======
      - ncbi_sid=1DA58CB102100F20_C782SID; domain=.nih.gov; path=/; expires=Tue, 19
        Sep 2023 13:14:19 GMT
>>>>>>> 7095b781
      Strict-Transport-Security:
      - max-age=31536000; includeSubDomains; preload
      Transfer-Encoding:
      - chunked
      X-RateLimit-Limit:
      - '3'
      X-RateLimit-Remaining:
      - '1'
      X-Test-Test:
      - test42
      X-UA-Compatible:
      - IE=Edge
      X-XSS-Protection:
      - 1; mode=block
      content-encoding:
      - gzip
    status:
      code: 200
      message: OK
version: 1<|MERGE_RESOLUTION|>--- conflicted
+++ resolved
@@ -34,15 +34,9 @@
       Content-Type:
       - application/json
       Date:
-<<<<<<< HEAD
-      - Wed, 17 Aug 2022 15:31:05 GMT
-      Server:
-      - Werkzeug/2.2.0 Python/3.10.4
-=======
-      - Mon, 19 Sep 2022 13:14:18 GMT
-      Server:
-      - Werkzeug/2.2.2 Python/3.10.4
->>>>>>> 7095b781
+      - Mon, 19 Sep 2022 15:07:36 GMT
+      Server:
+      - Werkzeug/2.2.2 Python/3.10.4
     status:
       code: 200
       message: OK
@@ -81,15 +75,9 @@
       Content-Type:
       - application/json
       Date:
-<<<<<<< HEAD
-      - Wed, 17 Aug 2022 15:31:05 GMT
-      Server:
-      - Werkzeug/2.2.0 Python/3.10.4
-=======
-      - Mon, 19 Sep 2022 13:14:18 GMT
-      Server:
-      - Werkzeug/2.2.2 Python/3.10.4
->>>>>>> 7095b781
+      - Mon, 19 Sep 2022 15:07:36 GMT
+      Server:
+      - Werkzeug/2.2.2 Python/3.10.4
     status:
       code: 200
       message: OK
@@ -117,15 +105,9 @@
       Content-Type:
       - text/plain; charset=utf-8
       Date:
-<<<<<<< HEAD
-      - Wed, 17 Aug 2022 15:31:05 GMT
-      Server:
-      - Werkzeug/2.2.0 Python/3.10.4
-=======
-      - Mon, 19 Sep 2022 13:14:18 GMT
-      Server:
-      - Werkzeug/2.2.2 Python/3.10.4
->>>>>>> 7095b781
+      - Mon, 19 Sep 2022 15:07:36 GMT
+      Server:
+      - Werkzeug/2.2.2 Python/3.10.4
     status:
       code: 200
       message: OK
@@ -153,15 +135,9 @@
       Content-Type:
       - text/plain; charset=utf-8
       Date:
-<<<<<<< HEAD
-      - Wed, 17 Aug 2022 15:31:05 GMT
-      Server:
-      - Werkzeug/2.2.0 Python/3.10.4
-=======
-      - Mon, 19 Sep 2022 13:14:18 GMT
-      Server:
-      - Werkzeug/2.2.2 Python/3.10.4
->>>>>>> 7095b781
+      - Mon, 19 Sep 2022 15:07:36 GMT
+      Server:
+      - Werkzeug/2.2.2 Python/3.10.4
     status:
       code: 200
       message: OK
@@ -189,15 +165,9 @@
       Content-Type:
       - text/plain; charset=utf-8
       Date:
-<<<<<<< HEAD
-      - Wed, 17 Aug 2022 15:31:05 GMT
-      Server:
-      - Werkzeug/2.2.0 Python/3.10.4
-=======
-      - Mon, 19 Sep 2022 13:14:18 GMT
-      Server:
-      - Werkzeug/2.2.2 Python/3.10.4
->>>>>>> 7095b781
+      - Mon, 19 Sep 2022 15:07:36 GMT
+      Server:
+      - Werkzeug/2.2.2 Python/3.10.4
     status:
       code: 200
       message: OK
@@ -225,15 +195,9 @@
       Content-Type:
       - text/plain; charset=utf-8
       Date:
-<<<<<<< HEAD
-      - Wed, 17 Aug 2022 15:31:05 GMT
-      Server:
-      - Werkzeug/2.2.0 Python/3.10.4
-=======
-      - Mon, 19 Sep 2022 13:14:18 GMT
-      Server:
-      - Werkzeug/2.2.2 Python/3.10.4
->>>>>>> 7095b781
+      - Mon, 19 Sep 2022 15:07:36 GMT
+      Server:
+      - Werkzeug/2.2.2 Python/3.10.4
     status:
       code: 200
       message: OK
@@ -261,15 +225,9 @@
       Content-Type:
       - text/plain; charset=utf-8
       Date:
-<<<<<<< HEAD
-      - Wed, 17 Aug 2022 15:31:05 GMT
-      Server:
-      - Werkzeug/2.2.0 Python/3.10.4
-=======
-      - Mon, 19 Sep 2022 13:14:18 GMT
-      Server:
-      - Werkzeug/2.2.2 Python/3.10.4
->>>>>>> 7095b781
+      - Mon, 19 Sep 2022 15:07:36 GMT
+      Server:
+      - Werkzeug/2.2.2 Python/3.10.4
     status:
       code: 200
       message: OK
@@ -297,15 +255,9 @@
       Content-Type:
       - text/plain; charset=utf-8
       Date:
-<<<<<<< HEAD
-      - Wed, 17 Aug 2022 15:31:05 GMT
-      Server:
-      - Werkzeug/2.2.0 Python/3.10.4
-=======
-      - Mon, 19 Sep 2022 13:14:18 GMT
-      Server:
-      - Werkzeug/2.2.2 Python/3.10.4
->>>>>>> 7095b781
+      - Mon, 19 Sep 2022 15:07:36 GMT
+      Server:
+      - Werkzeug/2.2.2 Python/3.10.4
     status:
       code: 200
       message: OK
@@ -344,15 +296,9 @@
       Content-Type:
       - application/json
       Date:
-<<<<<<< HEAD
-      - Wed, 17 Aug 2022 15:31:05 GMT
-      Server:
-      - Werkzeug/2.2.0 Python/3.10.4
-=======
-      - Mon, 19 Sep 2022 13:14:18 GMT
-      Server:
-      - Werkzeug/2.2.2 Python/3.10.4
->>>>>>> 7095b781
+      - Mon, 19 Sep 2022 15:07:36 GMT
+      Server:
+      - Werkzeug/2.2.2 Python/3.10.4
     status:
       code: 200
       message: OK
@@ -380,15 +326,9 @@
       Content-Type:
       - text/plain; charset=utf-8
       Date:
-<<<<<<< HEAD
-      - Wed, 17 Aug 2022 15:31:05 GMT
-      Server:
-      - Werkzeug/2.2.0 Python/3.10.4
-=======
-      - Mon, 19 Sep 2022 13:14:18 GMT
-      Server:
-      - Werkzeug/2.2.2 Python/3.10.4
->>>>>>> 7095b781
+      - Mon, 19 Sep 2022 15:07:36 GMT
+      Server:
+      - Werkzeug/2.2.2 Python/3.10.4
     status:
       code: 200
       message: OK
@@ -426,35 +366,20 @@
       Content-Type:
       - text/plain
       Date:
-<<<<<<< HEAD
-      - Wed, 17 Aug 2022 15:31:06 GMT
+      - Mon, 19 Sep 2022 15:07:37 GMT
       Keep-Alive:
       - timeout=4, max=40
       NCBI-PHID:
-      - 322C9B017B56154500002D6F1A019A6E.1.1.m_5
+      - 322C565FBBD04345000040893C94F822.1.1.m_5
       NCBI-SID:
-      - ED282F810C3B48BE_8342SID
-=======
-      - Mon, 19 Sep 2022 13:14:18 GMT
-      Keep-Alive:
-      - timeout=4, max=40
-      NCBI-PHID:
-      - 939B60E632B07995000041564E63EE2A.1.1.m_5
-      NCBI-SID:
-      - 54E597271D38A2C4_028CSID
->>>>>>> 7095b781
+      - 420C5BCCD1C6E9B2_5C0FSID
       Referrer-Policy:
       - origin-when-cross-origin
       Server:
       - Finatra
       Set-Cookie:
-<<<<<<< HEAD
-      - ncbi_sid=ED282F810C3B48BE_8342SID; domain=.nih.gov; path=/; expires=Thu, 17
-        Aug 2023 15:31:06 GMT
-=======
-      - ncbi_sid=54E597271D38A2C4_028CSID; domain=.nih.gov; path=/; expires=Tue, 19
-        Sep 2023 13:14:18 GMT
->>>>>>> 7095b781
+      - ncbi_sid=420C5BCCD1C6E9B2_5C0FSID; domain=.nih.gov; path=/; expires=Tue, 19
+        Sep 2023 15:07:37 GMT
       Strict-Transport-Security:
       - max-age=31536000; includeSubDomains; preload
       Transfer-Encoding:
@@ -462,7 +387,7 @@
       X-RateLimit-Limit:
       - '3'
       X-RateLimit-Remaining:
-      - '1'
+      - '2'
       X-Test-Test:
       - test42
       X-UA-Compatible:
@@ -509,35 +434,20 @@
       Content-Type:
       - text/plain
       Date:
-<<<<<<< HEAD
-      - Wed, 17 Aug 2022 15:31:06 GMT
+      - Mon, 19 Sep 2022 15:07:38 GMT
       Keep-Alive:
       - timeout=4, max=40
       NCBI-PHID:
-      - 939B6802735A2E9500005D80AA618577.1.1.m_5
+      - 939B60E632B07995000060A99C5B806E.1.1.m_5
       NCBI-SID:
-      - 95FB04CF62D3C5DE_35FASID
-=======
-      - Mon, 19 Sep 2022 13:14:19 GMT
-      Keep-Alive:
-      - timeout=4, max=40
-      NCBI-PHID:
-      - 939B60E632B079950000525650E3F748.1.1.m_5
-      NCBI-SID:
-      - 1DA58CB102100F20_C782SID
->>>>>>> 7095b781
+      - 9F459694A41DE3F9_CA92SID
       Referrer-Policy:
       - origin-when-cross-origin
       Server:
       - Finatra
       Set-Cookie:
-<<<<<<< HEAD
-      - ncbi_sid=95FB04CF62D3C5DE_35FASID; domain=.nih.gov; path=/; expires=Thu, 17
-        Aug 2023 15:31:06 GMT
-=======
-      - ncbi_sid=1DA58CB102100F20_C782SID; domain=.nih.gov; path=/; expires=Tue, 19
-        Sep 2023 13:14:19 GMT
->>>>>>> 7095b781
+      - ncbi_sid=9F459694A41DE3F9_CA92SID; domain=.nih.gov; path=/; expires=Tue, 19
+        Sep 2023 15:07:38 GMT
       Strict-Transport-Security:
       - max-age=31536000; includeSubDomains; preload
       Transfer-Encoding:
