--- conflicted
+++ resolved
@@ -34,11 +34,7 @@
       Content-Type:
       - application/json
       Date:
-<<<<<<< HEAD
-      - Wed, 13 Mar 2024 11:34:20 GMT
-=======
-      - Mon, 11 Mar 2024 21:21:22 GMT
->>>>>>> cef704dd
+      - Thu, 14 Mar 2024 17:27:40 GMT
       Server:
       - Werkzeug/2.2.2 Python/3.10.4
     status:
@@ -55,50 +51,6 @@
       - keep-alive
       User-Agent:
       - python-requests/2.31.0
-<<<<<<< HEAD
-    method: GET
-    uri: http://localhost:5000/seqrepo/1/metadata/ga4gh:SQ.F-LrLMe1SRpfUZHkQmvkVKFEGaoDeHul
-  response:
-    body:
-      string: "{\n  \"added\": \"2016-08-27T21:23:35Z\",\n  \"aliases\": [\n    \"GRCh38:7\",\n
-        \   \"GRCh38:chr7\",\n    \"GRCh38.p1:7\",\n    \"GRCh38.p1:chr7\",\n    \"GRCh38.p10:7\",\n
-        \   \"GRCh38.p10:chr7\",\n    \"GRCh38.p11:7\",\n    \"GRCh38.p11:chr7\",\n
-        \   \"GRCh38.p12:7\",\n    \"GRCh38.p12:chr7\",\n    \"GRCh38.p2:7\",\n    \"GRCh38.p2:chr7\",\n
-        \   \"GRCh38.p3:7\",\n    \"GRCh38.p3:chr7\",\n    \"GRCh38.p4:7\",\n    \"GRCh38.p4:chr7\",\n
-        \   \"GRCh38.p5:7\",\n    \"GRCh38.p5:chr7\",\n    \"GRCh38.p6:7\",\n    \"GRCh38.p6:chr7\",\n
-        \   \"GRCh38.p7:7\",\n    \"GRCh38.p7:chr7\",\n    \"GRCh38.p8:7\",\n    \"GRCh38.p8:chr7\",\n
-        \   \"GRCh38.p9:7\",\n    \"GRCh38.p9:chr7\",\n    \"MD5:cc044cc2256a1141212660fb07b6171e\",\n
-        \   \"NCBI:NC_000007.14\",\n    \"refseq:NC_000007.14\",\n    \"SEGUID:4+JjCcBVhPCr8vdIhUKFycPv8bY\",\n
-        \   \"SHA1:e3e26309c05584f0abf2f748854285c9c3eff1b6\",\n    \"VMC:GS_F-LrLMe1SRpfUZHkQmvkVKFEGaoDeHul\",\n
-        \   \"sha512t24u:F-LrLMe1SRpfUZHkQmvkVKFEGaoDeHul\",\n    \"ga4gh:SQ.F-LrLMe1SRpfUZHkQmvkVKFEGaoDeHul\"\n
-        \ ],\n  \"alphabet\": \"ACGNRSTY\",\n  \"length\": 159345973\n}\n"
-    headers:
-      Connection:
-      - close
-      Content-Length:
-      - '977'
-      Content-Type:
-      - application/json
-      Date:
-      - Wed, 13 Mar 2024 11:34:20 GMT
-      Server:
-      - Werkzeug/2.2.2 Python/3.10.4
-    status:
-      code: 200
-      message: OK
-- request:
-    body: null
-    headers:
-      Accept:
-      - '*/*'
-      Accept-Encoding:
-      - gzip, deflate
-      Connection:
-      - keep-alive
-      User-Agent:
-      - python-requests/2.31.0
-=======
->>>>>>> cef704dd
     method: GET
     uri: http://localhost:5000/seqrepo/1/sequence/ga4gh:SQ.F-LrLMe1SRpfUZHkQmvkVKFEGaoDeHul?start=55181319&end=55181320
   response:
@@ -112,11 +64,7 @@
       Content-Type:
       - text/plain; charset=utf-8
       Date:
-<<<<<<< HEAD
-      - Wed, 13 Mar 2024 11:34:20 GMT
-=======
-      - Mon, 11 Mar 2024 21:21:22 GMT
->>>>>>> cef704dd
+      - Thu, 14 Mar 2024 17:27:40 GMT
       Server:
       - Werkzeug/2.2.2 Python/3.10.4
     status:
@@ -156,35 +104,20 @@
       Content-Type:
       - text/plain
       Date:
-<<<<<<< HEAD
-      - Wed, 13 Mar 2024 11:34:20 GMT
+      - Thu, 14 Mar 2024 17:27:41 GMT
       Keep-Alive:
       - timeout=4, max=40
       NCBI-PHID:
-      - 939B2EEA04BEA4E500005B8E1E7D9E85.1.1.m_5
+      - 322CE575B5DA80350000445CF93FDB42.1.1.m_5
       NCBI-SID:
-      - EA11D9332A45EB35_4F5ASID
-=======
-      - Mon, 11 Mar 2024 21:21:22 GMT
-      Keep-Alive:
-      - timeout=4, max=40
-      NCBI-PHID:
-      - D0BD851AC14C1895000025312F867227.1.1.m_5
-      NCBI-SID:
-      - FDDE2744782CFB95_7232SID
->>>>>>> cef704dd
+      - DE1E893D64179D20_0F05SID
       Referrer-Policy:
       - origin-when-cross-origin
       Server:
       - Finatra
       Set-Cookie:
-<<<<<<< HEAD
-      - ncbi_sid=EA11D9332A45EB35_4F5ASID; domain=.nih.gov; path=/; expires=Thu, 13
-        Mar 2025 11:34:20 GMT
-=======
-      - ncbi_sid=FDDE2744782CFB95_7232SID; domain=.nih.gov; path=/; expires=Tue, 11
-        Mar 2025 21:21:22 GMT
->>>>>>> cef704dd
+      - ncbi_sid=DE1E893D64179D20_0F05SID; domain=.nih.gov; path=/; expires=Fri, 14
+        Mar 2025 17:27:40 GMT
       Strict-Transport-Security:
       - max-age=31536000; includeSubDomains; preload
       Transfer-Encoding:
@@ -237,35 +170,20 @@
       Content-Type:
       - text/plain
       Date:
-<<<<<<< HEAD
-      - Wed, 13 Mar 2024 11:34:21 GMT
+      - Thu, 14 Mar 2024 17:27:41 GMT
       Keep-Alive:
       - timeout=4, max=40
       NCBI-PHID:
-      - 939B2EEA04BEA4E500004E8E221B9DF0.1.1.m_5
+      - 939BE60626F5EE450000301C29C7D909.1.1.m_5
       NCBI-SID:
-      - 12D342E8F6E7B844_60C1SID
-=======
-      - Mon, 11 Mar 2024 21:21:22 GMT
-      Keep-Alive:
-      - timeout=4, max=40
-      NCBI-PHID:
-      - 939BB8C393EB3495000051352B0274C2.1.1.m_5
-      NCBI-SID:
-      - BD57D6E9DECB71A1_68D7SID
->>>>>>> cef704dd
+      - 6504352F5BD9EDC6_A1EBSID
       Referrer-Policy:
       - origin-when-cross-origin
       Server:
       - Finatra
       Set-Cookie:
-<<<<<<< HEAD
-      - ncbi_sid=12D342E8F6E7B844_60C1SID; domain=.nih.gov; path=/; expires=Thu, 13
-        Mar 2025 11:34:21 GMT
-=======
-      - ncbi_sid=BD57D6E9DECB71A1_68D7SID; domain=.nih.gov; path=/; expires=Tue, 11
-        Mar 2025 21:21:23 GMT
->>>>>>> cef704dd
+      - ncbi_sid=6504352F5BD9EDC6_A1EBSID; domain=.nih.gov; path=/; expires=Fri, 14
+        Mar 2025 17:27:41 GMT
       Strict-Transport-Security:
       - max-age=31536000; includeSubDomains; preload
       Transfer-Encoding:
