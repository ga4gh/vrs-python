interactions:
- request:
    body: null
<<<<<<< HEAD
    headers:
      Accept:
      - '*/*'
      Accept-Encoding:
      - gzip, deflate
      Connection:
      - keep-alive
      User-Agent:
      - python-requests/2.32.5
=======
    headers: {}
>>>>>>> 9462037b
    method: GET
    uri: http://localhost:5000/seqrepo/1/metadata/refseq:NC_000007.14
  response:
    body:
      string: "{\n  \"added\": \"2016-08-27T21:23:35Z\",\n  \"aliases\": [\n    \"GRCh38:7\",\n
        \   \"GRCh38:chr7\",\n    \"GRCh38.p1:7\",\n    \"GRCh38.p1:chr7\",\n    \"GRCh38.p10:7\",\n
        \   \"GRCh38.p10:chr7\",\n    \"GRCh38.p11:7\",\n    \"GRCh38.p11:chr7\",\n
        \   \"GRCh38.p12:7\",\n    \"GRCh38.p12:chr7\",\n    \"GRCh38.p2:7\",\n    \"GRCh38.p2:chr7\",\n
        \   \"GRCh38.p3:7\",\n    \"GRCh38.p3:chr7\",\n    \"GRCh38.p4:7\",\n    \"GRCh38.p4:chr7\",\n
        \   \"GRCh38.p5:7\",\n    \"GRCh38.p5:chr7\",\n    \"GRCh38.p6:7\",\n    \"GRCh38.p6:chr7\",\n
        \   \"GRCh38.p7:7\",\n    \"GRCh38.p7:chr7\",\n    \"GRCh38.p8:7\",\n    \"GRCh38.p8:chr7\",\n
        \   \"GRCh38.p9:7\",\n    \"GRCh38.p9:chr7\",\n    \"MD5:cc044cc2256a1141212660fb07b6171e\",\n
        \   \"NCBI:NC_000007.14\",\n    \"refseq:NC_000007.14\",\n    \"SEGUID:4+JjCcBVhPCr8vdIhUKFycPv8bY\",\n
        \   \"SHA1:e3e26309c05584f0abf2f748854285c9c3eff1b6\",\n    \"VMC:GS_F-LrLMe1SRpfUZHkQmvkVKFEGaoDeHul\",\n
        \   \"sha512t24u:F-LrLMe1SRpfUZHkQmvkVKFEGaoDeHul\",\n    \"ga4gh:SQ.F-LrLMe1SRpfUZHkQmvkVKFEGaoDeHul\"\n
        \ ],\n  \"alphabet\": \"ACGNRSTY\",\n  \"length\": 159345973\n}\n"
<<<<<<< HEAD
    headers:
      Connection:
      - close
      Content-Length:
      - '977'
      Content-Type:
      - application/json
      Date:
      - Thu, 13 Nov 2025 17:52:09 GMT
      Server:
      - Werkzeug/2.2.3 Python/3.10.12
=======
    headers: {}
>>>>>>> 9462037b
    status:
      code: 200
      message: OK
- request:
    body: null
<<<<<<< HEAD
    headers:
      Accept:
      - '*/*'
      Accept-Encoding:
      - gzip, deflate
      Connection:
      - keep-alive
      User-Agent:
      - python-requests/2.32.5
=======
    headers: {}
>>>>>>> 9462037b
    method: GET
    uri: http://localhost:5000/seqrepo/1/sequence/ga4gh:SQ.F-LrLMe1SRpfUZHkQmvkVKFEGaoDeHul?start=55181319&end=55181320
  response:
    body:
      string: A
<<<<<<< HEAD
    headers:
      Connection:
      - close
      Content-Length:
      - '1'
      Content-Type:
      - text/plain; charset=utf-8
      Date:
      - Thu, 13 Nov 2025 17:52:09 GMT
      Server:
      - Werkzeug/2.2.3 Python/3.10.12
=======
    headers: {}
>>>>>>> 9462037b
    status:
      code: 200
      message: OK
- request:
    body: null
<<<<<<< HEAD
    headers:
      Accept:
      - '*/*'
      Accept-Encoding:
      - gzip, deflate
      Connection:
      - keep-alive
      User-Agent:
      - python-requests/2.32.5
=======
    headers: {}
>>>>>>> 9462037b
    method: GET
    uri: https://eutils.ncbi.nlm.nih.gov/entrez/eutils/efetch.fcgi?db=nucleotide&id=NC_000007.14&rettype=fasta&seq_start=55181320&seq_stop=55181320&tool=bioutils&email=biocommons-dev@googlegroups.com
  response:
    body:
<<<<<<< HEAD
      string: !!binary |
        H4sIAAAAAAAAALLzc443AAFzPUMTK1NTQwtDYyMDXRhDwSM/N1+hOLEgMzWvWCE5owjILc7PTVUw
        11FwD3LOMLbQKzA0UQgoysxNLKpUcCwuTs1NyqnkcuQCAAAA///iAgAAAP//AwD5Qh4fWgAAAA==
    headers:
      Access-Control-Allow-Origin:
      - '*'
      Access-Control-Expose-Headers:
      - X-RateLimit-Limit,X-RateLimit-Remaining
      Cache-Control:
      - private
      Connection:
      - Keep-Alive
      Content-Disposition:
      - attachment; filename="sequence.fasta"
      Content-Security-Policy:
      - upgrade-insecure-requests
      Content-Type:
      - text/plain
      Date:
      - Thu, 13 Nov 2025 17:52:08 GMT
      Keep-Alive:
      - timeout=4, max=40
      NCBI-PHID:
      - 1D340D3D8594821500004F69052216E8.1.1.m_7
      NCBI-SID:
      - CABF11FF77E070B8_B3F3SID
      Referrer-Policy:
      - origin-when-cross-origin
      Server:
      - Finatra
      Set-Cookie:
      - ncbi_sid=CABF11FF77E070B8_B3F3SID; domain=.nih.gov; path=/; expires=Fri, 13
        Nov 2026 17:52:09 GMT
      Strict-Transport-Security:
      - max-age=31536000; includeSubDomains; preload
      Transfer-Encoding:
      - chunked
      X-RateLimit-Limit:
      - '3'
      X-RateLimit-Remaining:
      - '1'
      X-UA-Compatible:
      - IE=Edge
      X-XSS-Protection:
      - 1; mode=block
      content-encoding:
      - gzip
=======
      string: '>NC_000007.14:55181320-55181320 Homo sapiens chromosome 7, GRCh38.p14
        Primary Assembly

        A


        '
    headers: {}
>>>>>>> 9462037b
    status:
      code: 200
      message: OK
- request:
    body: null
<<<<<<< HEAD
    headers:
      Accept:
      - '*/*'
      Accept-Encoding:
      - gzip, deflate
      Connection:
      - keep-alive
      User-Agent:
      - python-requests/2.32.5
=======
    headers: {}
>>>>>>> 9462037b
    method: GET
    uri: https://eutils.ncbi.nlm.nih.gov/entrez/eutils/efetch.fcgi?db=nucleotide&id=NC_000007.14&rettype=fasta&seq_start=55181320&seq_stop=55181340&tool=bioutils&email=biocommons-dev@googlegroups.com
  response:
    body:
<<<<<<< HEAD
      string: !!binary |
        H4sIAAAAAAAAALLzc443AAFzPUMTK1NTQwtDYyMDXQjDxEDBIz83X6E4sSAzNa9YITmjCMgtzs9N
        VTDXUXAPcs4wttArMDRRCCjKzE0sqlRwLC5OzU3KqeRydHQGAUdn9xAgdHYGohB3LgAAAAD//+IC
        AAAA//8DAKrmuS9uAAAA
    headers:
      Access-Control-Allow-Origin:
      - '*'
      Access-Control-Expose-Headers:
      - X-RateLimit-Limit,X-RateLimit-Remaining
      Cache-Control:
      - private
      Connection:
      - Keep-Alive
      Content-Disposition:
      - attachment; filename="sequence.fasta"
      Content-Security-Policy:
      - upgrade-insecure-requests
      Content-Type:
      - text/plain
      Date:
      - Thu, 13 Nov 2025 17:52:10 GMT
      Keep-Alive:
      - timeout=4, max=40
      NCBI-PHID:
      - 1D340D3D85948215000024690607A11E.1.1.m_7
      NCBI-SID:
      - 3E03C27D4322703F_48ADSID
      Referrer-Policy:
      - origin-when-cross-origin
      Server:
      - Finatra
      Set-Cookie:
      - ncbi_sid=3E03C27D4322703F_48ADSID; domain=.nih.gov; path=/; expires=Fri, 13
        Nov 2026 17:52:09 GMT
      Strict-Transport-Security:
      - max-age=31536000; includeSubDomains; preload
      Transfer-Encoding:
      - chunked
      X-RateLimit-Limit:
      - '3'
      X-RateLimit-Remaining:
      - '0'
      X-UA-Compatible:
      - IE=Edge
      X-XSS-Protection:
      - 1; mode=block
      content-encoding:
      - gzip
=======
      string: '>NC_000007.14:55181320-55181340 Homo sapiens chromosome 7, GRCh38.p14
        Primary Assembly

        AACCCCCACGTGTGCCGCCTG


        '
    headers: {}
>>>>>>> 9462037b
    status:
      code: 200
      message: OK
version: 1<|MERGE_RESOLUTION|>--- conflicted
+++ resolved
@@ -1,19 +1,7 @@
 interactions:
 - request:
     body: null
-<<<<<<< HEAD
-    headers:
-      Accept:
-      - '*/*'
-      Accept-Encoding:
-      - gzip, deflate
-      Connection:
-      - keep-alive
-      User-Agent:
-      - python-requests/2.32.5
-=======
     headers: {}
->>>>>>> 9462037b
     method: GET
     uri: http://localhost:5000/seqrepo/1/metadata/refseq:NC_000007.14
   response:
@@ -30,130 +18,29 @@
         \   \"SHA1:e3e26309c05584f0abf2f748854285c9c3eff1b6\",\n    \"VMC:GS_F-LrLMe1SRpfUZHkQmvkVKFEGaoDeHul\",\n
         \   \"sha512t24u:F-LrLMe1SRpfUZHkQmvkVKFEGaoDeHul\",\n    \"ga4gh:SQ.F-LrLMe1SRpfUZHkQmvkVKFEGaoDeHul\"\n
         \ ],\n  \"alphabet\": \"ACGNRSTY\",\n  \"length\": 159345973\n}\n"
-<<<<<<< HEAD
-    headers:
-      Connection:
-      - close
-      Content-Length:
-      - '977'
-      Content-Type:
-      - application/json
-      Date:
-      - Thu, 13 Nov 2025 17:52:09 GMT
-      Server:
-      - Werkzeug/2.2.3 Python/3.10.12
-=======
     headers: {}
->>>>>>> 9462037b
     status:
       code: 200
       message: OK
 - request:
     body: null
-<<<<<<< HEAD
-    headers:
-      Accept:
-      - '*/*'
-      Accept-Encoding:
-      - gzip, deflate
-      Connection:
-      - keep-alive
-      User-Agent:
-      - python-requests/2.32.5
-=======
     headers: {}
->>>>>>> 9462037b
     method: GET
     uri: http://localhost:5000/seqrepo/1/sequence/ga4gh:SQ.F-LrLMe1SRpfUZHkQmvkVKFEGaoDeHul?start=55181319&end=55181320
   response:
     body:
       string: A
-<<<<<<< HEAD
-    headers:
-      Connection:
-      - close
-      Content-Length:
-      - '1'
-      Content-Type:
-      - text/plain; charset=utf-8
-      Date:
-      - Thu, 13 Nov 2025 17:52:09 GMT
-      Server:
-      - Werkzeug/2.2.3 Python/3.10.12
-=======
     headers: {}
->>>>>>> 9462037b
     status:
       code: 200
       message: OK
 - request:
     body: null
-<<<<<<< HEAD
-    headers:
-      Accept:
-      - '*/*'
-      Accept-Encoding:
-      - gzip, deflate
-      Connection:
-      - keep-alive
-      User-Agent:
-      - python-requests/2.32.5
-=======
     headers: {}
->>>>>>> 9462037b
     method: GET
     uri: https://eutils.ncbi.nlm.nih.gov/entrez/eutils/efetch.fcgi?db=nucleotide&id=NC_000007.14&rettype=fasta&seq_start=55181320&seq_stop=55181320&tool=bioutils&email=biocommons-dev@googlegroups.com
   response:
     body:
-<<<<<<< HEAD
-      string: !!binary |
-        H4sIAAAAAAAAALLzc443AAFzPUMTK1NTQwtDYyMDXRhDwSM/N1+hOLEgMzWvWCE5owjILc7PTVUw
-        11FwD3LOMLbQKzA0UQgoysxNLKpUcCwuTs1NyqnkcuQCAAAA///iAgAAAP//AwD5Qh4fWgAAAA==
-    headers:
-      Access-Control-Allow-Origin:
-      - '*'
-      Access-Control-Expose-Headers:
-      - X-RateLimit-Limit,X-RateLimit-Remaining
-      Cache-Control:
-      - private
-      Connection:
-      - Keep-Alive
-      Content-Disposition:
-      - attachment; filename="sequence.fasta"
-      Content-Security-Policy:
-      - upgrade-insecure-requests
-      Content-Type:
-      - text/plain
-      Date:
-      - Thu, 13 Nov 2025 17:52:08 GMT
-      Keep-Alive:
-      - timeout=4, max=40
-      NCBI-PHID:
-      - 1D340D3D8594821500004F69052216E8.1.1.m_7
-      NCBI-SID:
-      - CABF11FF77E070B8_B3F3SID
-      Referrer-Policy:
-      - origin-when-cross-origin
-      Server:
-      - Finatra
-      Set-Cookie:
-      - ncbi_sid=CABF11FF77E070B8_B3F3SID; domain=.nih.gov; path=/; expires=Fri, 13
-        Nov 2026 17:52:09 GMT
-      Strict-Transport-Security:
-      - max-age=31536000; includeSubDomains; preload
-      Transfer-Encoding:
-      - chunked
-      X-RateLimit-Limit:
-      - '3'
-      X-RateLimit-Remaining:
-      - '1'
-      X-UA-Compatible:
-      - IE=Edge
-      X-XSS-Protection:
-      - 1; mode=block
-      content-encoding:
-      - gzip
-=======
       string: '>NC_000007.14:55181320-55181320 Homo sapiens chromosome 7, GRCh38.p14
         Primary Assembly
 
@@ -162,79 +49,16 @@
 
         '
     headers: {}
->>>>>>> 9462037b
     status:
       code: 200
       message: OK
 - request:
     body: null
-<<<<<<< HEAD
-    headers:
-      Accept:
-      - '*/*'
-      Accept-Encoding:
-      - gzip, deflate
-      Connection:
-      - keep-alive
-      User-Agent:
-      - python-requests/2.32.5
-=======
     headers: {}
->>>>>>> 9462037b
     method: GET
     uri: https://eutils.ncbi.nlm.nih.gov/entrez/eutils/efetch.fcgi?db=nucleotide&id=NC_000007.14&rettype=fasta&seq_start=55181320&seq_stop=55181340&tool=bioutils&email=biocommons-dev@googlegroups.com
   response:
     body:
-<<<<<<< HEAD
-      string: !!binary |
-        H4sIAAAAAAAAALLzc443AAFzPUMTK1NTQwtDYyMDXQjDxEDBIz83X6E4sSAzNa9YITmjCMgtzs9N
-        VTDXUXAPcs4wttArMDRRCCjKzE0sqlRwLC5OzU3KqeRydHQGAUdn9xAgdHYGohB3LgAAAAD//+IC
-        AAAA//8DAKrmuS9uAAAA
-    headers:
-      Access-Control-Allow-Origin:
-      - '*'
-      Access-Control-Expose-Headers:
-      - X-RateLimit-Limit,X-RateLimit-Remaining
-      Cache-Control:
-      - private
-      Connection:
-      - Keep-Alive
-      Content-Disposition:
-      - attachment; filename="sequence.fasta"
-      Content-Security-Policy:
-      - upgrade-insecure-requests
-      Content-Type:
-      - text/plain
-      Date:
-      - Thu, 13 Nov 2025 17:52:10 GMT
-      Keep-Alive:
-      - timeout=4, max=40
-      NCBI-PHID:
-      - 1D340D3D85948215000024690607A11E.1.1.m_7
-      NCBI-SID:
-      - 3E03C27D4322703F_48ADSID
-      Referrer-Policy:
-      - origin-when-cross-origin
-      Server:
-      - Finatra
-      Set-Cookie:
-      - ncbi_sid=3E03C27D4322703F_48ADSID; domain=.nih.gov; path=/; expires=Fri, 13
-        Nov 2026 17:52:09 GMT
-      Strict-Transport-Security:
-      - max-age=31536000; includeSubDomains; preload
-      Transfer-Encoding:
-      - chunked
-      X-RateLimit-Limit:
-      - '3'
-      X-RateLimit-Remaining:
-      - '0'
-      X-UA-Compatible:
-      - IE=Edge
-      X-XSS-Protection:
-      - 1; mode=block
-      content-encoding:
-      - gzip
-=======
       string: '>NC_000007.14:55181320-55181340 Homo sapiens chromosome 7, GRCh38.p14
         Primary Assembly
 
@@ -243,7 +67,6 @@
 
         '
     headers: {}
->>>>>>> 9462037b
     status:
       code: 200
       message: OK
