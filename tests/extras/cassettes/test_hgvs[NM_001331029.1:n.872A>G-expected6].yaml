--- conflicted
+++ resolved
@@ -28,15 +28,9 @@
       Content-Type:
       - application/json
       Date:
-<<<<<<< HEAD
-      - Wed, 17 Aug 2022 15:31:16 GMT
-      Server:
-      - Werkzeug/2.2.0 Python/3.10.4
-=======
-      - Mon, 19 Sep 2022 13:14:32 GMT
-      Server:
-      - Werkzeug/2.2.2 Python/3.10.4
->>>>>>> 7095b781
+      - Mon, 19 Sep 2022 15:07:47 GMT
+      Server:
+      - Werkzeug/2.2.2 Python/3.10.4
     status:
       code: 200
       message: OK
@@ -69,15 +63,9 @@
       Content-Type:
       - application/json
       Date:
-<<<<<<< HEAD
-      - Wed, 17 Aug 2022 15:31:16 GMT
-      Server:
-      - Werkzeug/2.2.0 Python/3.10.4
-=======
-      - Mon, 19 Sep 2022 13:14:32 GMT
-      Server:
-      - Werkzeug/2.2.2 Python/3.10.4
->>>>>>> 7095b781
+      - Mon, 19 Sep 2022 15:07:47 GMT
+      Server:
+      - Werkzeug/2.2.2 Python/3.10.4
     status:
       code: 200
       message: OK
@@ -105,15 +93,9 @@
       Content-Type:
       - text/plain; charset=utf-8
       Date:
-<<<<<<< HEAD
-      - Wed, 17 Aug 2022 15:31:16 GMT
-      Server:
-      - Werkzeug/2.2.0 Python/3.10.4
-=======
-      - Mon, 19 Sep 2022 13:14:32 GMT
-      Server:
-      - Werkzeug/2.2.2 Python/3.10.4
->>>>>>> 7095b781
+      - Mon, 19 Sep 2022 15:07:47 GMT
+      Server:
+      - Werkzeug/2.2.2 Python/3.10.4
     status:
       code: 200
       message: OK
@@ -141,15 +123,9 @@
       Content-Type:
       - text/plain; charset=utf-8
       Date:
-<<<<<<< HEAD
-      - Wed, 17 Aug 2022 15:31:16 GMT
-      Server:
-      - Werkzeug/2.2.0 Python/3.10.4
-=======
-      - Mon, 19 Sep 2022 13:14:32 GMT
-      Server:
-      - Werkzeug/2.2.2 Python/3.10.4
->>>>>>> 7095b781
+      - Mon, 19 Sep 2022 15:07:47 GMT
+      Server:
+      - Werkzeug/2.2.2 Python/3.10.4
     status:
       code: 200
       message: OK
@@ -177,15 +153,9 @@
       Content-Type:
       - text/plain; charset=utf-8
       Date:
-<<<<<<< HEAD
-      - Wed, 17 Aug 2022 15:31:16 GMT
-      Server:
-      - Werkzeug/2.2.0 Python/3.10.4
-=======
-      - Mon, 19 Sep 2022 13:14:32 GMT
-      Server:
-      - Werkzeug/2.2.2 Python/3.10.4
->>>>>>> 7095b781
+      - Mon, 19 Sep 2022 15:07:47 GMT
+      Server:
+      - Werkzeug/2.2.2 Python/3.10.4
     status:
       code: 200
       message: OK
@@ -213,15 +183,9 @@
       Content-Type:
       - text/plain; charset=utf-8
       Date:
-<<<<<<< HEAD
-      - Wed, 17 Aug 2022 15:31:16 GMT
-      Server:
-      - Werkzeug/2.2.0 Python/3.10.4
-=======
-      - Mon, 19 Sep 2022 13:14:32 GMT
-      Server:
-      - Werkzeug/2.2.2 Python/3.10.4
->>>>>>> 7095b781
+      - Mon, 19 Sep 2022 15:07:47 GMT
+      Server:
+      - Werkzeug/2.2.2 Python/3.10.4
     status:
       code: 200
       message: OK
@@ -249,15 +213,9 @@
       Content-Type:
       - text/plain; charset=utf-8
       Date:
-<<<<<<< HEAD
-      - Wed, 17 Aug 2022 15:31:16 GMT
-      Server:
-      - Werkzeug/2.2.0 Python/3.10.4
-=======
-      - Mon, 19 Sep 2022 13:14:32 GMT
-      Server:
-      - Werkzeug/2.2.2 Python/3.10.4
->>>>>>> 7095b781
+      - Mon, 19 Sep 2022 15:07:47 GMT
+      Server:
+      - Werkzeug/2.2.2 Python/3.10.4
     status:
       code: 200
       message: OK
@@ -290,15 +248,9 @@
       Content-Type:
       - application/json
       Date:
-<<<<<<< HEAD
-      - Wed, 17 Aug 2022 15:31:16 GMT
-      Server:
-      - Werkzeug/2.2.0 Python/3.10.4
-=======
-      - Mon, 19 Sep 2022 13:14:32 GMT
-      Server:
-      - Werkzeug/2.2.2 Python/3.10.4
->>>>>>> 7095b781
+      - Mon, 19 Sep 2022 15:07:47 GMT
+      Server:
+      - Werkzeug/2.2.2 Python/3.10.4
     status:
       code: 200
       message: OK
@@ -326,15 +278,9 @@
       Content-Type:
       - text/plain; charset=utf-8
       Date:
-<<<<<<< HEAD
-      - Wed, 17 Aug 2022 15:31:16 GMT
-      Server:
-      - Werkzeug/2.2.0 Python/3.10.4
-=======
-      - Mon, 19 Sep 2022 13:14:32 GMT
-      Server:
-      - Werkzeug/2.2.2 Python/3.10.4
->>>>>>> 7095b781
+      - Mon, 19 Sep 2022 15:07:47 GMT
+      Server:
+      - Werkzeug/2.2.2 Python/3.10.4
     status:
       code: 200
       message: OK
@@ -373,35 +319,20 @@
       Content-Type:
       - text/plain
       Date:
-<<<<<<< HEAD
-      - Wed, 17 Aug 2022 15:31:16 GMT
+      - Mon, 19 Sep 2022 15:07:47 GMT
       Keep-Alive:
       - timeout=4, max=40
       NCBI-PHID:
-      - 322C9B017B56154500003A6F340148DB.1.1.m_5
+      - 939B60E632B07995000056A9C362B8D5.1.1.m_5
       NCBI-SID:
-      - FAA67137BE0DF84C_E622SID
-=======
-      - Mon, 19 Sep 2022 13:14:32 GMT
-      Keep-Alive:
-      - timeout=4, max=40
-      NCBI-PHID:
-      - 322C565FBBD0434500005D31B0F6B84F.1.1.m_5
-      NCBI-SID:
-      - E66F89645A1014D8_95D8SID
->>>>>>> 7095b781
+      - 88E44ABEB372520E_1268SID
       Referrer-Policy:
       - origin-when-cross-origin
       Server:
       - Finatra
       Set-Cookie:
-<<<<<<< HEAD
-      - ncbi_sid=FAA67137BE0DF84C_E622SID; domain=.nih.gov; path=/; expires=Thu, 17
-        Aug 2023 15:31:16 GMT
-=======
-      - ncbi_sid=E66F89645A1014D8_95D8SID; domain=.nih.gov; path=/; expires=Tue, 19
-        Sep 2023 13:14:32 GMT
->>>>>>> 7095b781
+      - ncbi_sid=88E44ABEB372520E_1268SID; domain=.nih.gov; path=/; expires=Tue, 19
+        Sep 2023 15:07:47 GMT
       Strict-Transport-Security:
       - max-age=31536000; includeSubDomains; preload
       Transfer-Encoding:
@@ -456,35 +387,20 @@
       Content-Type:
       - text/plain
       Date:
-<<<<<<< HEAD
-      - Wed, 17 Aug 2022 15:31:17 GMT
+      - Mon, 19 Sep 2022 15:07:48 GMT
       Keep-Alive:
       - timeout=4, max=40
       NCBI-PHID:
-      - D0BD132A8ACA7CD50000389405953643.1.1.m_5
+      - 322C565FBBD04345000044896663FA92.1.1.m_5
       NCBI-SID:
-      - F784DA23921A2F99_0F97SID
-=======
-      - Mon, 19 Sep 2022 13:14:33 GMT
-      Keep-Alive:
-      - timeout=4, max=40
-      NCBI-PHID:
-      - 939B60E632B07995000029568297B74B.1.1.m_5
-      NCBI-SID:
-      - E6BA647428F006F5_0419SID
->>>>>>> 7095b781
+      - FD3F2684EEAF25BB_F979SID
       Referrer-Policy:
       - origin-when-cross-origin
       Server:
       - Finatra
       Set-Cookie:
-<<<<<<< HEAD
-      - ncbi_sid=F784DA23921A2F99_0F97SID; domain=.nih.gov; path=/; expires=Thu, 17
-        Aug 2023 15:31:17 GMT
-=======
-      - ncbi_sid=E6BA647428F006F5_0419SID; domain=.nih.gov; path=/; expires=Tue, 19
-        Sep 2023 13:14:33 GMT
->>>>>>> 7095b781
+      - ncbi_sid=FD3F2684EEAF25BB_F979SID; domain=.nih.gov; path=/; expires=Tue, 19
+        Sep 2023 15:07:48 GMT
       Strict-Transport-Security:
       - max-age=31536000; includeSubDomains; preload
       Transfer-Encoding:
