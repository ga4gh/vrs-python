interactions:
- request:
    body: null
    headers:
      Accept:
      - '*/*'
      Accept-Encoding:
      - gzip, deflate
      Connection:
      - keep-alive
      User-Agent:
      - python-requests/2.28.1
    method: GET
    uri: http://localhost:5000/seqrepo/1/sequence/NC_000013.11?start=32331092&end=32331094
  response:
    body:
      string: TT
    headers:
      Connection:
      - close
      Content-Length:
      - '2'
      Content-Type:
      - text/plain; charset=utf-8
      Date:
<<<<<<< HEAD
      - Wed, 17 Aug 2022 15:31:11 GMT
      Server:
      - Werkzeug/2.2.0 Python/3.10.4
=======
      - Mon, 19 Sep 2022 13:14:28 GMT
      Server:
      - Werkzeug/2.2.2 Python/3.10.4
>>>>>>> 7095b781
    status:
      code: 200
      message: OK
- request:
    body: null
    headers:
      Accept:
      - '*/*'
      Accept-Encoding:
      - gzip, deflate
      Connection:
      - keep-alive
      User-Agent:
      - python-requests/2.28.1
    method: GET
    uri: http://localhost:5000/seqrepo/1/metadata/ga4gh:SQ._0wi-qoDrvram155UmcSC-zA5ZK4fpLT
  response:
    body:
      string: "{\n  \"added\": \"2016-08-27T23:50:14Z\",\n  \"aliases\": [\n    \"GRCh38:13\",\n
        \   \"GRCh38:chr13\",\n    \"GRCh38.p1:13\",\n    \"GRCh38.p1:chr13\",\n    \"GRCh38.p10:13\",\n
        \   \"GRCh38.p10:chr13\",\n    \"GRCh38.p11:13\",\n    \"GRCh38.p11:chr13\",\n
        \   \"GRCh38.p12:13\",\n    \"GRCh38.p12:chr13\",\n    \"GRCh38.p2:13\",\n
        \   \"GRCh38.p2:chr13\",\n    \"GRCh38.p3:13\",\n    \"GRCh38.p3:chr13\",\n
        \   \"GRCh38.p4:13\",\n    \"GRCh38.p4:chr13\",\n    \"GRCh38.p5:13\",\n    \"GRCh38.p5:chr13\",\n
        \   \"GRCh38.p6:13\",\n    \"GRCh38.p6:chr13\",\n    \"GRCh38.p7:13\",\n    \"GRCh38.p7:chr13\",\n
        \   \"GRCh38.p8:13\",\n    \"GRCh38.p8:chr13\",\n    \"GRCh38.p9:13\",\n    \"GRCh38.p9:chr13\",\n
        \   \"MD5:a5437debe2ef9c9ef8f3ea2874ae1d82\",\n    \"NCBI:NC_000013.11\",\n
        \   \"refseq:NC_000013.11\",\n    \"SEGUID:2oDBty0yKV9wHo7gg+Bt+fPgi5o\",\n
        \   \"SHA1:da80c1b72d32295f701e8ee083e06df9f3e08b9a\",\n    \"VMC:GS__0wi-qoDrvram155UmcSC-zA5ZK4fpLT\",\n
        \   \"sha512t24u:_0wi-qoDrvram155UmcSC-zA5ZK4fpLT\",\n    \"ga4gh:SQ._0wi-qoDrvram155UmcSC-zA5ZK4fpLT\"\n
        \ ],\n  \"alphabet\": \"ACGKNTY\",\n  \"length\": 114364328\n}\n"
    headers:
      Connection:
      - close
      Content-Length:
      - '1002'
      Content-Type:
      - application/json
      Date:
<<<<<<< HEAD
      - Wed, 17 Aug 2022 15:31:11 GMT
      Server:
      - Werkzeug/2.2.0 Python/3.10.4
=======
      - Mon, 19 Sep 2022 13:14:28 GMT
      Server:
      - Werkzeug/2.2.2 Python/3.10.4
>>>>>>> 7095b781
    status:
      code: 200
      message: OK
- request:
    body: null
    headers:
      Accept:
      - '*/*'
      Accept-Encoding:
      - gzip, deflate
      Connection:
      - keep-alive
      User-Agent:
      - python-requests/2.28.1
    method: GET
    uri: http://localhost:5000/seqrepo/1/sequence/ga4gh:SQ._0wi-qoDrvram155UmcSC-zA5ZK4fpLT?start=32331092&end=32331094
  response:
    body:
      string: TT
    headers:
      Connection:
      - close
      Content-Length:
      - '2'
      Content-Type:
      - text/plain; charset=utf-8
      Date:
<<<<<<< HEAD
      - Wed, 17 Aug 2022 15:31:11 GMT
      Server:
      - Werkzeug/2.2.0 Python/3.10.4
=======
      - Mon, 19 Sep 2022 13:14:28 GMT
      Server:
      - Werkzeug/2.2.2 Python/3.10.4
>>>>>>> 7095b781
    status:
      code: 200
      message: OK
- request:
    body: null
    headers:
      Accept:
      - '*/*'
      Accept-Encoding:
      - gzip, deflate
      Connection:
      - keep-alive
      User-Agent:
      - python-requests/2.28.1
    method: GET
    uri: http://localhost:5000/seqrepo/1/sequence/ga4gh:SQ._0wi-qoDrvram155UmcSC-zA5ZK4fpLT?start=32331093&end=32331094
  response:
    body:
      string: T
    headers:
      Connection:
      - close
      Content-Length:
      - '1'
      Content-Type:
      - text/plain; charset=utf-8
      Date:
<<<<<<< HEAD
      - Wed, 17 Aug 2022 15:31:11 GMT
      Server:
      - Werkzeug/2.2.0 Python/3.10.4
=======
      - Mon, 19 Sep 2022 13:14:28 GMT
      Server:
      - Werkzeug/2.2.2 Python/3.10.4
>>>>>>> 7095b781
    status:
      code: 200
      message: OK
- request:
    body: null
    headers:
      Accept:
      - '*/*'
      Accept-Encoding:
      - gzip, deflate
      Connection:
      - keep-alive
      User-Agent:
      - python-requests/2.28.1
    method: GET
    uri: http://localhost:5000/seqrepo/1/sequence/ga4gh:SQ._0wi-qoDrvram155UmcSC-zA5ZK4fpLT?start=32331092&end=32331093
  response:
    body:
      string: T
    headers:
      Connection:
      - close
      Content-Length:
      - '1'
      Content-Type:
      - text/plain; charset=utf-8
      Date:
<<<<<<< HEAD
      - Wed, 17 Aug 2022 15:31:11 GMT
      Server:
      - Werkzeug/2.2.0 Python/3.10.4
=======
      - Mon, 19 Sep 2022 13:14:28 GMT
      Server:
      - Werkzeug/2.2.2 Python/3.10.4
>>>>>>> 7095b781
    status:
      code: 200
      message: OK
- request:
    body: null
    headers:
      Accept:
      - '*/*'
      Accept-Encoding:
      - gzip, deflate
      Connection:
      - keep-alive
      User-Agent:
      - python-requests/2.28.1
    method: GET
    uri: http://localhost:5000/seqrepo/1/sequence/ga4gh:SQ._0wi-qoDrvram155UmcSC-zA5ZK4fpLT?start=32331091&end=32331092
  response:
    body:
      string: T
    headers:
      Connection:
      - close
      Content-Length:
      - '1'
      Content-Type:
      - text/plain; charset=utf-8
      Date:
<<<<<<< HEAD
      - Wed, 17 Aug 2022 15:31:11 GMT
      Server:
      - Werkzeug/2.2.0 Python/3.10.4
=======
      - Mon, 19 Sep 2022 13:14:28 GMT
      Server:
      - Werkzeug/2.2.2 Python/3.10.4
>>>>>>> 7095b781
    status:
      code: 200
      message: OK
- request:
    body: null
    headers:
      Accept:
      - '*/*'
      Accept-Encoding:
      - gzip, deflate
      Connection:
      - keep-alive
      User-Agent:
      - python-requests/2.28.1
    method: GET
    uri: http://localhost:5000/seqrepo/1/sequence/ga4gh:SQ._0wi-qoDrvram155UmcSC-zA5ZK4fpLT?start=32331090&end=32331091
  response:
    body:
      string: T
    headers:
      Connection:
      - close
      Content-Length:
      - '1'
      Content-Type:
      - text/plain; charset=utf-8
      Date:
<<<<<<< HEAD
      - Wed, 17 Aug 2022 15:31:11 GMT
      Server:
      - Werkzeug/2.2.0 Python/3.10.4
=======
      - Mon, 19 Sep 2022 13:14:28 GMT
      Server:
      - Werkzeug/2.2.2 Python/3.10.4
>>>>>>> 7095b781
    status:
      code: 200
      message: OK
- request:
    body: null
    headers:
      Accept:
      - '*/*'
      Accept-Encoding:
      - gzip, deflate
      Connection:
      - keep-alive
      User-Agent:
      - python-requests/2.28.1
    method: GET
    uri: http://localhost:5000/seqrepo/1/sequence/ga4gh:SQ._0wi-qoDrvram155UmcSC-zA5ZK4fpLT?start=32331089&end=32331090
  response:
    body:
      string: T
    headers:
      Connection:
      - close
      Content-Length:
      - '1'
      Content-Type:
      - text/plain; charset=utf-8
      Date:
<<<<<<< HEAD
      - Wed, 17 Aug 2022 15:31:11 GMT
      Server:
      - Werkzeug/2.2.0 Python/3.10.4
=======
      - Mon, 19 Sep 2022 13:14:28 GMT
      Server:
      - Werkzeug/2.2.2 Python/3.10.4
>>>>>>> 7095b781
    status:
      code: 200
      message: OK
- request:
    body: null
    headers:
      Accept:
      - '*/*'
      Accept-Encoding:
      - gzip, deflate
      Connection:
      - keep-alive
      User-Agent:
      - python-requests/2.28.1
    method: GET
    uri: http://localhost:5000/seqrepo/1/sequence/ga4gh:SQ._0wi-qoDrvram155UmcSC-zA5ZK4fpLT?start=32331088&end=32331089
  response:
    body:
      string: T
    headers:
      Connection:
      - close
      Content-Length:
      - '1'
      Content-Type:
      - text/plain; charset=utf-8
      Date:
<<<<<<< HEAD
      - Wed, 17 Aug 2022 15:31:11 GMT
      Server:
      - Werkzeug/2.2.0 Python/3.10.4
=======
      - Mon, 19 Sep 2022 13:14:28 GMT
      Server:
      - Werkzeug/2.2.2 Python/3.10.4
>>>>>>> 7095b781
    status:
      code: 200
      message: OK
- request:
    body: null
    headers:
      Accept:
      - '*/*'
      Accept-Encoding:
      - gzip, deflate
      Connection:
      - keep-alive
      User-Agent:
      - python-requests/2.28.1
    method: GET
    uri: http://localhost:5000/seqrepo/1/sequence/ga4gh:SQ._0wi-qoDrvram155UmcSC-zA5ZK4fpLT?start=32331087&end=32331088
  response:
    body:
      string: T
    headers:
      Connection:
      - close
      Content-Length:
      - '1'
      Content-Type:
      - text/plain; charset=utf-8
      Date:
<<<<<<< HEAD
      - Wed, 17 Aug 2022 15:31:11 GMT
      Server:
      - Werkzeug/2.2.0 Python/3.10.4
=======
      - Mon, 19 Sep 2022 13:14:28 GMT
      Server:
      - Werkzeug/2.2.2 Python/3.10.4
>>>>>>> 7095b781
    status:
      code: 200
      message: OK
- request:
    body: null
    headers:
      Accept:
      - '*/*'
      Accept-Encoding:
      - gzip, deflate
      Connection:
      - keep-alive
      User-Agent:
      - python-requests/2.28.1
    method: GET
    uri: http://localhost:5000/seqrepo/1/sequence/ga4gh:SQ._0wi-qoDrvram155UmcSC-zA5ZK4fpLT?start=32331086&end=32331087
  response:
    body:
      string: T
    headers:
      Connection:
      - close
      Content-Length:
      - '1'
      Content-Type:
      - text/plain; charset=utf-8
      Date:
<<<<<<< HEAD
      - Wed, 17 Aug 2022 15:31:11 GMT
      Server:
      - Werkzeug/2.2.0 Python/3.10.4
=======
      - Mon, 19 Sep 2022 13:14:28 GMT
      Server:
      - Werkzeug/2.2.2 Python/3.10.4
>>>>>>> 7095b781
    status:
      code: 200
      message: OK
- request:
    body: null
    headers:
      Accept:
      - '*/*'
      Accept-Encoding:
      - gzip, deflate
      Connection:
      - keep-alive
      User-Agent:
      - python-requests/2.28.1
    method: GET
    uri: http://localhost:5000/seqrepo/1/sequence/ga4gh:SQ._0wi-qoDrvram155UmcSC-zA5ZK4fpLT?start=32331085&end=32331086
  response:
    body:
      string: T
    headers:
      Connection:
      - close
      Content-Length:
      - '1'
      Content-Type:
      - text/plain; charset=utf-8
      Date:
<<<<<<< HEAD
      - Wed, 17 Aug 2022 15:31:11 GMT
      Server:
      - Werkzeug/2.2.0 Python/3.10.4
=======
      - Mon, 19 Sep 2022 13:14:28 GMT
      Server:
      - Werkzeug/2.2.2 Python/3.10.4
>>>>>>> 7095b781
    status:
      code: 200
      message: OK
- request:
    body: null
    headers:
      Accept:
      - '*/*'
      Accept-Encoding:
      - gzip, deflate
      Connection:
      - keep-alive
      User-Agent:
      - python-requests/2.28.1
    method: GET
    uri: http://localhost:5000/seqrepo/1/sequence/ga4gh:SQ._0wi-qoDrvram155UmcSC-zA5ZK4fpLT?start=32331084&end=32331085
  response:
    body:
      string: T
    headers:
      Connection:
      - close
      Content-Length:
      - '1'
      Content-Type:
      - text/plain; charset=utf-8
      Date:
<<<<<<< HEAD
      - Wed, 17 Aug 2022 15:31:11 GMT
      Server:
      - Werkzeug/2.2.0 Python/3.10.4
=======
      - Mon, 19 Sep 2022 13:14:28 GMT
      Server:
      - Werkzeug/2.2.2 Python/3.10.4
>>>>>>> 7095b781
    status:
      code: 200
      message: OK
- request:
    body: null
    headers:
      Accept:
      - '*/*'
      Accept-Encoding:
      - gzip, deflate
      Connection:
      - keep-alive
      User-Agent:
      - python-requests/2.28.1
    method: GET
    uri: http://localhost:5000/seqrepo/1/sequence/ga4gh:SQ._0wi-qoDrvram155UmcSC-zA5ZK4fpLT?start=32331083&end=32331084
  response:
    body:
      string: T
    headers:
      Connection:
      - close
      Content-Length:
      - '1'
      Content-Type:
      - text/plain; charset=utf-8
      Date:
<<<<<<< HEAD
      - Wed, 17 Aug 2022 15:31:11 GMT
      Server:
      - Werkzeug/2.2.0 Python/3.10.4
=======
      - Mon, 19 Sep 2022 13:14:28 GMT
      Server:
      - Werkzeug/2.2.2 Python/3.10.4
>>>>>>> 7095b781
    status:
      code: 200
      message: OK
- request:
    body: null
    headers:
      Accept:
      - '*/*'
      Accept-Encoding:
      - gzip, deflate
      Connection:
      - keep-alive
      User-Agent:
      - python-requests/2.28.1
    method: GET
    uri: http://localhost:5000/seqrepo/1/sequence/ga4gh:SQ._0wi-qoDrvram155UmcSC-zA5ZK4fpLT?start=32331082&end=32331083
  response:
    body:
      string: T
    headers:
      Connection:
      - close
      Content-Length:
      - '1'
      Content-Type:
      - text/plain; charset=utf-8
      Date:
<<<<<<< HEAD
      - Wed, 17 Aug 2022 15:31:11 GMT
      Server:
      - Werkzeug/2.2.0 Python/3.10.4
=======
      - Mon, 19 Sep 2022 13:14:28 GMT
      Server:
      - Werkzeug/2.2.2 Python/3.10.4
>>>>>>> 7095b781
    status:
      code: 200
      message: OK
- request:
    body: null
    headers:
      Accept:
      - '*/*'
      Accept-Encoding:
      - gzip, deflate
      Connection:
      - keep-alive
      User-Agent:
      - python-requests/2.28.1
    method: GET
    uri: http://localhost:5000/seqrepo/1/sequence/ga4gh:SQ._0wi-qoDrvram155UmcSC-zA5ZK4fpLT?start=32331081&end=32331082
  response:
    body:
      string: A
    headers:
      Connection:
      - close
      Content-Length:
      - '1'
      Content-Type:
      - text/plain; charset=utf-8
      Date:
<<<<<<< HEAD
      - Wed, 17 Aug 2022 15:31:11 GMT
      Server:
      - Werkzeug/2.2.0 Python/3.10.4
=======
      - Mon, 19 Sep 2022 13:14:28 GMT
      Server:
      - Werkzeug/2.2.2 Python/3.10.4
>>>>>>> 7095b781
    status:
      code: 200
      message: OK
- request:
    body: null
    headers:
      Accept:
      - '*/*'
      Accept-Encoding:
      - gzip, deflate
      Connection:
      - keep-alive
      User-Agent:
      - python-requests/2.28.1
    method: GET
    uri: http://localhost:5000/seqrepo/1/sequence/ga4gh:SQ._0wi-qoDrvram155UmcSC-zA5ZK4fpLT?start=32331094&end=32331095
  response:
    body:
      string: G
    headers:
      Connection:
      - close
      Content-Length:
      - '1'
      Content-Type:
      - text/plain; charset=utf-8
      Date:
<<<<<<< HEAD
      - Wed, 17 Aug 2022 15:31:11 GMT
      Server:
      - Werkzeug/2.2.0 Python/3.10.4
=======
      - Mon, 19 Sep 2022 13:14:28 GMT
      Server:
      - Werkzeug/2.2.2 Python/3.10.4
>>>>>>> 7095b781
    status:
      code: 200
      message: OK
- request:
    body: null
    headers:
      Accept:
      - '*/*'
      Accept-Encoding:
      - gzip, deflate
      Connection:
      - keep-alive
      User-Agent:
      - python-requests/2.28.1
    method: GET
    uri: http://localhost:5000/seqrepo/1/sequence/ga4gh:SQ._0wi-qoDrvram155UmcSC-zA5ZK4fpLT?start=32331082&end=32331094
  response:
    body:
      string: TTTTTTTTTTTT
    headers:
      Connection:
      - close
      Content-Length:
      - '12'
      Content-Type:
      - text/plain; charset=utf-8
      Date:
<<<<<<< HEAD
      - Wed, 17 Aug 2022 15:31:11 GMT
      Server:
      - Werkzeug/2.2.0 Python/3.10.4
=======
      - Mon, 19 Sep 2022 13:14:28 GMT
      Server:
      - Werkzeug/2.2.2 Python/3.10.4
>>>>>>> 7095b781
    status:
      code: 200
      message: OK
- request:
    body: null
    headers:
      Accept:
      - '*/*'
      Accept-Encoding:
      - gzip, deflate
      Connection:
      - keep-alive
      User-Agent:
      - python-requests/2.28.1
    method: GET
    uri: http://localhost:5000/seqrepo/1/sequence/ga4gh:SQ._0wi-qoDrvram155UmcSC-zA5ZK4fpLT?start=32331094&end=32331094
  response:
    body:
      string: ''
    headers:
      Connection:
      - close
      Content-Length:
      - '0'
      Content-Type:
      - text/plain; charset=utf-8
      Date:
<<<<<<< HEAD
      - Wed, 17 Aug 2022 15:31:11 GMT
      Server:
      - Werkzeug/2.2.0 Python/3.10.4
=======
      - Mon, 19 Sep 2022 13:14:28 GMT
      Server:
      - Werkzeug/2.2.2 Python/3.10.4
>>>>>>> 7095b781
    status:
      code: 200
      message: OK
- request:
    body: null
    headers:
      Accept:
      - '*/*'
      Accept-Encoding:
      - gzip, deflate
      Connection:
      - keep-alive
      User-Agent:
      - python-requests/2.28.1
    method: GET
    uri: http://localhost:5000/seqrepo/1/sequence/ga4gh:SQ._0wi-qoDrvram155UmcSC-zA5ZK4fpLT?start=32331082&end=32331094
  response:
    body:
      string: TTTTTTTTTTTT
    headers:
      Connection:
      - close
      Content-Length:
      - '12'
      Content-Type:
      - text/plain; charset=utf-8
      Date:
<<<<<<< HEAD
      - Wed, 17 Aug 2022 15:31:11 GMT
      Server:
      - Werkzeug/2.2.0 Python/3.10.4
=======
      - Mon, 19 Sep 2022 13:14:28 GMT
      Server:
      - Werkzeug/2.2.2 Python/3.10.4
>>>>>>> 7095b781
    status:
      code: 200
      message: OK
- request:
    body: null
    headers:
      Accept:
      - '*/*'
      Accept-Encoding:
      - gzip, deflate
      Connection:
      - keep-alive
      User-Agent:
      - python-requests/2.28.1
    method: GET
    uri: https://eutils.ncbi.nlm.nih.gov/entrez/eutils/efetch.fcgi?db=nucleotide&id=NC_000013.11&rettype=fasta&seq_start=32331083&seq_stop=32331094&tool=bioutils&email=biocommons-dev@googlegroups.com
  response:
    body:
      string: !!binary |
        H4sIAAAAAAAAALLzc443AAJDYz1DQytjI2NjQwMLY10Iw9JEwSM/N1+hOLEgMzWvWCE5owjILc7P
        TVUwNNZRcA9yzjC20CswNFEIKMrMTSyqVHAsLk7NTcqp5ApBAlxcAAAAAP//AwBz5s6GZgAAAA==
    headers:
      Access-Control-Allow-Origin:
      - '*'
      Access-Control-Expose-Headers:
      - X-RateLimit-Limit,X-RateLimit-Remaining
      Cache-Control:
      - private
      Connection:
      - Keep-Alive
      Content-Disposition:
      - attachment; filename="sequence.fasta"
      Content-Security-Policy:
      - upgrade-insecure-requests
      Content-Type:
      - text/plain
      Date:
<<<<<<< HEAD
      - Wed, 17 Aug 2022 15:31:11 GMT
      Keep-Alive:
      - timeout=4, max=40
      NCBI-PHID:
      - D0BD132A8ACA7CD500004093EF607CC7.1.1.m_5
      NCBI-SID:
      - CAD488F990364276_C6DESID
=======
      - Mon, 19 Sep 2022 13:14:28 GMT
      Keep-Alive:
      - timeout=4, max=40
      NCBI-PHID:
      - 322C565FBBD0434500002231A5A75444.1.1.m_5
      NCBI-SID:
      - 7EC4D68949679E8C_4193SID
>>>>>>> 7095b781
      Referrer-Policy:
      - origin-when-cross-origin
      Server:
      - Finatra
      Set-Cookie:
<<<<<<< HEAD
      - ncbi_sid=CAD488F990364276_C6DESID; domain=.nih.gov; path=/; expires=Thu, 17
        Aug 2023 15:31:12 GMT
=======
      - ncbi_sid=7EC4D68949679E8C_4193SID; domain=.nih.gov; path=/; expires=Tue, 19
        Sep 2023 13:14:29 GMT
>>>>>>> 7095b781
      Strict-Transport-Security:
      - max-age=31536000; includeSubDomains; preload
      Transfer-Encoding:
      - chunked
      X-RateLimit-Limit:
      - '3'
      X-RateLimit-Remaining:
<<<<<<< HEAD
      - '2'
=======
      - '1'
>>>>>>> 7095b781
      X-Test-Test:
      - test42
      X-UA-Compatible:
      - IE=Edge
      X-XSS-Protection:
      - 1; mode=block
      content-encoding:
      - gzip
    status:
      code: 200
      message: OK
- request:
    body: null
    headers:
      Accept:
      - '*/*'
      Accept-Encoding:
      - gzip, deflate
      Connection:
      - keep-alive
      User-Agent:
      - python-requests/2.28.1
    method: GET
    uri: https://eutils.ncbi.nlm.nih.gov/entrez/eutils/efetch.fcgi?db=nucleotide&id=NC_000013.11&rettype=fasta&seq_start=32331094&seq_stop=32331094&tool=bioutils&email=biocommons-dev@googlegroups.com
  response:
    body:
      string: !!binary |
        H4sIAAAAAAAAALLzc443AAJDYz1DQytjI2NjQwNLE10YQ8EjPzdfoTixIDM1r1ghOaMIyC3Oz01V
        MDTWUXAPcs4wttArMDRRCCjKzE0sqlRwLC5OzU3KqeQK4eICAAAA//8DAOcxeKNbAAAA
    headers:
      Access-Control-Allow-Origin:
      - '*'
      Access-Control-Expose-Headers:
      - X-RateLimit-Limit,X-RateLimit-Remaining
      Cache-Control:
      - private
      Connection:
      - Keep-Alive
      Content-Disposition:
      - attachment; filename="sequence.fasta"
      Content-Security-Policy:
      - upgrade-insecure-requests
      Content-Type:
      - text/plain
      Date:
<<<<<<< HEAD
      - Wed, 17 Aug 2022 15:31:11 GMT
      Keep-Alive:
      - timeout=4, max=40
      NCBI-PHID:
      - D0BD132A8ACA7CD500003293F150BF04.1.1.m_5
      NCBI-SID:
      - 8A83372677937973_24C0SID
=======
      - Mon, 19 Sep 2022 13:14:29 GMT
      Keep-Alive:
      - timeout=4, max=40
      NCBI-PHID:
      - D0BD5131D558E5C500004947CE10F5C1.1.1.m_5
      NCBI-SID:
      - 71EAE4B0A119C51E_FCBDSID
>>>>>>> 7095b781
      Referrer-Policy:
      - origin-when-cross-origin
      Server:
      - Finatra
      Set-Cookie:
<<<<<<< HEAD
      - ncbi_sid=8A83372677937973_24C0SID; domain=.nih.gov; path=/; expires=Thu, 17
        Aug 2023 15:31:12 GMT
=======
      - ncbi_sid=71EAE4B0A119C51E_FCBDSID; domain=.nih.gov; path=/; expires=Tue, 19
        Sep 2023 13:14:29 GMT
>>>>>>> 7095b781
      Strict-Transport-Security:
      - max-age=31536000; includeSubDomains; preload
      Transfer-Encoding:
      - chunked
      X-RateLimit-Limit:
      - '3'
      X-RateLimit-Remaining:
      - '1'
      X-Test-Test:
      - test42
      X-UA-Compatible:
      - IE=Edge
      X-XSS-Protection:
      - 1; mode=block
      content-encoding:
      - gzip
    status:
      code: 200
      message: OK
- request:
    body: null
    headers:
      Accept:
      - '*/*'
      Accept-Encoding:
      - gzip, deflate
      Connection:
      - keep-alive
      User-Agent:
      - python-requests/2.28.1
    method: GET
    uri: https://eutils.ncbi.nlm.nih.gov/entrez/eutils/efetch.fcgi?db=nucleotide&id=NC_000013.11&rettype=fasta&seq_start=32331083&seq_stop=32331114&tool=bioutils&email=biocommons-dev@googlegroups.com
  response:
    body:
      string: !!binary |
        H4sIAAAAAAAAALLzc443AAJDYz1DQytjI2NjQwMLY10ww9DQRMEjPzdfoTixIDM1r1ghOaMIyC3O
        z01VMDTWUXAPcs4wttArACoLKMrMTSyqVHAsLk7NTcqp5ApBAu6O7u4h7kAyxBnIcQaS7iFcXAAA
        AAD//wMAlOTJvHoAAAA=
    headers:
      Access-Control-Allow-Origin:
      - '*'
      Access-Control-Expose-Headers:
      - X-RateLimit-Limit,X-RateLimit-Remaining
      Cache-Control:
      - private
      Connection:
      - Keep-Alive
      Content-Disposition:
      - attachment; filename="sequence.fasta"
      Content-Security-Policy:
      - upgrade-insecure-requests
      Content-Type:
      - text/plain
      Date:
<<<<<<< HEAD
      - Wed, 17 Aug 2022 15:31:12 GMT
      Keep-Alive:
      - timeout=4, max=40
      NCBI-PHID:
      - D0BD132A8ACA7CD500004D93F3343403.1.1.m_5
      NCBI-SID:
      - 0E9C720F0B9F9565_362CSID
=======
      - Mon, 19 Sep 2022 13:14:30 GMT
      Keep-Alive:
      - timeout=4, max=40
      NCBI-PHID:
      - D0BD5131D558E5C500003547CFF26D27.1.1.m_5
      NCBI-SID:
      - 2D694CEAB2354928_87F8SID
>>>>>>> 7095b781
      Referrer-Policy:
      - origin-when-cross-origin
      Server:
      - Finatra
      Set-Cookie:
<<<<<<< HEAD
      - ncbi_sid=0E9C720F0B9F9565_362CSID; domain=.nih.gov; path=/; expires=Thu, 17
        Aug 2023 15:31:13 GMT
=======
      - ncbi_sid=2D694CEAB2354928_87F8SID; domain=.nih.gov; path=/; expires=Tue, 19
        Sep 2023 13:14:30 GMT
>>>>>>> 7095b781
      Strict-Transport-Security:
      - max-age=31536000; includeSubDomains; preload
      Transfer-Encoding:
      - chunked
      X-RateLimit-Limit:
      - '3'
      X-RateLimit-Remaining:
      - '1'
      X-Test-Test:
      - test42
      X-UA-Compatible:
      - IE=Edge
      X-XSS-Protection:
      - 1; mode=block
      content-encoding:
      - gzip
    status:
      code: 200
      message: OK
- request:
    body: null
    headers:
      Accept:
      - '*/*'
      Accept-Encoding:
      - gzip, deflate
      Connection:
      - keep-alive
      User-Agent:
      - python-requests/2.28.1
    method: GET
    uri: https://eutils.ncbi.nlm.nih.gov/entrez/eutils/efetch.fcgi?db=nucleotide&id=NC_000013.11&rettype=fasta&seq_start=32331093&seq_stop=32331094&tool=bioutils&email=biocommons-dev@googlegroups.com
  response:
    body:
      string: !!binary |
        H4sIAAAAAAAAALLzc443AAJDYz1DQytjI2NjQwNLY10ow0TBIz83X6E4sSAzNa9YITmjCMgtzs9N
        VTA01lFwD3LOMLbQKzA0UQgoysxNLKpUcCwuTs1NyqnkCgnh4gIAAAD//wMAmBgGAVwAAAA=
    headers:
      Access-Control-Allow-Origin:
      - '*'
      Access-Control-Expose-Headers:
      - X-RateLimit-Limit,X-RateLimit-Remaining
      Cache-Control:
      - private
      Connection:
      - Keep-Alive
      Content-Disposition:
      - attachment; filename="sequence.fasta"
      Content-Security-Policy:
      - upgrade-insecure-requests
      Content-Type:
      - text/plain
      Date:
<<<<<<< HEAD
      - Wed, 17 Aug 2022 15:31:13 GMT
      Keep-Alive:
      - timeout=4, max=40
      NCBI-PHID:
      - 939B6802735A2E9500004680B9EF0661.1.1.m_5
      NCBI-SID:
      - 76EF70991423B0AA_28B2SID
=======
      - Mon, 19 Sep 2022 13:14:30 GMT
      Keep-Alive:
      - timeout=4, max=40
      NCBI-PHID:
      - D0BD5131D558E5C500005A47D28F7920.1.1.m_5
      NCBI-SID:
      - BB62C29C7B12F43D_2BDBSID
>>>>>>> 7095b781
      Referrer-Policy:
      - origin-when-cross-origin
      Server:
      - Finatra
      Set-Cookie:
<<<<<<< HEAD
      - ncbi_sid=76EF70991423B0AA_28B2SID; domain=.nih.gov; path=/; expires=Thu, 17
        Aug 2023 15:31:13 GMT
=======
      - ncbi_sid=BB62C29C7B12F43D_2BDBSID; domain=.nih.gov; path=/; expires=Tue, 19
        Sep 2023 13:14:30 GMT
>>>>>>> 7095b781
      Strict-Transport-Security:
      - max-age=31536000; includeSubDomains; preload
      Transfer-Encoding:
      - chunked
      X-RateLimit-Limit:
      - '3'
      X-RateLimit-Remaining:
      - '1'
      X-Test-Test:
      - test42
      X-UA-Compatible:
      - IE=Edge
      X-XSS-Protection:
      - 1; mode=block
      content-encoding:
      - gzip
    status:
      code: 200
      message: OK
version: 1<|MERGE_RESOLUTION|>--- conflicted
+++ resolved
@@ -23,15 +23,9 @@
       Content-Type:
       - text/plain; charset=utf-8
       Date:
-<<<<<<< HEAD
-      - Wed, 17 Aug 2022 15:31:11 GMT
-      Server:
-      - Werkzeug/2.2.0 Python/3.10.4
-=======
-      - Mon, 19 Sep 2022 13:14:28 GMT
-      Server:
-      - Werkzeug/2.2.2 Python/3.10.4
->>>>>>> 7095b781
+      - Mon, 19 Sep 2022 15:07:43 GMT
+      Server:
+      - Werkzeug/2.2.2 Python/3.10.4
     status:
       code: 200
       message: OK
@@ -71,15 +65,9 @@
       Content-Type:
       - application/json
       Date:
-<<<<<<< HEAD
-      - Wed, 17 Aug 2022 15:31:11 GMT
-      Server:
-      - Werkzeug/2.2.0 Python/3.10.4
-=======
-      - Mon, 19 Sep 2022 13:14:28 GMT
-      Server:
-      - Werkzeug/2.2.2 Python/3.10.4
->>>>>>> 7095b781
+      - Mon, 19 Sep 2022 15:07:43 GMT
+      Server:
+      - Werkzeug/2.2.2 Python/3.10.4
     status:
       code: 200
       message: OK
@@ -107,15 +95,9 @@
       Content-Type:
       - text/plain; charset=utf-8
       Date:
-<<<<<<< HEAD
-      - Wed, 17 Aug 2022 15:31:11 GMT
-      Server:
-      - Werkzeug/2.2.0 Python/3.10.4
-=======
-      - Mon, 19 Sep 2022 13:14:28 GMT
-      Server:
-      - Werkzeug/2.2.2 Python/3.10.4
->>>>>>> 7095b781
+      - Mon, 19 Sep 2022 15:07:43 GMT
+      Server:
+      - Werkzeug/2.2.2 Python/3.10.4
     status:
       code: 200
       message: OK
@@ -143,15 +125,9 @@
       Content-Type:
       - text/plain; charset=utf-8
       Date:
-<<<<<<< HEAD
-      - Wed, 17 Aug 2022 15:31:11 GMT
-      Server:
-      - Werkzeug/2.2.0 Python/3.10.4
-=======
-      - Mon, 19 Sep 2022 13:14:28 GMT
-      Server:
-      - Werkzeug/2.2.2 Python/3.10.4
->>>>>>> 7095b781
+      - Mon, 19 Sep 2022 15:07:43 GMT
+      Server:
+      - Werkzeug/2.2.2 Python/3.10.4
     status:
       code: 200
       message: OK
@@ -179,15 +155,9 @@
       Content-Type:
       - text/plain; charset=utf-8
       Date:
-<<<<<<< HEAD
-      - Wed, 17 Aug 2022 15:31:11 GMT
-      Server:
-      - Werkzeug/2.2.0 Python/3.10.4
-=======
-      - Mon, 19 Sep 2022 13:14:28 GMT
-      Server:
-      - Werkzeug/2.2.2 Python/3.10.4
->>>>>>> 7095b781
+      - Mon, 19 Sep 2022 15:07:43 GMT
+      Server:
+      - Werkzeug/2.2.2 Python/3.10.4
     status:
       code: 200
       message: OK
@@ -215,15 +185,9 @@
       Content-Type:
       - text/plain; charset=utf-8
       Date:
-<<<<<<< HEAD
-      - Wed, 17 Aug 2022 15:31:11 GMT
-      Server:
-      - Werkzeug/2.2.0 Python/3.10.4
-=======
-      - Mon, 19 Sep 2022 13:14:28 GMT
-      Server:
-      - Werkzeug/2.2.2 Python/3.10.4
->>>>>>> 7095b781
+      - Mon, 19 Sep 2022 15:07:43 GMT
+      Server:
+      - Werkzeug/2.2.2 Python/3.10.4
     status:
       code: 200
       message: OK
@@ -251,15 +215,9 @@
       Content-Type:
       - text/plain; charset=utf-8
       Date:
-<<<<<<< HEAD
-      - Wed, 17 Aug 2022 15:31:11 GMT
-      Server:
-      - Werkzeug/2.2.0 Python/3.10.4
-=======
-      - Mon, 19 Sep 2022 13:14:28 GMT
-      Server:
-      - Werkzeug/2.2.2 Python/3.10.4
->>>>>>> 7095b781
+      - Mon, 19 Sep 2022 15:07:43 GMT
+      Server:
+      - Werkzeug/2.2.2 Python/3.10.4
     status:
       code: 200
       message: OK
@@ -287,15 +245,9 @@
       Content-Type:
       - text/plain; charset=utf-8
       Date:
-<<<<<<< HEAD
-      - Wed, 17 Aug 2022 15:31:11 GMT
-      Server:
-      - Werkzeug/2.2.0 Python/3.10.4
-=======
-      - Mon, 19 Sep 2022 13:14:28 GMT
-      Server:
-      - Werkzeug/2.2.2 Python/3.10.4
->>>>>>> 7095b781
+      - Mon, 19 Sep 2022 15:07:43 GMT
+      Server:
+      - Werkzeug/2.2.2 Python/3.10.4
     status:
       code: 200
       message: OK
@@ -323,15 +275,9 @@
       Content-Type:
       - text/plain; charset=utf-8
       Date:
-<<<<<<< HEAD
-      - Wed, 17 Aug 2022 15:31:11 GMT
-      Server:
-      - Werkzeug/2.2.0 Python/3.10.4
-=======
-      - Mon, 19 Sep 2022 13:14:28 GMT
-      Server:
-      - Werkzeug/2.2.2 Python/3.10.4
->>>>>>> 7095b781
+      - Mon, 19 Sep 2022 15:07:43 GMT
+      Server:
+      - Werkzeug/2.2.2 Python/3.10.4
     status:
       code: 200
       message: OK
@@ -359,15 +305,9 @@
       Content-Type:
       - text/plain; charset=utf-8
       Date:
-<<<<<<< HEAD
-      - Wed, 17 Aug 2022 15:31:11 GMT
-      Server:
-      - Werkzeug/2.2.0 Python/3.10.4
-=======
-      - Mon, 19 Sep 2022 13:14:28 GMT
-      Server:
-      - Werkzeug/2.2.2 Python/3.10.4
->>>>>>> 7095b781
+      - Mon, 19 Sep 2022 15:07:43 GMT
+      Server:
+      - Werkzeug/2.2.2 Python/3.10.4
     status:
       code: 200
       message: OK
@@ -395,15 +335,9 @@
       Content-Type:
       - text/plain; charset=utf-8
       Date:
-<<<<<<< HEAD
-      - Wed, 17 Aug 2022 15:31:11 GMT
-      Server:
-      - Werkzeug/2.2.0 Python/3.10.4
-=======
-      - Mon, 19 Sep 2022 13:14:28 GMT
-      Server:
-      - Werkzeug/2.2.2 Python/3.10.4
->>>>>>> 7095b781
+      - Mon, 19 Sep 2022 15:07:43 GMT
+      Server:
+      - Werkzeug/2.2.2 Python/3.10.4
     status:
       code: 200
       message: OK
@@ -431,15 +365,9 @@
       Content-Type:
       - text/plain; charset=utf-8
       Date:
-<<<<<<< HEAD
-      - Wed, 17 Aug 2022 15:31:11 GMT
-      Server:
-      - Werkzeug/2.2.0 Python/3.10.4
-=======
-      - Mon, 19 Sep 2022 13:14:28 GMT
-      Server:
-      - Werkzeug/2.2.2 Python/3.10.4
->>>>>>> 7095b781
+      - Mon, 19 Sep 2022 15:07:43 GMT
+      Server:
+      - Werkzeug/2.2.2 Python/3.10.4
     status:
       code: 200
       message: OK
@@ -467,15 +395,9 @@
       Content-Type:
       - text/plain; charset=utf-8
       Date:
-<<<<<<< HEAD
-      - Wed, 17 Aug 2022 15:31:11 GMT
-      Server:
-      - Werkzeug/2.2.0 Python/3.10.4
-=======
-      - Mon, 19 Sep 2022 13:14:28 GMT
-      Server:
-      - Werkzeug/2.2.2 Python/3.10.4
->>>>>>> 7095b781
+      - Mon, 19 Sep 2022 15:07:43 GMT
+      Server:
+      - Werkzeug/2.2.2 Python/3.10.4
     status:
       code: 200
       message: OK
@@ -503,15 +425,9 @@
       Content-Type:
       - text/plain; charset=utf-8
       Date:
-<<<<<<< HEAD
-      - Wed, 17 Aug 2022 15:31:11 GMT
-      Server:
-      - Werkzeug/2.2.0 Python/3.10.4
-=======
-      - Mon, 19 Sep 2022 13:14:28 GMT
-      Server:
-      - Werkzeug/2.2.2 Python/3.10.4
->>>>>>> 7095b781
+      - Mon, 19 Sep 2022 15:07:43 GMT
+      Server:
+      - Werkzeug/2.2.2 Python/3.10.4
     status:
       code: 200
       message: OK
@@ -539,15 +455,9 @@
       Content-Type:
       - text/plain; charset=utf-8
       Date:
-<<<<<<< HEAD
-      - Wed, 17 Aug 2022 15:31:11 GMT
-      Server:
-      - Werkzeug/2.2.0 Python/3.10.4
-=======
-      - Mon, 19 Sep 2022 13:14:28 GMT
-      Server:
-      - Werkzeug/2.2.2 Python/3.10.4
->>>>>>> 7095b781
+      - Mon, 19 Sep 2022 15:07:43 GMT
+      Server:
+      - Werkzeug/2.2.2 Python/3.10.4
     status:
       code: 200
       message: OK
@@ -575,15 +485,9 @@
       Content-Type:
       - text/plain; charset=utf-8
       Date:
-<<<<<<< HEAD
-      - Wed, 17 Aug 2022 15:31:11 GMT
-      Server:
-      - Werkzeug/2.2.0 Python/3.10.4
-=======
-      - Mon, 19 Sep 2022 13:14:28 GMT
-      Server:
-      - Werkzeug/2.2.2 Python/3.10.4
->>>>>>> 7095b781
+      - Mon, 19 Sep 2022 15:07:43 GMT
+      Server:
+      - Werkzeug/2.2.2 Python/3.10.4
     status:
       code: 200
       message: OK
@@ -611,15 +515,9 @@
       Content-Type:
       - text/plain; charset=utf-8
       Date:
-<<<<<<< HEAD
-      - Wed, 17 Aug 2022 15:31:11 GMT
-      Server:
-      - Werkzeug/2.2.0 Python/3.10.4
-=======
-      - Mon, 19 Sep 2022 13:14:28 GMT
-      Server:
-      - Werkzeug/2.2.2 Python/3.10.4
->>>>>>> 7095b781
+      - Mon, 19 Sep 2022 15:07:43 GMT
+      Server:
+      - Werkzeug/2.2.2 Python/3.10.4
     status:
       code: 200
       message: OK
@@ -647,15 +545,9 @@
       Content-Type:
       - text/plain; charset=utf-8
       Date:
-<<<<<<< HEAD
-      - Wed, 17 Aug 2022 15:31:11 GMT
-      Server:
-      - Werkzeug/2.2.0 Python/3.10.4
-=======
-      - Mon, 19 Sep 2022 13:14:28 GMT
-      Server:
-      - Werkzeug/2.2.2 Python/3.10.4
->>>>>>> 7095b781
+      - Mon, 19 Sep 2022 15:07:43 GMT
+      Server:
+      - Werkzeug/2.2.2 Python/3.10.4
     status:
       code: 200
       message: OK
@@ -683,15 +575,9 @@
       Content-Type:
       - text/plain; charset=utf-8
       Date:
-<<<<<<< HEAD
-      - Wed, 17 Aug 2022 15:31:11 GMT
-      Server:
-      - Werkzeug/2.2.0 Python/3.10.4
-=======
-      - Mon, 19 Sep 2022 13:14:28 GMT
-      Server:
-      - Werkzeug/2.2.2 Python/3.10.4
->>>>>>> 7095b781
+      - Mon, 19 Sep 2022 15:07:43 GMT
+      Server:
+      - Werkzeug/2.2.2 Python/3.10.4
     status:
       code: 200
       message: OK
@@ -719,15 +605,9 @@
       Content-Type:
       - text/plain; charset=utf-8
       Date:
-<<<<<<< HEAD
-      - Wed, 17 Aug 2022 15:31:11 GMT
-      Server:
-      - Werkzeug/2.2.0 Python/3.10.4
-=======
-      - Mon, 19 Sep 2022 13:14:28 GMT
-      Server:
-      - Werkzeug/2.2.2 Python/3.10.4
->>>>>>> 7095b781
+      - Mon, 19 Sep 2022 15:07:43 GMT
+      Server:
+      - Werkzeug/2.2.2 Python/3.10.4
     status:
       code: 200
       message: OK
@@ -765,35 +645,20 @@
       Content-Type:
       - text/plain
       Date:
-<<<<<<< HEAD
-      - Wed, 17 Aug 2022 15:31:11 GMT
+      - Mon, 19 Sep 2022 15:07:43 GMT
       Keep-Alive:
       - timeout=4, max=40
       NCBI-PHID:
-      - D0BD132A8ACA7CD500004093EF607CC7.1.1.m_5
+      - D0BD5131D558E5C50000499D227007CD.1.1.m_5
       NCBI-SID:
-      - CAD488F990364276_C6DESID
-=======
-      - Mon, 19 Sep 2022 13:14:28 GMT
-      Keep-Alive:
-      - timeout=4, max=40
-      NCBI-PHID:
-      - 322C565FBBD0434500002231A5A75444.1.1.m_5
-      NCBI-SID:
-      - 7EC4D68949679E8C_4193SID
->>>>>>> 7095b781
+      - B873AC4E657ED7C0_C753SID
       Referrer-Policy:
       - origin-when-cross-origin
       Server:
       - Finatra
       Set-Cookie:
-<<<<<<< HEAD
-      - ncbi_sid=CAD488F990364276_C6DESID; domain=.nih.gov; path=/; expires=Thu, 17
-        Aug 2023 15:31:12 GMT
-=======
-      - ncbi_sid=7EC4D68949679E8C_4193SID; domain=.nih.gov; path=/; expires=Tue, 19
-        Sep 2023 13:14:29 GMT
->>>>>>> 7095b781
+      - ncbi_sid=B873AC4E657ED7C0_C753SID; domain=.nih.gov; path=/; expires=Tue, 19
+        Sep 2023 15:07:43 GMT
       Strict-Transport-Security:
       - max-age=31536000; includeSubDomains; preload
       Transfer-Encoding:
@@ -801,11 +666,7 @@
       X-RateLimit-Limit:
       - '3'
       X-RateLimit-Remaining:
-<<<<<<< HEAD
       - '2'
-=======
-      - '1'
->>>>>>> 7095b781
       X-Test-Test:
       - test42
       X-UA-Compatible:
@@ -851,35 +712,20 @@
       Content-Type:
       - text/plain
       Date:
-<<<<<<< HEAD
-      - Wed, 17 Aug 2022 15:31:11 GMT
+      - Mon, 19 Sep 2022 15:07:44 GMT
       Keep-Alive:
       - timeout=4, max=40
       NCBI-PHID:
-      - D0BD132A8ACA7CD500003293F150BF04.1.1.m_5
+      - 939B60E632B07995000024A9B17E91FA.1.1.m_5
       NCBI-SID:
-      - 8A83372677937973_24C0SID
-=======
-      - Mon, 19 Sep 2022 13:14:29 GMT
-      Keep-Alive:
-      - timeout=4, max=40
-      NCBI-PHID:
-      - D0BD5131D558E5C500004947CE10F5C1.1.1.m_5
-      NCBI-SID:
-      - 71EAE4B0A119C51E_FCBDSID
->>>>>>> 7095b781
+      - 37371425DAD8A934_3859SID
       Referrer-Policy:
       - origin-when-cross-origin
       Server:
       - Finatra
       Set-Cookie:
-<<<<<<< HEAD
-      - ncbi_sid=8A83372677937973_24C0SID; domain=.nih.gov; path=/; expires=Thu, 17
-        Aug 2023 15:31:12 GMT
-=======
-      - ncbi_sid=71EAE4B0A119C51E_FCBDSID; domain=.nih.gov; path=/; expires=Tue, 19
-        Sep 2023 13:14:29 GMT
->>>>>>> 7095b781
+      - ncbi_sid=37371425DAD8A934_3859SID; domain=.nih.gov; path=/; expires=Tue, 19
+        Sep 2023 15:07:44 GMT
       Strict-Transport-Security:
       - max-age=31536000; includeSubDomains; preload
       Transfer-Encoding:
@@ -934,35 +780,20 @@
       Content-Type:
       - text/plain
       Date:
-<<<<<<< HEAD
-      - Wed, 17 Aug 2022 15:31:12 GMT
+      - Mon, 19 Sep 2022 15:07:44 GMT
       Keep-Alive:
       - timeout=4, max=40
       NCBI-PHID:
-      - D0BD132A8ACA7CD500004D93F3343403.1.1.m_5
+      - 939B60E632B07995000036A9B45A1C06.1.1.m_5
       NCBI-SID:
-      - 0E9C720F0B9F9565_362CSID
-=======
-      - Mon, 19 Sep 2022 13:14:30 GMT
-      Keep-Alive:
-      - timeout=4, max=40
-      NCBI-PHID:
-      - D0BD5131D558E5C500003547CFF26D27.1.1.m_5
-      NCBI-SID:
-      - 2D694CEAB2354928_87F8SID
->>>>>>> 7095b781
+      - 1AE5AEB3828CB7CF_1141SID
       Referrer-Policy:
       - origin-when-cross-origin
       Server:
       - Finatra
       Set-Cookie:
-<<<<<<< HEAD
-      - ncbi_sid=0E9C720F0B9F9565_362CSID; domain=.nih.gov; path=/; expires=Thu, 17
-        Aug 2023 15:31:13 GMT
-=======
-      - ncbi_sid=2D694CEAB2354928_87F8SID; domain=.nih.gov; path=/; expires=Tue, 19
-        Sep 2023 13:14:30 GMT
->>>>>>> 7095b781
+      - ncbi_sid=1AE5AEB3828CB7CF_1141SID; domain=.nih.gov; path=/; expires=Tue, 19
+        Sep 2023 15:07:44 GMT
       Strict-Transport-Security:
       - max-age=31536000; includeSubDomains; preload
       Transfer-Encoding:
@@ -1016,35 +847,20 @@
       Content-Type:
       - text/plain
       Date:
-<<<<<<< HEAD
-      - Wed, 17 Aug 2022 15:31:13 GMT
+      - Mon, 19 Sep 2022 15:07:45 GMT
       Keep-Alive:
       - timeout=4, max=40
       NCBI-PHID:
-      - 939B6802735A2E9500004680B9EF0661.1.1.m_5
+      - 939B60E632B07995000031A9B7476820.1.1.m_5
       NCBI-SID:
-      - 76EF70991423B0AA_28B2SID
-=======
-      - Mon, 19 Sep 2022 13:14:30 GMT
-      Keep-Alive:
-      - timeout=4, max=40
-      NCBI-PHID:
-      - D0BD5131D558E5C500005A47D28F7920.1.1.m_5
-      NCBI-SID:
-      - BB62C29C7B12F43D_2BDBSID
->>>>>>> 7095b781
+      - 738A236220A308B6_1223SID
       Referrer-Policy:
       - origin-when-cross-origin
       Server:
       - Finatra
       Set-Cookie:
-<<<<<<< HEAD
-      - ncbi_sid=76EF70991423B0AA_28B2SID; domain=.nih.gov; path=/; expires=Thu, 17
-        Aug 2023 15:31:13 GMT
-=======
-      - ncbi_sid=BB62C29C7B12F43D_2BDBSID; domain=.nih.gov; path=/; expires=Tue, 19
-        Sep 2023 13:14:30 GMT
->>>>>>> 7095b781
+      - ncbi_sid=738A236220A308B6_1223SID; domain=.nih.gov; path=/; expires=Tue, 19
+        Sep 2023 15:07:45 GMT
       Strict-Transport-Security:
       - max-age=31536000; includeSubDomains; preload
       Transfer-Encoding:
