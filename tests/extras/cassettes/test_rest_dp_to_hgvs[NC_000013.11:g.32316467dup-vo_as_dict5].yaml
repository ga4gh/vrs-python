interactions:
- request:
    body: '{"variation": {"type": "Allele", "location": {"type": "SequenceLocation",
      "sequence_id": "ga4gh:SQ._0wi-qoDrvram155UmcSC-zA5ZK4fpLT", "start": {"type":
      "Number", "value": 32316466}, "end": {"type": "Number", "value": 32316467}},
      "state": {"type": "LiteralSequenceExpression", "sequence": "AA"}}, "namespace":
      "refseq"}'
    headers:
      Accept:
      - '*/*'
      Accept-Encoding:
      - gzip, deflate
      Connection:
      - keep-alive
      Content-Length:
      - '318'
      Content-Type:
      - application/json; charset=utf-8
      User-Agent:
      - python-requests/2.28.1
    method: POST
    uri: https://normalize.cancervariants.org/variation/vrs_allele_to_hgvs
  response:
    body:
<<<<<<< HEAD
      string: '{"detail":[{"loc":["body","variation","location","__root__"],"msg":"str
        type expected","type":"type_error.str"},{"loc":["body","variation","location","__root__","type"],"msg":"unexpected
        value; permitted: <VRSTypes.CHROMOSOME_LOCATION: ''ChromosomeLocation''>","type":"value_error.const","ctx":{"given":"SequenceLocation","permitted":["ChromosomeLocation"]}},{"loc":["body","variation","location","__root__","species_id"],"msg":"field
        required","type":"value_error.missing"},{"loc":["body","variation","location","__root__","chr"],"msg":"field
        required","type":"value_error.missing"},{"loc":["body","variation","location","__root__","interval"],"msg":"field
        required","type":"value_error.missing"},{"loc":["body","variation","location","__root__","end"],"msg":"extra
        fields not permitted","type":"value_error.extra"},{"loc":["body","variation","location","__root__","sequence_id"],"msg":"extra
        fields not permitted","type":"value_error.extra"},{"loc":["body","variation","location","__root__","start"],"msg":"extra
        fields not permitted","type":"value_error.extra"},{"loc":["body","variation","location","__root__","interval"],"msg":"field
        required","type":"value_error.missing"},{"loc":["body","variation","location","__root__","end"],"msg":"extra
        fields not permitted","type":"value_error.extra"},{"loc":["body","variation","location","__root__","start"],"msg":"extra
        fields not permitted","type":"value_error.extra"}]}'
=======
      string: '{"query":{"variation":{"_id":null,"type":"Allele","location":{"_id":null,"type":"SequenceLocation","sequence_id":"ga4gh:SQ._0wi-qoDrvram155UmcSC-zA5ZK4fpLT","interval":{"type":"SequenceInterval","start":{"type":"Number","value":32316466},"end":{"type":"Number","value":32316467}}},"state":{"type":"LiteralSequenceExpression","sequence":"AA"}},"namespace":"refseq"},"warnings":[],"service_meta_":{"version":"0.5.0a0","response_datetime":"2022-09-19T13:16:10.764769","name":"variation-normalizer","url":"https://github.com/cancervariants/variation-normalization"},"vrs_python_meta_":{"version":"0.8.1.dev0","name":"vrs-python","url":"https://github.com/ga4gh/vrs-python"},"variations":["NC_000013.11:g.32316467dup"]}'
>>>>>>> 7095b781
    headers:
      Connection:
      - keep-alive
      Content-Length:
<<<<<<< HEAD
      - '1418'
      Content-Type:
      - application/json
      Date:
      - Wed, 17 Aug 2022 15:31:37 GMT
      Via:
      - 1.1 dd3639a33f89988bca640fa18b8b24ac.cloudfront.net (CloudFront)
      X-Amz-Cf-Id:
      - 8nR-OFv96fYZR_vP_NVb5YJrexR5fTdP3aw4azmYBW_f70PKWn8yqA==
      X-Amz-Cf-Pop:
      - ORD53-C1
      X-Amzn-Trace-Id:
      - Root=1-62fd09d9-21d1e08e068bf8cc3697944d
=======
      - '714'
      Content-Type:
      - application/json
      Date:
      - Mon, 19 Sep 2022 13:16:10 GMT
      Via:
      - 1.1 6edb5951ff8ac41a5bd6a31d01902240.cloudfront.net (CloudFront)
      X-Amz-Cf-Id:
      - 8DlEN4PpewIr4htprgFoiloLhoXUSig_nrk59JMfimtTXkyNuI0TOg==
      X-Amz-Cf-Pop:
      - ORD58-P5
      X-Amzn-Trace-Id:
      - Root=1-63286b99-41cdc8ff2c0e62c93407799b
>>>>>>> 7095b781
      X-Cache:
      - Error from cloudfront
      x-amz-apigw-id:
<<<<<<< HEAD
      - XA56BHcwCYcFYaw=
      x-amzn-Remapped-Connection:
      - keep-alive
      x-amzn-Remapped-Content-Length:
      - '1418'
      x-amzn-Remapped-Date:
      - Wed, 17 Aug 2022 15:31:37 GMT
      x-amzn-Remapped-Server:
      - nginx/1.20.0
      x-amzn-RequestId:
      - 44cc1fd1-22d5-436c-9c49-9ddf2780d110
=======
      - YtXAFFiMCYcF7gQ=
      x-amzn-Remapped-Connection:
      - keep-alive
      x-amzn-Remapped-Content-Length:
      - '714'
      x-amzn-Remapped-Date:
      - Mon, 19 Sep 2022 13:16:10 GMT
      x-amzn-Remapped-Server:
      - nginx/1.20.0
      x-amzn-RequestId:
      - 09d0394a-9b8d-40bb-a7c1-bc54a07c2059
>>>>>>> 7095b781
    status:
      code: 422
      message: ''
version: 1<|MERGE_RESOLUTION|>--- conflicted
+++ resolved
@@ -22,7 +22,6 @@
     uri: https://normalize.cancervariants.org/variation/vrs_allele_to_hgvs
   response:
     body:
-<<<<<<< HEAD
       string: '{"detail":[{"loc":["body","variation","location","__root__"],"msg":"str
         type expected","type":"type_error.str"},{"loc":["body","variation","location","__root__","type"],"msg":"unexpected
         value; permitted: <VRSTypes.CHROMOSOME_LOCATION: ''ChromosomeLocation''>","type":"value_error.const","ctx":{"given":"SequenceLocation","permitted":["ChromosomeLocation"]}},{"loc":["body","variation","location","__root__","species_id"],"msg":"field
@@ -35,70 +34,37 @@
         required","type":"value_error.missing"},{"loc":["body","variation","location","__root__","end"],"msg":"extra
         fields not permitted","type":"value_error.extra"},{"loc":["body","variation","location","__root__","start"],"msg":"extra
         fields not permitted","type":"value_error.extra"}]}'
-=======
-      string: '{"query":{"variation":{"_id":null,"type":"Allele","location":{"_id":null,"type":"SequenceLocation","sequence_id":"ga4gh:SQ._0wi-qoDrvram155UmcSC-zA5ZK4fpLT","interval":{"type":"SequenceInterval","start":{"type":"Number","value":32316466},"end":{"type":"Number","value":32316467}}},"state":{"type":"LiteralSequenceExpression","sequence":"AA"}},"namespace":"refseq"},"warnings":[],"service_meta_":{"version":"0.5.0a0","response_datetime":"2022-09-19T13:16:10.764769","name":"variation-normalizer","url":"https://github.com/cancervariants/variation-normalization"},"vrs_python_meta_":{"version":"0.8.1.dev0","name":"vrs-python","url":"https://github.com/ga4gh/vrs-python"},"variations":["NC_000013.11:g.32316467dup"]}'
->>>>>>> 7095b781
     headers:
       Connection:
       - keep-alive
       Content-Length:
-<<<<<<< HEAD
       - '1418'
       Content-Type:
       - application/json
       Date:
-      - Wed, 17 Aug 2022 15:31:37 GMT
+      - Mon, 19 Sep 2022 15:07:52 GMT
       Via:
-      - 1.1 dd3639a33f89988bca640fa18b8b24ac.cloudfront.net (CloudFront)
+      - 1.1 e28a59cb1d70a8631f80067d8aed6838.cloudfront.net (CloudFront)
       X-Amz-Cf-Id:
-      - 8nR-OFv96fYZR_vP_NVb5YJrexR5fTdP3aw4azmYBW_f70PKWn8yqA==
-      X-Amz-Cf-Pop:
-      - ORD53-C1
-      X-Amzn-Trace-Id:
-      - Root=1-62fd09d9-21d1e08e068bf8cc3697944d
-=======
-      - '714'
-      Content-Type:
-      - application/json
-      Date:
-      - Mon, 19 Sep 2022 13:16:10 GMT
-      Via:
-      - 1.1 6edb5951ff8ac41a5bd6a31d01902240.cloudfront.net (CloudFront)
-      X-Amz-Cf-Id:
-      - 8DlEN4PpewIr4htprgFoiloLhoXUSig_nrk59JMfimtTXkyNuI0TOg==
+      - HT79eDi_yXce3ULNRh3PrdYEqsHlktqKr1Ff60eEVOEspOWLw6gnYA==
       X-Amz-Cf-Pop:
       - ORD58-P5
       X-Amzn-Trace-Id:
-      - Root=1-63286b99-41cdc8ff2c0e62c93407799b
->>>>>>> 7095b781
+      - Root=1-632885c8-527814a01d81c94f3ad275f1
       X-Cache:
       - Error from cloudfront
       x-amz-apigw-id:
-<<<<<<< HEAD
-      - XA56BHcwCYcFYaw=
+      - YtnXWHBBiYcFbDg=
       x-amzn-Remapped-Connection:
       - keep-alive
       x-amzn-Remapped-Content-Length:
       - '1418'
       x-amzn-Remapped-Date:
-      - Wed, 17 Aug 2022 15:31:37 GMT
+      - Mon, 19 Sep 2022 15:07:52 GMT
       x-amzn-Remapped-Server:
       - nginx/1.20.0
       x-amzn-RequestId:
-      - 44cc1fd1-22d5-436c-9c49-9ddf2780d110
-=======
-      - YtXAFFiMCYcF7gQ=
-      x-amzn-Remapped-Connection:
-      - keep-alive
-      x-amzn-Remapped-Content-Length:
-      - '714'
-      x-amzn-Remapped-Date:
-      - Mon, 19 Sep 2022 13:16:10 GMT
-      x-amzn-Remapped-Server:
-      - nginx/1.20.0
-      x-amzn-RequestId:
-      - 09d0394a-9b8d-40bb-a7c1-bc54a07c2059
->>>>>>> 7095b781
+      - 1d83578f-9fad-4840-b8f7-95ed74b1cf7a
     status:
       code: 422
       message: ''
