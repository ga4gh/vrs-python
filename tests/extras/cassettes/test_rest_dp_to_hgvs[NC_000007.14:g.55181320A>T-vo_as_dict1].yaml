interactions:
- request:
    body: '{"variation": {"type": "Allele", "location": {"type": "SequenceLocation",
      "sequence_id": "ga4gh:SQ.F-LrLMe1SRpfUZHkQmvkVKFEGaoDeHul", "start": {"type":
      "Number", "value": 55181319}, "end": {"type": "Number", "value": 55181320}},
      "state": {"type": "LiteralSequenceExpression", "sequence": "T"}}, "namespace":
      "refseq"}'
    headers:
      Accept:
      - '*/*'
      Accept-Encoding:
      - gzip, deflate
      Connection:
      - keep-alive
      Content-Length:
      - '317'
      Content-Type:
      - application/json; charset=utf-8
      User-Agent:
      - python-requests/2.28.1
    method: POST
    uri: https://normalize.cancervariants.org/variation/vrs_allele_to_hgvs
  response:
    body:
<<<<<<< HEAD
      string: '{"detail":[{"loc":["body","variation","location","__root__"],"msg":"str
        type expected","type":"type_error.str"},{"loc":["body","variation","location","__root__","type"],"msg":"unexpected
        value; permitted: <VRSTypes.CHROMOSOME_LOCATION: ''ChromosomeLocation''>","type":"value_error.const","ctx":{"given":"SequenceLocation","permitted":["ChromosomeLocation"]}},{"loc":["body","variation","location","__root__","species_id"],"msg":"field
        required","type":"value_error.missing"},{"loc":["body","variation","location","__root__","chr"],"msg":"field
        required","type":"value_error.missing"},{"loc":["body","variation","location","__root__","interval"],"msg":"field
        required","type":"value_error.missing"},{"loc":["body","variation","location","__root__","end"],"msg":"extra
        fields not permitted","type":"value_error.extra"},{"loc":["body","variation","location","__root__","sequence_id"],"msg":"extra
        fields not permitted","type":"value_error.extra"},{"loc":["body","variation","location","__root__","start"],"msg":"extra
        fields not permitted","type":"value_error.extra"},{"loc":["body","variation","location","__root__","interval"],"msg":"field
        required","type":"value_error.missing"},{"loc":["body","variation","location","__root__","end"],"msg":"extra
        fields not permitted","type":"value_error.extra"},{"loc":["body","variation","location","__root__","start"],"msg":"extra
        fields not permitted","type":"value_error.extra"}]}'
=======
      string: '{"query":{"variation":{"_id":null,"type":"Allele","location":{"_id":null,"type":"SequenceLocation","sequence_id":"ga4gh:SQ.F-LrLMe1SRpfUZHkQmvkVKFEGaoDeHul","interval":{"type":"SequenceInterval","start":{"type":"Number","value":55181319},"end":{"type":"Number","value":55181320}}},"state":{"type":"LiteralSequenceExpression","sequence":"T"}},"namespace":"refseq"},"warnings":[],"service_meta_":{"version":"0.5.0a0","response_datetime":"2022-09-19T13:16:04.514254","name":"variation-normalizer","url":"https://github.com/cancervariants/variation-normalization"},"vrs_python_meta_":{"version":"0.8.1.dev0","name":"vrs-python","url":"https://github.com/ga4gh/vrs-python"},"variations":["NC_000007.14:g.55181320A>T"]}'
>>>>>>> 7095b781
    headers:
      Connection:
      - keep-alive
      Content-Length:
<<<<<<< HEAD
      - '1418'
      Content-Type:
      - application/json
      Date:
      - Wed, 17 Aug 2022 15:31:36 GMT
      Via:
      - 1.1 44783ce98e3ad337ee5c8af734935c2e.cloudfront.net (CloudFront)
      X-Amz-Cf-Id:
      - w6PKRn-GVJMYs344nYgOi_BF8bzOjwLo2O7Ejy2IL8Gd6Uh3BQ0-wQ==
      X-Amz-Cf-Pop:
      - ORD53-C1
      X-Amzn-Trace-Id:
      - Root=1-62fd09d8-61dafef9007505db1f7dcb4d
=======
      - '713'
      Content-Type:
      - application/json
      Date:
      - Mon, 19 Sep 2022 13:16:04 GMT
      Via:
      - 1.1 c5298a869be79e45d81d584d2ebd6280.cloudfront.net (CloudFront)
      X-Amz-Cf-Id:
      - npcHHGRNc-v3Jf5YB0mzfKVtqyw2X1Gw_J8NhtpPWraTf4x-5X1a_w==
      X-Amz-Cf-Pop:
      - ORD58-P5
      X-Amzn-Trace-Id:
      - Root=1-63286b93-6199cf5c7524c7ec61a02488
>>>>>>> 7095b781
      X-Cache:
      - Error from cloudfront
      x-amz-apigw-id:
<<<<<<< HEAD
      - XA551HxvCYcFm9Q=
      x-amzn-Remapped-Connection:
      - keep-alive
      x-amzn-Remapped-Content-Length:
      - '1418'
      x-amzn-Remapped-Date:
      - Wed, 17 Aug 2022 15:31:36 GMT
      x-amzn-Remapped-Server:
      - nginx/1.20.0
      x-amzn-RequestId:
      - 5ed324c1-78b1-414f-80de-d18b9ea4a9b9
=======
      - YtW_GEP9iYcFRRA=
      x-amzn-Remapped-Connection:
      - keep-alive
      x-amzn-Remapped-Content-Length:
      - '713'
      x-amzn-Remapped-Date:
      - Mon, 19 Sep 2022 13:16:04 GMT
      x-amzn-Remapped-Server:
      - nginx/1.20.0
      x-amzn-RequestId:
      - d3812f36-5aca-42b4-afc7-855c23d931e4
>>>>>>> 7095b781
    status:
      code: 422
      message: ''
version: 1<|MERGE_RESOLUTION|>--- conflicted
+++ resolved
@@ -22,7 +22,6 @@
     uri: https://normalize.cancervariants.org/variation/vrs_allele_to_hgvs
   response:
     body:
-<<<<<<< HEAD
       string: '{"detail":[{"loc":["body","variation","location","__root__"],"msg":"str
         type expected","type":"type_error.str"},{"loc":["body","variation","location","__root__","type"],"msg":"unexpected
         value; permitted: <VRSTypes.CHROMOSOME_LOCATION: ''ChromosomeLocation''>","type":"value_error.const","ctx":{"given":"SequenceLocation","permitted":["ChromosomeLocation"]}},{"loc":["body","variation","location","__root__","species_id"],"msg":"field
@@ -35,70 +34,37 @@
         required","type":"value_error.missing"},{"loc":["body","variation","location","__root__","end"],"msg":"extra
         fields not permitted","type":"value_error.extra"},{"loc":["body","variation","location","__root__","start"],"msg":"extra
         fields not permitted","type":"value_error.extra"}]}'
-=======
-      string: '{"query":{"variation":{"_id":null,"type":"Allele","location":{"_id":null,"type":"SequenceLocation","sequence_id":"ga4gh:SQ.F-LrLMe1SRpfUZHkQmvkVKFEGaoDeHul","interval":{"type":"SequenceInterval","start":{"type":"Number","value":55181319},"end":{"type":"Number","value":55181320}}},"state":{"type":"LiteralSequenceExpression","sequence":"T"}},"namespace":"refseq"},"warnings":[],"service_meta_":{"version":"0.5.0a0","response_datetime":"2022-09-19T13:16:04.514254","name":"variation-normalizer","url":"https://github.com/cancervariants/variation-normalization"},"vrs_python_meta_":{"version":"0.8.1.dev0","name":"vrs-python","url":"https://github.com/ga4gh/vrs-python"},"variations":["NC_000007.14:g.55181320A>T"]}'
->>>>>>> 7095b781
     headers:
       Connection:
       - keep-alive
       Content-Length:
-<<<<<<< HEAD
       - '1418'
       Content-Type:
       - application/json
       Date:
-      - Wed, 17 Aug 2022 15:31:36 GMT
+      - Mon, 19 Sep 2022 15:07:51 GMT
       Via:
-      - 1.1 44783ce98e3ad337ee5c8af734935c2e.cloudfront.net (CloudFront)
+      - 1.1 36a63eaf34bf32bd8cb0e92451c38ec4.cloudfront.net (CloudFront)
       X-Amz-Cf-Id:
-      - w6PKRn-GVJMYs344nYgOi_BF8bzOjwLo2O7Ejy2IL8Gd6Uh3BQ0-wQ==
-      X-Amz-Cf-Pop:
-      - ORD53-C1
-      X-Amzn-Trace-Id:
-      - Root=1-62fd09d8-61dafef9007505db1f7dcb4d
-=======
-      - '713'
-      Content-Type:
-      - application/json
-      Date:
-      - Mon, 19 Sep 2022 13:16:04 GMT
-      Via:
-      - 1.1 c5298a869be79e45d81d584d2ebd6280.cloudfront.net (CloudFront)
-      X-Amz-Cf-Id:
-      - npcHHGRNc-v3Jf5YB0mzfKVtqyw2X1Gw_J8NhtpPWraTf4x-5X1a_w==
+      - uIE-j73VyQIX0gkYwVpX2AeHGx4xdWMUdxZMH9Wji1Ax_KcR-8ltbg==
       X-Amz-Cf-Pop:
       - ORD58-P5
       X-Amzn-Trace-Id:
-      - Root=1-63286b93-6199cf5c7524c7ec61a02488
->>>>>>> 7095b781
+      - Root=1-632885c7-76f045ae17672ece170222cd
       X-Cache:
       - Error from cloudfront
       x-amz-apigw-id:
-<<<<<<< HEAD
-      - XA551HxvCYcFm9Q=
+      - YtnXME9BCYcFa0A=
       x-amzn-Remapped-Connection:
       - keep-alive
       x-amzn-Remapped-Content-Length:
       - '1418'
       x-amzn-Remapped-Date:
-      - Wed, 17 Aug 2022 15:31:36 GMT
+      - Mon, 19 Sep 2022 15:07:51 GMT
       x-amzn-Remapped-Server:
       - nginx/1.20.0
       x-amzn-RequestId:
-      - 5ed324c1-78b1-414f-80de-d18b9ea4a9b9
-=======
-      - YtW_GEP9iYcFRRA=
-      x-amzn-Remapped-Connection:
-      - keep-alive
-      x-amzn-Remapped-Content-Length:
-      - '713'
-      x-amzn-Remapped-Date:
-      - Mon, 19 Sep 2022 13:16:04 GMT
-      x-amzn-Remapped-Server:
-      - nginx/1.20.0
-      x-amzn-RequestId:
-      - d3812f36-5aca-42b4-afc7-855c23d931e4
->>>>>>> 7095b781
+      - 29cec5bb-e548-4794-be5c-45a229afe9d2
     status:
       code: 422
       message: ''
