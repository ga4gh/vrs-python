interactions:
- request:
    body: null
<<<<<<< HEAD
    headers:
      Accept:
      - '*/*'
      Accept-Encoding:
      - gzip, deflate
      Connection:
      - keep-alive
      User-Agent:
      - python-requests/2.32.5
=======
    headers: {}
>>>>>>> 9462037b
    method: GET
    uri: http://localhost:5000/seqrepo/1/sequence/GRCh38:19?start=44908821&end=44908822
  response:
    body:
      string: C
<<<<<<< HEAD
    headers:
      Connection:
      - close
      Content-Length:
      - '1'
      Content-Type:
      - text/plain; charset=utf-8
      Date:
      - Thu, 13 Nov 2025 17:52:08 GMT
      Server:
      - Werkzeug/2.2.3 Python/3.10.12
=======
    headers: {}
>>>>>>> 9462037b
    status:
      code: 200
      message: OK
- request:
    body: null
<<<<<<< HEAD
    headers:
      Accept:
      - '*/*'
      Accept-Encoding:
      - gzip, deflate
      Connection:
      - keep-alive
      User-Agent:
      - python-requests/2.32.5
=======
    headers: {}
>>>>>>> 9462037b
    method: GET
    uri: http://localhost:5000/seqrepo/1/sequence/GRCh38:MT?start=10082&end=10083
  response:
    body:
      string: A
<<<<<<< HEAD
    headers:
      Connection:
      - close
      Content-Length:
      - '1'
      Content-Type:
      - text/plain; charset=utf-8
      Date:
      - Thu, 13 Nov 2025 17:52:08 GMT
      Server:
      - Werkzeug/2.2.3 Python/3.10.12
=======
    headers: {}
>>>>>>> 9462037b
    status:
      code: 200
      message: OK
- request:
    body: null
<<<<<<< HEAD
    headers:
      Accept:
      - '*/*'
      Accept-Encoding:
      - gzip, deflate
      Connection:
      - keep-alive
      User-Agent:
      - python-requests/2.32.5
=======
    headers: {}
>>>>>>> 9462037b
    method: GET
    uri: http://localhost:5000/seqrepo/1/metadata/GRCh38:13
  response:
    body:
      string: "{\n  \"added\": \"2016-08-27T23:50:14Z\",\n  \"aliases\": [\n    \"GRCh38:13\",\n
        \   \"GRCh38:chr13\",\n    \"GRCh38.p1:13\",\n    \"GRCh38.p1:chr13\",\n    \"GRCh38.p10:13\",\n
        \   \"GRCh38.p10:chr13\",\n    \"GRCh38.p11:13\",\n    \"GRCh38.p11:chr13\",\n
        \   \"GRCh38.p12:13\",\n    \"GRCh38.p12:chr13\",\n    \"GRCh38.p2:13\",\n
        \   \"GRCh38.p2:chr13\",\n    \"GRCh38.p3:13\",\n    \"GRCh38.p3:chr13\",\n
        \   \"GRCh38.p4:13\",\n    \"GRCh38.p4:chr13\",\n    \"GRCh38.p5:13\",\n    \"GRCh38.p5:chr13\",\n
        \   \"GRCh38.p6:13\",\n    \"GRCh38.p6:chr13\",\n    \"GRCh38.p7:13\",\n    \"GRCh38.p7:chr13\",\n
        \   \"GRCh38.p8:13\",\n    \"GRCh38.p8:chr13\",\n    \"GRCh38.p9:13\",\n    \"GRCh38.p9:chr13\",\n
        \   \"MD5:a5437debe2ef9c9ef8f3ea2874ae1d82\",\n    \"NCBI:NC_000013.11\",\n
        \   \"refseq:NC_000013.11\",\n    \"SEGUID:2oDBty0yKV9wHo7gg+Bt+fPgi5o\",\n
        \   \"SHA1:da80c1b72d32295f701e8ee083e06df9f3e08b9a\",\n    \"VMC:GS__0wi-qoDrvram155UmcSC-zA5ZK4fpLT\",\n
        \   \"sha512t24u:_0wi-qoDrvram155UmcSC-zA5ZK4fpLT\",\n    \"ga4gh:SQ._0wi-qoDrvram155UmcSC-zA5ZK4fpLT\"\n
        \ ],\n  \"alphabet\": \"ACGKNTY\",\n  \"length\": 114364328\n}\n"
<<<<<<< HEAD
    headers:
      Connection:
      - close
      Content-Length:
      - '1002'
      Content-Type:
      - application/json
      Date:
      - Thu, 13 Nov 2025 17:52:08 GMT
      Server:
      - Werkzeug/2.2.3 Python/3.10.12
=======
    headers: {}
>>>>>>> 9462037b
    status:
      code: 200
      message: OK
- request:
    body: null
<<<<<<< HEAD
    headers:
      Accept:
      - '*/*'
      Accept-Encoding:
      - gzip, deflate
      Connection:
      - keep-alive
      User-Agent:
      - python-requests/2.32.5
=======
    headers: {}
>>>>>>> 9462037b
    method: GET
    uri: http://localhost:5000/seqrepo/1/sequence/GRCh38:13?start=20003095&end=20003097
  response:
    body:
      string: AC
<<<<<<< HEAD
    headers:
      Connection:
      - close
      Content-Length:
      - '2'
      Content-Type:
      - text/plain; charset=utf-8
      Date:
      - Thu, 13 Nov 2025 17:52:08 GMT
      Server:
      - Werkzeug/2.2.3 Python/3.10.12
=======
    headers: {}
>>>>>>> 9462037b
    status:
      code: 200
      message: OK
- request:
    body: null
<<<<<<< HEAD
    headers:
      Accept:
      - '*/*'
      Accept-Encoding:
      - gzip, deflate
      Connection:
      - keep-alive
      User-Agent:
      - python-requests/2.32.5
=======
    headers: {}
>>>>>>> 9462037b
    method: GET
    uri: http://localhost:5000/seqrepo/1/sequence/GRCh38:13?start=20003009&end=20003010
  response:
    body:
      string: A
<<<<<<< HEAD
    headers:
      Connection:
      - close
      Content-Length:
      - '1'
      Content-Type:
      - text/plain; charset=utf-8
      Date:
      - Thu, 13 Nov 2025 17:52:08 GMT
      Server:
      - Werkzeug/2.2.3 Python/3.10.12
=======
    headers: {}
>>>>>>> 9462037b
    status:
      code: 200
      message: OK
- request:
    body: null
<<<<<<< HEAD
    headers:
      Accept:
      - '*/*'
      Accept-Encoding:
      - gzip, deflate
      Connection:
      - keep-alive
      User-Agent:
      - python-requests/2.32.5
=======
    headers: {}
>>>>>>> 9462037b
    method: GET
    uri: http://localhost:5000/seqrepo/1/sequence/GRCh38:13?start=19993837&end=19993839
  response:
    body:
      string: GT
<<<<<<< HEAD
    headers:
      Connection:
      - close
      Content-Length:
      - '2'
      Content-Type:
      - text/plain; charset=utf-8
      Date:
      - Thu, 13 Nov 2025 17:52:08 GMT
      Server:
      - Werkzeug/2.2.3 Python/3.10.12
=======
    headers: {}
>>>>>>> 9462037b
    status:
      code: 200
      message: OK
- request:
    body: null
<<<<<<< HEAD
    headers:
      Accept:
      - '*/*'
      Accept-Encoding:
      - gzip, deflate
      Connection:
      - keep-alive
      User-Agent:
      - python-requests/2.32.5
=======
    headers: {}
>>>>>>> 9462037b
    method: GET
    uri: http://localhost:5000/seqrepo/1/metadata/ga4gh:SQ.IIB53T8CNeJJdUqzn9V_JnRtQadwWCbl
  response:
    body:
      string: "{\n  \"added\": \"2016-08-24T08:19:02Z\",\n  \"aliases\": [\n    \"Ensembl:19\",\n
        \   \"ensembl:19\",\n    \"GRCh38:19\",\n    \"GRCh38:chr19\",\n    \"GRCh38.p1:19\",\n
        \   \"GRCh38.p1:chr19\",\n    \"GRCh38.p10:19\",\n    \"GRCh38.p10:chr19\",\n
        \   \"GRCh38.p11:19\",\n    \"GRCh38.p11:chr19\",\n    \"GRCh38.p12:19\",\n
        \   \"GRCh38.p12:chr19\",\n    \"GRCh38.p2:19\",\n    \"GRCh38.p2:chr19\",\n
        \   \"GRCh38.p3:19\",\n    \"GRCh38.p3:chr19\",\n    \"GRCh38.p4:19\",\n    \"GRCh38.p4:chr19\",\n
        \   \"GRCh38.p5:19\",\n    \"GRCh38.p5:chr19\",\n    \"GRCh38.p6:19\",\n    \"GRCh38.p6:chr19\",\n
        \   \"GRCh38.p7:19\",\n    \"GRCh38.p7:chr19\",\n    \"GRCh38.p8:19\",\n    \"GRCh38.p8:chr19\",\n
        \   \"GRCh38.p9:19\",\n    \"GRCh38.p9:chr19\",\n    \"MD5:b0eba2c7bb5c953d1e06a508b5e487de\",\n
        \   \"NCBI:NC_000019.10\",\n    \"refseq:NC_000019.10\",\n    \"SEGUID:AHxM5/L8jIX08UhBBkKXkiO5rhY\",\n
        \   \"SHA1:007c4ce7f2fc8c85f4f148410642979223b9ae16\",\n    \"VMC:GS_IIB53T8CNeJJdUqzn9V_JnRtQadwWCbl\",\n
        \   \"sha512t24u:IIB53T8CNeJJdUqzn9V_JnRtQadwWCbl\",\n    \"ga4gh:SQ.IIB53T8CNeJJdUqzn9V_JnRtQadwWCbl\"\n
        \ ],\n  \"alphabet\": \"ACGNT\",\n  \"length\": 58617616\n}\n"
<<<<<<< HEAD
    headers:
      Connection:
      - close
      Content-Length:
      - '1035'
      Content-Type:
      - application/json
      Date:
      - Thu, 13 Nov 2025 17:52:08 GMT
      Server:
      - Werkzeug/2.2.3 Python/3.10.12
=======
    headers: {}
>>>>>>> 9462037b
    status:
      code: 200
      message: OK
- request:
    body: null
<<<<<<< HEAD
    headers:
      Accept:
      - '*/*'
      Accept-Encoding:
      - gzip, deflate
      Connection:
      - keep-alive
      User-Agent:
      - python-requests/2.32.5
=======
    headers: {}
>>>>>>> 9462037b
    method: GET
    uri: http://localhost:5000/seqrepo/1/sequence/ga4gh:SQ.IIB53T8CNeJJdUqzn9V_JnRtQadwWCbl?start=44908821&end=44908822
  response:
    body:
      string: C
<<<<<<< HEAD
    headers:
      Connection:
      - close
      Content-Length:
      - '1'
      Content-Type:
      - text/plain; charset=utf-8
      Date:
      - Thu, 13 Nov 2025 17:52:08 GMT
      Server:
      - Werkzeug/2.2.3 Python/3.10.12
=======
    headers: {}
>>>>>>> 9462037b
    status:
      code: 200
      message: OK
- request:
    body: null
<<<<<<< HEAD
    headers:
      Accept:
      - '*/*'
      Accept-Encoding:
      - gzip, deflate
      Connection:
      - keep-alive
      User-Agent:
      - python-requests/2.32.5
=======
    headers: {}
>>>>>>> 9462037b
    method: GET
    uri: http://localhost:5000/seqrepo/1/metadata/ga4gh:SQ.k3grVkjY-hoWcCUojHw6VU6GE3MZ8Sct
  response:
    body:
      string: "{\n  \"added\": \"2016-08-24T06:13:07Z\",\n  \"aliases\": [\n    \"Ensembl:MT\",\n
        \   \"ensembl:MT\",\n    \"GRCh37.p10:MT\",\n    \"GRCh37.p10:chrM\",\n    \"GRCh37.p11:MT\",\n
        \   \"GRCh37.p11:chrM\",\n    \"GRCh37.p12:MT\",\n    \"GRCh37.p12:chrM\",\n
        \   \"GRCh37.p13:MT\",\n    \"GRCh37.p13:chrM\",\n    \"GRCh37.p2:MT\",\n
        \   \"GRCh37.p2:chrM\",\n    \"GRCh37.p5:MT\",\n    \"GRCh37.p5:chrM\",\n
        \   \"GRCh37.p9:MT\",\n    \"GRCh37.p9:chrM\",\n    \"GRCh38:MT\",\n    \"GRCh38:chrM\",\n
        \   \"GRCh38.p1:MT\",\n    \"GRCh38.p1:chrM\",\n    \"GRCh38.p10:MT\",\n    \"GRCh38.p10:chrM\",\n
        \   \"GRCh38.p11:MT\",\n    \"GRCh38.p11:chrM\",\n    \"GRCh38.p12:MT\",\n
        \   \"GRCh38.p12:chrM\",\n    \"GRCh38.p2:MT\",\n    \"GRCh38.p2:chrM\",\n
        \   \"GRCh38.p3:MT\",\n    \"GRCh38.p3:chrM\",\n    \"GRCh38.p4:MT\",\n    \"GRCh38.p4:chrM\",\n
        \   \"GRCh38.p5:MT\",\n    \"GRCh38.p5:chrM\",\n    \"GRCh38.p6:MT\",\n    \"GRCh38.p6:chrM\",\n
        \   \"GRCh38.p7:MT\",\n    \"GRCh38.p7:chrM\",\n    \"GRCh38.p8:MT\",\n    \"GRCh38.p8:chrM\",\n
        \   \"GRCh38.p9:MT\",\n    \"GRCh38.p9:chrM\",\n    \"MD5:c68f52674c9fb33aef52dcf399755519\",\n
        \   \"NCBI:NC_012920.1\",\n    \"refseq:NC_012920.1\",\n    \"SEGUID:eQNFYXnsCzhp/MkfBUBVnuFZzTA\",\n
        \   \"SHA1:7903456179ec0b3869fcc91f0540559ee159cd30\",\n    \"VMC:GS_k3grVkjY-hoWcCUojHw6VU6GE3MZ8Sct\",\n
        \   \"sha512t24u:k3grVkjY-hoWcCUojHw6VU6GE3MZ8Sct\",\n    \"ga4gh:SQ.k3grVkjY-hoWcCUojHw6VU6GE3MZ8Sct\",\n
        \   \"hs37-1kg:MT\",\n    \"hs37d5:MT\"\n  ],\n  \"alphabet\": \"ACGNT\",\n
        \ \"length\": 16569\n}\n"
<<<<<<< HEAD
    headers:
      Connection:
      - close
      Content-Length:
      - '1355'
      Content-Type:
      - application/json
      Date:
      - Thu, 13 Nov 2025 17:52:08 GMT
      Server:
      - Werkzeug/2.2.3 Python/3.10.12
=======
    headers: {}
>>>>>>> 9462037b
    status:
      code: 200
      message: OK
- request:
    body: null
<<<<<<< HEAD
    headers:
      Accept:
      - '*/*'
      Accept-Encoding:
      - gzip, deflate
      Connection:
      - keep-alive
      User-Agent:
      - python-requests/2.32.5
=======
    headers: {}
>>>>>>> 9462037b
    method: GET
    uri: http://localhost:5000/seqrepo/1/sequence/ga4gh:SQ.k3grVkjY-hoWcCUojHw6VU6GE3MZ8Sct?start=10082&end=10083
  response:
    body:
      string: A
<<<<<<< HEAD
    headers:
      Connection:
      - close
      Content-Length:
      - '1'
      Content-Type:
      - text/plain; charset=utf-8
      Date:
      - Thu, 13 Nov 2025 17:52:08 GMT
      Server:
      - Werkzeug/2.2.3 Python/3.10.12
=======
    headers: {}
>>>>>>> 9462037b
    status:
      code: 200
      message: OK
- request:
    body: null
<<<<<<< HEAD
    headers:
      Accept:
      - '*/*'
      Accept-Encoding:
      - gzip, deflate
      Connection:
      - keep-alive
      User-Agent:
      - python-requests/2.32.5
=======
    headers: {}
>>>>>>> 9462037b
    method: GET
    uri: http://localhost:5000/seqrepo/1/metadata/ga4gh:SQ._0wi-qoDrvram155UmcSC-zA5ZK4fpLT
  response:
    body:
      string: "{\n  \"added\": \"2016-08-27T23:50:14Z\",\n  \"aliases\": [\n    \"GRCh38:13\",\n
        \   \"GRCh38:chr13\",\n    \"GRCh38.p1:13\",\n    \"GRCh38.p1:chr13\",\n    \"GRCh38.p10:13\",\n
        \   \"GRCh38.p10:chr13\",\n    \"GRCh38.p11:13\",\n    \"GRCh38.p11:chr13\",\n
        \   \"GRCh38.p12:13\",\n    \"GRCh38.p12:chr13\",\n    \"GRCh38.p2:13\",\n
        \   \"GRCh38.p2:chr13\",\n    \"GRCh38.p3:13\",\n    \"GRCh38.p3:chr13\",\n
        \   \"GRCh38.p4:13\",\n    \"GRCh38.p4:chr13\",\n    \"GRCh38.p5:13\",\n    \"GRCh38.p5:chr13\",\n
        \   \"GRCh38.p6:13\",\n    \"GRCh38.p6:chr13\",\n    \"GRCh38.p7:13\",\n    \"GRCh38.p7:chr13\",\n
        \   \"GRCh38.p8:13\",\n    \"GRCh38.p8:chr13\",\n    \"GRCh38.p9:13\",\n    \"GRCh38.p9:chr13\",\n
        \   \"MD5:a5437debe2ef9c9ef8f3ea2874ae1d82\",\n    \"NCBI:NC_000013.11\",\n
        \   \"refseq:NC_000013.11\",\n    \"SEGUID:2oDBty0yKV9wHo7gg+Bt+fPgi5o\",\n
        \   \"SHA1:da80c1b72d32295f701e8ee083e06df9f3e08b9a\",\n    \"VMC:GS__0wi-qoDrvram155UmcSC-zA5ZK4fpLT\",\n
        \   \"sha512t24u:_0wi-qoDrvram155UmcSC-zA5ZK4fpLT\",\n    \"ga4gh:SQ._0wi-qoDrvram155UmcSC-zA5ZK4fpLT\"\n
        \ ],\n  \"alphabet\": \"ACGKNTY\",\n  \"length\": 114364328\n}\n"
<<<<<<< HEAD
    headers:
      Connection:
      - close
      Content-Length:
      - '1002'
      Content-Type:
      - application/json
      Date:
      - Thu, 13 Nov 2025 17:52:08 GMT
      Server:
      - Werkzeug/2.2.3 Python/3.10.12
=======
    headers: {}
>>>>>>> 9462037b
    status:
      code: 200
      message: OK
- request:
    body: null
<<<<<<< HEAD
    headers:
      Accept:
      - '*/*'
      Accept-Encoding:
      - gzip, deflate
      Connection:
      - keep-alive
      User-Agent:
      - python-requests/2.32.5
=======
    headers: {}
>>>>>>> 9462037b
    method: GET
    uri: http://localhost:5000/seqrepo/1/sequence/ga4gh:SQ._0wi-qoDrvram155UmcSC-zA5ZK4fpLT?start=20003095&end=20003097
  response:
    body:
      string: AC
<<<<<<< HEAD
    headers:
      Connection:
      - close
      Content-Length:
      - '2'
      Content-Type:
      - text/plain; charset=utf-8
      Date:
      - Thu, 13 Nov 2025 17:52:08 GMT
      Server:
      - Werkzeug/2.2.3 Python/3.10.12
=======
    headers: {}
>>>>>>> 9462037b
    status:
      code: 200
      message: OK
- request:
    body: null
<<<<<<< HEAD
    headers:
      Accept:
      - '*/*'
      Accept-Encoding:
      - gzip, deflate
      Connection:
      - keep-alive
      User-Agent:
      - python-requests/2.32.5
=======
    headers: {}
>>>>>>> 9462037b
    method: GET
    uri: http://localhost:5000/seqrepo/1/sequence/ga4gh:SQ._0wi-qoDrvram155UmcSC-zA5ZK4fpLT?start=20003096&end=20003097
  response:
    body:
      string: C
<<<<<<< HEAD
    headers:
      Connection:
      - close
      Content-Length:
      - '1'
      Content-Type:
      - text/plain; charset=utf-8
      Date:
      - Thu, 13 Nov 2025 17:52:08 GMT
      Server:
      - Werkzeug/2.2.3 Python/3.10.12
=======
    headers: {}
>>>>>>> 9462037b
    status:
      code: 200
      message: OK
- request:
    body: null
<<<<<<< HEAD
    headers:
      Accept:
      - '*/*'
      Accept-Encoding:
      - gzip, deflate
      Connection:
      - keep-alive
      User-Agent:
      - python-requests/2.32.5
=======
    headers: {}
>>>>>>> 9462037b
    method: GET
    uri: http://localhost:5000/seqrepo/1/sequence/ga4gh:SQ._0wi-qoDrvram155UmcSC-zA5ZK4fpLT?start=20003095&end=20003096
  response:
    body:
      string: A
<<<<<<< HEAD
    headers:
      Connection:
      - close
      Content-Length:
      - '1'
      Content-Type:
      - text/plain; charset=utf-8
      Date:
      - Thu, 13 Nov 2025 17:52:08 GMT
      Server:
      - Werkzeug/2.2.3 Python/3.10.12
=======
    headers: {}
>>>>>>> 9462037b
    status:
      code: 200
      message: OK
- request:
    body: null
<<<<<<< HEAD
    headers:
      Accept:
      - '*/*'
      Accept-Encoding:
      - gzip, deflate
      Connection:
      - keep-alive
      User-Agent:
      - python-requests/2.32.5
=======
    headers: {}
>>>>>>> 9462037b
    method: GET
    uri: http://localhost:5000/seqrepo/1/sequence/ga4gh:SQ._0wi-qoDrvram155UmcSC-zA5ZK4fpLT?start=20003097&end=20003098
  response:
    body:
      string: A
<<<<<<< HEAD
    headers:
      Connection:
      - close
      Content-Length:
      - '1'
      Content-Type:
      - text/plain; charset=utf-8
      Date:
      - Thu, 13 Nov 2025 17:52:08 GMT
      Server:
      - Werkzeug/2.2.3 Python/3.10.12
=======
    headers: {}
>>>>>>> 9462037b
    status:
      code: 200
      message: OK
- request:
    body: null
<<<<<<< HEAD
    headers:
      Accept:
      - '*/*'
      Accept-Encoding:
      - gzip, deflate
      Connection:
      - keep-alive
      User-Agent:
      - python-requests/2.32.5
=======
    headers: {}
>>>>>>> 9462037b
    method: GET
    uri: http://localhost:5000/seqrepo/1/sequence/ga4gh:SQ._0wi-qoDrvram155UmcSC-zA5ZK4fpLT?start=20003096&end=20003096
  response:
    body:
      string: ''
<<<<<<< HEAD
    headers:
      Connection:
      - close
      Content-Length:
      - '0'
      Content-Type:
      - text/plain; charset=utf-8
      Date:
      - Thu, 13 Nov 2025 17:52:08 GMT
      Server:
      - Werkzeug/2.2.3 Python/3.10.12
=======
    headers: {}
>>>>>>> 9462037b
    status:
      code: 200
      message: OK
- request:
    body: null
<<<<<<< HEAD
    headers:
      Accept:
      - '*/*'
      Accept-Encoding:
      - gzip, deflate
      Connection:
      - keep-alive
      User-Agent:
      - python-requests/2.32.5
=======
    headers: {}
>>>>>>> 9462037b
    method: GET
    uri: http://localhost:5000/seqrepo/1/sequence/ga4gh:SQ._0wi-qoDrvram155UmcSC-zA5ZK4fpLT?start=20003097&end=20003097
  response:
    body:
      string: ''
<<<<<<< HEAD
    headers:
      Connection:
      - close
      Content-Length:
      - '0'
      Content-Type:
      - text/plain; charset=utf-8
      Date:
      - Thu, 13 Nov 2025 17:52:08 GMT
      Server:
      - Werkzeug/2.2.3 Python/3.10.12
=======
    headers: {}
>>>>>>> 9462037b
    status:
      code: 200
      message: OK
- request:
    body: null
<<<<<<< HEAD
    headers:
      Accept:
      - '*/*'
      Accept-Encoding:
      - gzip, deflate
      Connection:
      - keep-alive
      User-Agent:
      - python-requests/2.32.5
=======
    headers: {}
>>>>>>> 9462037b
    method: GET
    uri: http://localhost:5000/seqrepo/1/sequence/ga4gh:SQ._0wi-qoDrvram155UmcSC-zA5ZK4fpLT?start=20003009&end=20003010
  response:
    body:
      string: A
<<<<<<< HEAD
    headers:
      Connection:
      - close
      Content-Length:
      - '1'
      Content-Type:
      - text/plain; charset=utf-8
      Date:
      - Thu, 13 Nov 2025 17:52:08 GMT
      Server:
      - Werkzeug/2.2.3 Python/3.10.12
=======
    headers: {}
>>>>>>> 9462037b
    status:
      code: 200
      message: OK
- request:
    body: null
<<<<<<< HEAD
    headers:
      Accept:
      - '*/*'
      Accept-Encoding:
      - gzip, deflate
      Connection:
      - keep-alive
      User-Agent:
      - python-requests/2.32.5
=======
    headers: {}
>>>>>>> 9462037b
    method: GET
    uri: http://localhost:5000/seqrepo/1/sequence/ga4gh:SQ._0wi-qoDrvram155UmcSC-zA5ZK4fpLT?start=20003010&end=20003010
  response:
    body:
      string: ''
<<<<<<< HEAD
    headers:
      Connection:
      - close
      Content-Length:
      - '0'
      Content-Type:
      - text/plain; charset=utf-8
      Date:
      - Thu, 13 Nov 2025 17:52:08 GMT
      Server:
      - Werkzeug/2.2.3 Python/3.10.12
=======
    headers: {}
>>>>>>> 9462037b
    status:
      code: 200
      message: OK
- request:
    body: null
<<<<<<< HEAD
    headers:
      Accept:
      - '*/*'
      Accept-Encoding:
      - gzip, deflate
      Connection:
      - keep-alive
      User-Agent:
      - python-requests/2.32.5
=======
    headers: {}
>>>>>>> 9462037b
    method: GET
    uri: http://localhost:5000/seqrepo/1/sequence/ga4gh:SQ._0wi-qoDrvram155UmcSC-zA5ZK4fpLT?start=20003010&end=20003011
  response:
    body:
      string: C
<<<<<<< HEAD
    headers:
      Connection:
      - close
      Content-Length:
      - '1'
      Content-Type:
      - text/plain; charset=utf-8
      Date:
      - Thu, 13 Nov 2025 17:52:08 GMT
      Server:
      - Werkzeug/2.2.3 Python/3.10.12
=======
    headers: {}
>>>>>>> 9462037b
    status:
      code: 200
      message: OK
- request:
    body: null
<<<<<<< HEAD
    headers:
      Accept:
      - '*/*'
      Accept-Encoding:
      - gzip, deflate
      Connection:
      - keep-alive
      User-Agent:
      - python-requests/2.32.5
=======
    headers: {}
>>>>>>> 9462037b
    method: GET
    uri: http://localhost:5000/seqrepo/1/sequence/ga4gh:SQ._0wi-qoDrvram155UmcSC-zA5ZK4fpLT?start=19993837&end=19993839
  response:
    body:
      string: GT
<<<<<<< HEAD
    headers:
      Connection:
      - close
      Content-Length:
      - '2'
      Content-Type:
      - text/plain; charset=utf-8
      Date:
      - Thu, 13 Nov 2025 17:52:08 GMT
      Server:
      - Werkzeug/2.2.3 Python/3.10.12
=======
    headers: {}
>>>>>>> 9462037b
    status:
      code: 200
      message: OK
- request:
    body: null
<<<<<<< HEAD
    headers:
      Accept:
      - '*/*'
      Accept-Encoding:
      - gzip, deflate
      Connection:
      - keep-alive
      User-Agent:
      - python-requests/2.32.5
=======
    headers: {}
>>>>>>> 9462037b
    method: GET
    uri: http://localhost:5000/seqrepo/1/sequence/ga4gh:SQ._0wi-qoDrvram155UmcSC-zA5ZK4fpLT?start=19993839&end=19993839
  response:
    body:
      string: ''
<<<<<<< HEAD
    headers:
      Connection:
      - close
      Content-Length:
      - '0'
      Content-Type:
      - text/plain; charset=utf-8
      Date:
      - Thu, 13 Nov 2025 17:52:08 GMT
      Server:
      - Werkzeug/2.2.3 Python/3.10.12
=======
    headers: {}
>>>>>>> 9462037b
    status:
      code: 200
      message: OK
- request:
    body: null
<<<<<<< HEAD
    headers:
      Accept:
      - '*/*'
      Accept-Encoding:
      - gzip, deflate
      Connection:
      - keep-alive
      User-Agent:
      - python-requests/2.32.5
=======
    headers: {}
>>>>>>> 9462037b
    method: GET
    uri: http://localhost:5000/seqrepo/1/sequence/ga4gh:SQ._0wi-qoDrvram155UmcSC-zA5ZK4fpLT?start=19993838&end=19993839
  response:
    body:
      string: T
<<<<<<< HEAD
    headers:
      Connection:
      - close
      Content-Length:
      - '1'
      Content-Type:
      - text/plain; charset=utf-8
      Date:
      - Thu, 13 Nov 2025 17:52:08 GMT
      Server:
      - Werkzeug/2.2.3 Python/3.10.12
=======
    headers: {}
>>>>>>> 9462037b
    status:
      code: 200
      message: OK
- request:
    body: null
<<<<<<< HEAD
    headers:
      Accept:
      - '*/*'
      Accept-Encoding:
      - gzip, deflate
      Connection:
      - keep-alive
      User-Agent:
      - python-requests/2.32.5
=======
    headers: {}
>>>>>>> 9462037b
    method: GET
    uri: http://localhost:5000/seqrepo/1/sequence/ga4gh:SQ._0wi-qoDrvram155UmcSC-zA5ZK4fpLT?start=19993837&end=19993838
  response:
    body:
      string: G
<<<<<<< HEAD
    headers:
      Connection:
      - close
      Content-Length:
      - '1'
      Content-Type:
      - text/plain; charset=utf-8
      Date:
      - Thu, 13 Nov 2025 17:52:08 GMT
      Server:
      - Werkzeug/2.2.3 Python/3.10.12
=======
    headers: {}
>>>>>>> 9462037b
    status:
      code: 200
      message: OK
- request:
    body: null
<<<<<<< HEAD
    headers:
      Accept:
      - '*/*'
      Accept-Encoding:
      - gzip, deflate
      Connection:
      - keep-alive
      User-Agent:
      - python-requests/2.32.5
=======
    headers: {}
>>>>>>> 9462037b
    method: GET
    uri: http://localhost:5000/seqrepo/1/sequence/ga4gh:SQ._0wi-qoDrvram155UmcSC-zA5ZK4fpLT?start=19993836&end=19993837
  response:
    body:
      string: A
<<<<<<< HEAD
    headers:
      Connection:
      - close
      Content-Length:
      - '1'
      Content-Type:
      - text/plain; charset=utf-8
      Date:
      - Thu, 13 Nov 2025 17:52:08 GMT
      Server:
      - Werkzeug/2.2.3 Python/3.10.12
=======
    headers: {}
>>>>>>> 9462037b
    status:
      code: 200
      message: OK
- request:
    body: null
<<<<<<< HEAD
    headers:
      Accept:
      - '*/*'
      Accept-Encoding:
      - gzip, deflate
      Connection:
      - keep-alive
      User-Agent:
      - python-requests/2.32.5
=======
    headers: {}
>>>>>>> 9462037b
    method: GET
    uri: http://localhost:5000/seqrepo/1/sequence/ga4gh:SQ._0wi-qoDrvram155UmcSC-zA5ZK4fpLT?start=19993839&end=19993840
  response:
    body:
      string: A
<<<<<<< HEAD
    headers:
      Connection:
      - close
      Content-Length:
      - '1'
      Content-Type:
      - text/plain; charset=utf-8
      Date:
      - Thu, 13 Nov 2025 17:52:08 GMT
      Server:
      - Werkzeug/2.2.3 Python/3.10.12
=======
    headers: {}
>>>>>>> 9462037b
    status:
      code: 200
      message: OK
- request:
    body: null
<<<<<<< HEAD
    headers:
      Accept:
      - '*/*'
      Accept-Encoding:
      - gzip, deflate
      Connection:
      - keep-alive
      User-Agent:
      - python-requests/2.32.5
=======
    headers: {}
>>>>>>> 9462037b
    method: GET
    uri: http://localhost:5000/seqrepo/1/metadata/GRCh38:17
  response:
    body:
      string: "{\n  \"added\": \"2016-08-27T23:52:54Z\",\n  \"aliases\": [\n    \"GRCh38:17\",\n
        \   \"GRCh38:chr17\",\n    \"GRCh38.p1:17\",\n    \"GRCh38.p1:chr17\",\n    \"GRCh38.p10:17\",\n
        \   \"GRCh38.p10:chr17\",\n    \"GRCh38.p11:17\",\n    \"GRCh38.p11:chr17\",\n
        \   \"GRCh38.p12:17\",\n    \"GRCh38.p12:chr17\",\n    \"GRCh38.p2:17\",\n
        \   \"GRCh38.p2:chr17\",\n    \"GRCh38.p3:17\",\n    \"GRCh38.p3:chr17\",\n
        \   \"GRCh38.p4:17\",\n    \"GRCh38.p4:chr17\",\n    \"GRCh38.p5:17\",\n    \"GRCh38.p5:chr17\",\n
        \   \"GRCh38.p6:17\",\n    \"GRCh38.p6:chr17\",\n    \"GRCh38.p7:17\",\n    \"GRCh38.p7:chr17\",\n
        \   \"GRCh38.p8:17\",\n    \"GRCh38.p8:chr17\",\n    \"GRCh38.p9:17\",\n    \"GRCh38.p9:chr17\",\n
        \   \"MD5:f9a0fb01553adb183568e3eb9d8626db\",\n    \"NCBI:NC_000017.11\",\n
        \   \"refseq:NC_000017.11\",\n    \"SEGUID:s2Skupj8o6wdjf0aPrgOipAr67Q\",\n
        \   \"SHA1:b364a4ba98fca3ac1d8dfd1a3eb80e8a902bebb4\",\n    \"VMC:GS_dLZ15tNO1Ur0IcGjwc3Sdi_0A6Yf4zm7\",\n
        \   \"sha512t24u:dLZ15tNO1Ur0IcGjwc3Sdi_0A6Yf4zm7\",\n    \"ga4gh:SQ.dLZ15tNO1Ur0IcGjwc3Sdi_0A6Yf4zm7\"\n
        \ ],\n  \"alphabet\": \"ACGKNRSTWY\",\n  \"length\": 83257441\n}\n"
<<<<<<< HEAD
    headers:
      Connection:
      - close
      Content-Length:
      - '1004'
      Content-Type:
      - application/json
      Date:
      - Thu, 13 Nov 2025 17:52:08 GMT
      Server:
      - Werkzeug/2.2.3 Python/3.10.12
=======
    headers: {}
>>>>>>> 9462037b
    status:
      code: 200
      message: OK
- request:
    body: null
<<<<<<< HEAD
    headers:
      Accept:
      - '*/*'
      Accept-Encoding:
      - gzip, deflate
      Connection:
      - keep-alive
      User-Agent:
      - python-requests/2.32.5
=======
    headers: {}
>>>>>>> 9462037b
    method: GET
    uri: http://localhost:5000/seqrepo/1/sequence/GRCh38:17?start=83129586&end=83129598
  response:
    body:
      string: GTTGWCACATGA
<<<<<<< HEAD
    headers:
      Connection:
      - close
      Content-Length:
      - '12'
      Content-Type:
      - text/plain; charset=utf-8
      Date:
      - Thu, 13 Nov 2025 17:52:08 GMT
      Server:
      - Werkzeug/2.2.3 Python/3.10.12
=======
    headers: {}
>>>>>>> 9462037b
    status:
      code: 200
      message: OK
- request:
    body: null
<<<<<<< HEAD
    headers:
      Accept:
      - '*/*'
      Accept-Encoding:
      - gzip, deflate
      Connection:
      - keep-alive
      User-Agent:
      - python-requests/2.32.5
=======
    headers: {}
>>>>>>> 9462037b
    method: GET
    uri: http://localhost:5000/seqrepo/1/metadata/ga4gh:SQ.dLZ15tNO1Ur0IcGjwc3Sdi_0A6Yf4zm7
  response:
    body:
      string: "{\n  \"added\": \"2016-08-27T23:52:54Z\",\n  \"aliases\": [\n    \"GRCh38:17\",\n
        \   \"GRCh38:chr17\",\n    \"GRCh38.p1:17\",\n    \"GRCh38.p1:chr17\",\n    \"GRCh38.p10:17\",\n
        \   \"GRCh38.p10:chr17\",\n    \"GRCh38.p11:17\",\n    \"GRCh38.p11:chr17\",\n
        \   \"GRCh38.p12:17\",\n    \"GRCh38.p12:chr17\",\n    \"GRCh38.p2:17\",\n
        \   \"GRCh38.p2:chr17\",\n    \"GRCh38.p3:17\",\n    \"GRCh38.p3:chr17\",\n
        \   \"GRCh38.p4:17\",\n    \"GRCh38.p4:chr17\",\n    \"GRCh38.p5:17\",\n    \"GRCh38.p5:chr17\",\n
        \   \"GRCh38.p6:17\",\n    \"GRCh38.p6:chr17\",\n    \"GRCh38.p7:17\",\n    \"GRCh38.p7:chr17\",\n
        \   \"GRCh38.p8:17\",\n    \"GRCh38.p8:chr17\",\n    \"GRCh38.p9:17\",\n    \"GRCh38.p9:chr17\",\n
        \   \"MD5:f9a0fb01553adb183568e3eb9d8626db\",\n    \"NCBI:NC_000017.11\",\n
        \   \"refseq:NC_000017.11\",\n    \"SEGUID:s2Skupj8o6wdjf0aPrgOipAr67Q\",\n
        \   \"SHA1:b364a4ba98fca3ac1d8dfd1a3eb80e8a902bebb4\",\n    \"VMC:GS_dLZ15tNO1Ur0IcGjwc3Sdi_0A6Yf4zm7\",\n
        \   \"sha512t24u:dLZ15tNO1Ur0IcGjwc3Sdi_0A6Yf4zm7\",\n    \"ga4gh:SQ.dLZ15tNO1Ur0IcGjwc3Sdi_0A6Yf4zm7\"\n
        \ ],\n  \"alphabet\": \"ACGKNRSTWY\",\n  \"length\": 83257441\n}\n"
<<<<<<< HEAD
    headers:
      Connection:
      - close
      Content-Length:
      - '1004'
      Content-Type:
      - application/json
      Date:
      - Thu, 13 Nov 2025 17:52:08 GMT
      Server:
      - Werkzeug/2.2.3 Python/3.10.12
=======
    headers: {}
>>>>>>> 9462037b
    status:
      code: 200
      message: OK
- request:
    body: null
<<<<<<< HEAD
    headers:
      Accept:
      - '*/*'
      Accept-Encoding:
      - gzip, deflate
      Connection:
      - keep-alive
      User-Agent:
      - python-requests/2.32.5
=======
    headers: {}
>>>>>>> 9462037b
    method: GET
    uri: http://localhost:5000/seqrepo/1/sequence/ga4gh:SQ.dLZ15tNO1Ur0IcGjwc3Sdi_0A6Yf4zm7?start=83129586&end=83129598
  response:
    body:
      string: GTTGWCACATGA
<<<<<<< HEAD
    headers:
      Connection:
      - close
      Content-Length:
      - '12'
      Content-Type:
      - text/plain; charset=utf-8
      Date:
      - Thu, 13 Nov 2025 17:52:08 GMT
      Server:
      - Werkzeug/2.2.3 Python/3.10.12
=======
    headers: {}
>>>>>>> 9462037b
    status:
      code: 200
      message: OK
- request:
    body: null
<<<<<<< HEAD
    headers:
      Accept:
      - '*/*'
      Accept-Encoding:
      - gzip, deflate
      Connection:
      - keep-alive
      User-Agent:
      - python-requests/2.32.5
=======
    headers: {}
>>>>>>> 9462037b
    method: GET
    uri: http://localhost:5000/seqrepo/1/sequence/ga4gh:SQ.dLZ15tNO1Ur0IcGjwc3Sdi_0A6Yf4zm7?start=83129587&end=83129598
  response:
    body:
      string: TTGWCACATGA
<<<<<<< HEAD
    headers:
      Connection:
      - close
      Content-Length:
      - '11'
      Content-Type:
      - text/plain; charset=utf-8
      Date:
      - Thu, 13 Nov 2025 17:52:08 GMT
      Server:
      - Werkzeug/2.2.3 Python/3.10.12
=======
    headers: {}
>>>>>>> 9462037b
    status:
      code: 200
      message: OK
- request:
    body: null
<<<<<<< HEAD
    headers:
      Accept:
      - '*/*'
      Accept-Encoding:
      - gzip, deflate
      Connection:
      - keep-alive
      User-Agent:
      - python-requests/2.32.5
=======
    headers: {}
>>>>>>> 9462037b
    method: GET
    uri: http://localhost:5000/seqrepo/1/sequence/ga4gh:SQ.dLZ15tNO1Ur0IcGjwc3Sdi_0A6Yf4zm7?start=83129586&end=83129587
  response:
    body:
      string: G
<<<<<<< HEAD
    headers:
      Connection:
      - close
      Content-Length:
      - '1'
      Content-Type:
      - text/plain; charset=utf-8
      Date:
      - Thu, 13 Nov 2025 17:52:08 GMT
      Server:
      - Werkzeug/2.2.3 Python/3.10.12
=======
    headers: {}
>>>>>>> 9462037b
    status:
      code: 200
      message: OK
- request:
    body: null
<<<<<<< HEAD
    headers:
      Accept:
      - '*/*'
      Accept-Encoding:
      - gzip, deflate
      Connection:
      - keep-alive
      User-Agent:
      - python-requests/2.32.5
=======
    headers: {}
>>>>>>> 9462037b
    method: GET
    uri: http://localhost:5000/seqrepo/1/sequence/ga4gh:SQ.dLZ15tNO1Ur0IcGjwc3Sdi_0A6Yf4zm7?start=83129598&end=83129599
  response:
    body:
      string: T
<<<<<<< HEAD
    headers:
      Connection:
      - close
      Content-Length:
      - '1'
      Content-Type:
      - text/plain; charset=utf-8
      Date:
      - Thu, 13 Nov 2025 17:52:08 GMT
      Server:
      - Werkzeug/2.2.3 Python/3.10.12
=======
    headers: {}
>>>>>>> 9462037b
    status:
      code: 200
      message: OK
- request:
    body: null
<<<<<<< HEAD
    headers:
      Accept:
      - '*/*'
      Accept-Encoding:
      - gzip, deflate
      Connection:
      - keep-alive
      User-Agent:
      - python-requests/2.32.5
=======
    headers: {}
>>>>>>> 9462037b
    method: GET
    uri: http://localhost:5000/seqrepo/1/sequence/ga4gh:SQ.dLZ15tNO1Ur0IcGjwc3Sdi_0A6Yf4zm7?start=83129599&end=83129600
  response:
    body:
      string: T
<<<<<<< HEAD
    headers:
      Connection:
      - close
      Content-Length:
      - '1'
      Content-Type:
      - text/plain; charset=utf-8
      Date:
      - Thu, 13 Nov 2025 17:52:08 GMT
      Server:
      - Werkzeug/2.2.3 Python/3.10.12
=======
    headers: {}
>>>>>>> 9462037b
    status:
      code: 200
      message: OK
- request:
    body: null
<<<<<<< HEAD
    headers:
      Accept:
      - '*/*'
      Accept-Encoding:
      - gzip, deflate
      Connection:
      - keep-alive
      User-Agent:
      - python-requests/2.32.5
=======
    headers: {}
>>>>>>> 9462037b
    method: GET
    uri: http://localhost:5000/seqrepo/1/sequence/ga4gh:SQ.dLZ15tNO1Ur0IcGjwc3Sdi_0A6Yf4zm7?start=83129600&end=83129601
  response:
    body:
      string: G
<<<<<<< HEAD
    headers:
      Connection:
      - close
      Content-Length:
      - '1'
      Content-Type:
      - text/plain; charset=utf-8
      Date:
      - Thu, 13 Nov 2025 17:52:08 GMT
      Server:
      - Werkzeug/2.2.3 Python/3.10.12
=======
    headers: {}
>>>>>>> 9462037b
    status:
      code: 200
      message: OK
- request:
    body: null
<<<<<<< HEAD
    headers:
      Accept:
      - '*/*'
      Accept-Encoding:
      - gzip, deflate
      Connection:
      - keep-alive
      User-Agent:
      - python-requests/2.32.5
=======
    headers: {}
>>>>>>> 9462037b
    method: GET
    uri: http://localhost:5000/seqrepo/1/sequence/ga4gh:SQ.dLZ15tNO1Ur0IcGjwc3Sdi_0A6Yf4zm7?start=83129601&end=83129602
  response:
    body:
      string: T
<<<<<<< HEAD
    headers:
      Connection:
      - close
      Content-Length:
      - '1'
      Content-Type:
      - text/plain; charset=utf-8
      Date:
      - Thu, 13 Nov 2025 17:52:08 GMT
      Server:
      - Werkzeug/2.2.3 Python/3.10.12
=======
    headers: {}
>>>>>>> 9462037b
    status:
      code: 200
      message: OK
- request:
    body: null
<<<<<<< HEAD
    headers:
      Accept:
      - '*/*'
      Accept-Encoding:
      - gzip, deflate
      Connection:
      - keep-alive
      User-Agent:
      - python-requests/2.32.5
=======
    headers: {}
>>>>>>> 9462037b
    method: GET
    uri: http://localhost:5000/seqrepo/1/sequence/ga4gh:SQ.dLZ15tNO1Ur0IcGjwc3Sdi_0A6Yf4zm7?start=83129587&end=83129587
  response:
    body:
      string: ''
<<<<<<< HEAD
    headers:
      Connection:
      - close
      Content-Length:
      - '0'
      Content-Type:
      - text/plain; charset=utf-8
      Date:
      - Thu, 13 Nov 2025 17:52:08 GMT
      Server:
      - Werkzeug/2.2.3 Python/3.10.12
=======
    headers: {}
>>>>>>> 9462037b
    status:
      code: 200
      message: OK
- request:
    body: null
<<<<<<< HEAD
    headers:
      Accept:
      - '*/*'
      Accept-Encoding:
      - gzip, deflate
      Connection:
      - keep-alive
      User-Agent:
      - python-requests/2.32.5
=======
    headers: {}
>>>>>>> 9462037b
    method: GET
    uri: http://localhost:5000/seqrepo/1/sequence/ga4gh:SQ.dLZ15tNO1Ur0IcGjwc3Sdi_0A6Yf4zm7?start=83129598&end=83129601
  response:
    body:
      string: TTG
<<<<<<< HEAD
    headers:
      Connection:
      - close
      Content-Length:
      - '3'
      Content-Type:
      - text/plain; charset=utf-8
      Date:
      - Thu, 13 Nov 2025 17:52:08 GMT
      Server:
      - Werkzeug/2.2.3 Python/3.10.12
=======
    headers: {}
>>>>>>> 9462037b
    status:
      code: 200
      message: OK
- request:
    body: null
<<<<<<< HEAD
    headers:
      Accept:
      - '*/*'
      Accept-Encoding:
      - gzip, deflate
      Connection:
      - keep-alive
      User-Agent:
      - python-requests/2.32.5
=======
    headers: {}
>>>>>>> 9462037b
    method: GET
    uri: http://localhost:5000/seqrepo/1/sequence/ga4gh:SQ.dLZ15tNO1Ur0IcGjwc3Sdi_0A6Yf4zm7?start=83129587&end=83129601
  response:
    body:
      string: TTGWCACATGATTG
<<<<<<< HEAD
    headers:
      Connection:
      - close
      Content-Length:
      - '14'
      Content-Type:
      - text/plain; charset=utf-8
      Date:
      - Thu, 13 Nov 2025 17:52:08 GMT
      Server:
      - Werkzeug/2.2.3 Python/3.10.12
=======
    headers: {}
>>>>>>> 9462037b
    status:
      code: 200
      message: OK
- request:
    body: null
<<<<<<< HEAD
    headers:
      Accept:
      - '*/*'
      Accept-Encoding:
      - gzip, deflate
      Connection:
      - keep-alive
      User-Agent:
      - python-requests/2.32.5
=======
    headers: {}
>>>>>>> 9462037b
    method: GET
    uri: http://localhost:5000/seqrepo/1/metadata/GRCh38:7
  response:
    body:
      string: "{\n  \"added\": \"2016-08-27T21:23:35Z\",\n  \"aliases\": [\n    \"GRCh38:7\",\n
        \   \"GRCh38:chr7\",\n    \"GRCh38.p1:7\",\n    \"GRCh38.p1:chr7\",\n    \"GRCh38.p10:7\",\n
        \   \"GRCh38.p10:chr7\",\n    \"GRCh38.p11:7\",\n    \"GRCh38.p11:chr7\",\n
        \   \"GRCh38.p12:7\",\n    \"GRCh38.p12:chr7\",\n    \"GRCh38.p2:7\",\n    \"GRCh38.p2:chr7\",\n
        \   \"GRCh38.p3:7\",\n    \"GRCh38.p3:chr7\",\n    \"GRCh38.p4:7\",\n    \"GRCh38.p4:chr7\",\n
        \   \"GRCh38.p5:7\",\n    \"GRCh38.p5:chr7\",\n    \"GRCh38.p6:7\",\n    \"GRCh38.p6:chr7\",\n
        \   \"GRCh38.p7:7\",\n    \"GRCh38.p7:chr7\",\n    \"GRCh38.p8:7\",\n    \"GRCh38.p8:chr7\",\n
        \   \"GRCh38.p9:7\",\n    \"GRCh38.p9:chr7\",\n    \"MD5:cc044cc2256a1141212660fb07b6171e\",\n
        \   \"NCBI:NC_000007.14\",\n    \"refseq:NC_000007.14\",\n    \"SEGUID:4+JjCcBVhPCr8vdIhUKFycPv8bY\",\n
        \   \"SHA1:e3e26309c05584f0abf2f748854285c9c3eff1b6\",\n    \"VMC:GS_F-LrLMe1SRpfUZHkQmvkVKFEGaoDeHul\",\n
        \   \"sha512t24u:F-LrLMe1SRpfUZHkQmvkVKFEGaoDeHul\",\n    \"ga4gh:SQ.F-LrLMe1SRpfUZHkQmvkVKFEGaoDeHul\"\n
        \ ],\n  \"alphabet\": \"ACGNRSTY\",\n  \"length\": 159345973\n}\n"
<<<<<<< HEAD
    headers:
      Connection:
      - close
      Content-Length:
      - '977'
      Content-Type:
      - application/json
      Date:
      - Thu, 13 Nov 2025 17:52:08 GMT
      Server:
      - Werkzeug/2.2.3 Python/3.10.12
=======
    headers: {}
>>>>>>> 9462037b
    status:
      code: 200
      message: OK
- request:
    body: null
<<<<<<< HEAD
    headers:
      Accept:
      - '*/*'
      Accept-Encoding:
      - gzip, deflate
      Connection:
      - keep-alive
      User-Agent:
      - python-requests/2.32.5
=======
    headers: {}
>>>>>>> 9462037b
    method: GET
    uri: http://localhost:5000/seqrepo/1/sequence/GRCh38:7?start=1&end=17
  response:
    body:
      string: NNNNNNNNNNNNNNNN
<<<<<<< HEAD
    headers:
      Connection:
      - close
      Content-Length:
      - '16'
      Content-Type:
      - text/plain; charset=utf-8
      Date:
      - Thu, 13 Nov 2025 17:52:08 GMT
      Server:
      - Werkzeug/2.2.3 Python/3.10.12
=======
    headers: {}
>>>>>>> 9462037b
    status:
      code: 200
      message: OK
- request:
    body: null
<<<<<<< HEAD
    headers:
      Accept:
      - '*/*'
      Accept-Encoding:
      - gzip, deflate
      Connection:
      - keep-alive
      User-Agent:
      - python-requests/2.32.5
=======
    headers: {}
>>>>>>> 9462037b
    method: GET
    uri: http://localhost:5000/seqrepo/1/metadata/ga4gh:SQ.F-LrLMe1SRpfUZHkQmvkVKFEGaoDeHul
  response:
    body:
      string: "{\n  \"added\": \"2016-08-27T21:23:35Z\",\n  \"aliases\": [\n    \"GRCh38:7\",\n
        \   \"GRCh38:chr7\",\n    \"GRCh38.p1:7\",\n    \"GRCh38.p1:chr7\",\n    \"GRCh38.p10:7\",\n
        \   \"GRCh38.p10:chr7\",\n    \"GRCh38.p11:7\",\n    \"GRCh38.p11:chr7\",\n
        \   \"GRCh38.p12:7\",\n    \"GRCh38.p12:chr7\",\n    \"GRCh38.p2:7\",\n    \"GRCh38.p2:chr7\",\n
        \   \"GRCh38.p3:7\",\n    \"GRCh38.p3:chr7\",\n    \"GRCh38.p4:7\",\n    \"GRCh38.p4:chr7\",\n
        \   \"GRCh38.p5:7\",\n    \"GRCh38.p5:chr7\",\n    \"GRCh38.p6:7\",\n    \"GRCh38.p6:chr7\",\n
        \   \"GRCh38.p7:7\",\n    \"GRCh38.p7:chr7\",\n    \"GRCh38.p8:7\",\n    \"GRCh38.p8:chr7\",\n
        \   \"GRCh38.p9:7\",\n    \"GRCh38.p9:chr7\",\n    \"MD5:cc044cc2256a1141212660fb07b6171e\",\n
        \   \"NCBI:NC_000007.14\",\n    \"refseq:NC_000007.14\",\n    \"SEGUID:4+JjCcBVhPCr8vdIhUKFycPv8bY\",\n
        \   \"SHA1:e3e26309c05584f0abf2f748854285c9c3eff1b6\",\n    \"VMC:GS_F-LrLMe1SRpfUZHkQmvkVKFEGaoDeHul\",\n
        \   \"sha512t24u:F-LrLMe1SRpfUZHkQmvkVKFEGaoDeHul\",\n    \"ga4gh:SQ.F-LrLMe1SRpfUZHkQmvkVKFEGaoDeHul\"\n
        \ ],\n  \"alphabet\": \"ACGNRSTY\",\n  \"length\": 159345973\n}\n"
<<<<<<< HEAD
    headers:
      Connection:
      - close
      Content-Length:
      - '977'
      Content-Type:
      - application/json
      Date:
      - Thu, 13 Nov 2025 17:52:08 GMT
      Server:
      - Werkzeug/2.2.3 Python/3.10.12
=======
    headers: {}
>>>>>>> 9462037b
    status:
      code: 200
      message: OK
- request:
    body: null
<<<<<<< HEAD
    headers:
      Accept:
      - '*/*'
      Accept-Encoding:
      - gzip, deflate
      Connection:
      - keep-alive
      User-Agent:
      - python-requests/2.32.5
=======
    headers: {}
>>>>>>> 9462037b
    method: GET
    uri: http://localhost:5000/seqrepo/1/sequence/ga4gh:SQ.F-LrLMe1SRpfUZHkQmvkVKFEGaoDeHul?start=1&end=17
  response:
    body:
      string: NNNNNNNNNNNNNNNN
<<<<<<< HEAD
    headers:
      Connection:
      - close
      Content-Length:
      - '16'
      Content-Type:
      - text/plain; charset=utf-8
      Date:
      - Thu, 13 Nov 2025 17:52:08 GMT
      Server:
      - Werkzeug/2.2.3 Python/3.10.12
=======
    headers: {}
>>>>>>> 9462037b
    status:
      code: 200
      message: OK
- request:
    body: null
<<<<<<< HEAD
    headers:
      Accept:
      - '*/*'
      Accept-Encoding:
      - gzip, deflate
      Connection:
      - keep-alive
      User-Agent:
      - python-requests/2.32.5
=======
    headers: {}
>>>>>>> 9462037b
    method: GET
    uri: http://localhost:5000/seqrepo/1/sequence/ga4gh:SQ.F-LrLMe1SRpfUZHkQmvkVKFEGaoDeHul?start=1&end=16
  response:
    body:
      string: NNNNNNNNNNNNNNN
<<<<<<< HEAD
    headers:
      Connection:
      - close
      Content-Length:
      - '15'
      Content-Type:
      - text/plain; charset=utf-8
      Date:
      - Thu, 13 Nov 2025 17:52:08 GMT
      Server:
      - Werkzeug/2.2.3 Python/3.10.12
=======
    headers: {}
>>>>>>> 9462037b
    status:
      code: 200
      message: OK
- request:
    body: null
<<<<<<< HEAD
    headers:
      Accept:
      - '*/*'
      Accept-Encoding:
      - gzip, deflate
      Connection:
      - keep-alive
      User-Agent:
      - python-requests/2.32.5
=======
    headers: {}
>>>>>>> 9462037b
    method: GET
    uri: http://localhost:5000/seqrepo/1/sequence/GRCh38:13?start=32936731&end=32936732
  response:
    body:
      string: C
<<<<<<< HEAD
    headers:
      Connection:
      - close
      Content-Length:
      - '1'
      Content-Type:
      - text/plain; charset=utf-8
      Date:
      - Thu, 13 Nov 2025 17:52:08 GMT
      Server:
      - Werkzeug/2.2.3 Python/3.10.12
=======
    headers: {}
>>>>>>> 9462037b
    status:
      code: 200
      message: OK
- request:
    body: null
<<<<<<< HEAD
    headers:
      Accept:
      - '*/*'
      Accept-Encoding:
      - gzip, deflate
      Connection:
      - keep-alive
      User-Agent:
      - python-requests/2.32.5
=======
    headers: {}
>>>>>>> 9462037b
    method: GET
    uri: http://localhost:5000/seqrepo/1/sequence/ga4gh:SQ._0wi-qoDrvram155UmcSC-zA5ZK4fpLT?start=32936731&end=32936732
  response:
    body:
      string: C
<<<<<<< HEAD
    headers:
      Connection:
      - close
      Content-Length:
      - '1'
      Content-Type:
      - text/plain; charset=utf-8
      Date:
      - Thu, 13 Nov 2025 17:52:09 GMT
      Server:
      - Werkzeug/2.2.3 Python/3.10.12
=======
    headers: {}
>>>>>>> 9462037b
    status:
      code: 200
      message: OK
version: 1<|MERGE_RESOLUTION|>--- conflicted
+++ resolved
@@ -1,95 +1,31 @@
 interactions:
 - request:
     body: null
-<<<<<<< HEAD
-    headers:
-      Accept:
-      - '*/*'
-      Accept-Encoding:
-      - gzip, deflate
-      Connection:
-      - keep-alive
-      User-Agent:
-      - python-requests/2.32.5
-=======
-    headers: {}
->>>>>>> 9462037b
+    headers: {}
     method: GET
     uri: http://localhost:5000/seqrepo/1/sequence/GRCh38:19?start=44908821&end=44908822
   response:
     body:
       string: C
-<<<<<<< HEAD
-    headers:
-      Connection:
-      - close
-      Content-Length:
-      - '1'
-      Content-Type:
-      - text/plain; charset=utf-8
-      Date:
-      - Thu, 13 Nov 2025 17:52:08 GMT
-      Server:
-      - Werkzeug/2.2.3 Python/3.10.12
-=======
-    headers: {}
->>>>>>> 9462037b
-    status:
-      code: 200
-      message: OK
-- request:
-    body: null
-<<<<<<< HEAD
-    headers:
-      Accept:
-      - '*/*'
-      Accept-Encoding:
-      - gzip, deflate
-      Connection:
-      - keep-alive
-      User-Agent:
-      - python-requests/2.32.5
-=======
-    headers: {}
->>>>>>> 9462037b
+    headers: {}
+    status:
+      code: 200
+      message: OK
+- request:
+    body: null
+    headers: {}
     method: GET
     uri: http://localhost:5000/seqrepo/1/sequence/GRCh38:MT?start=10082&end=10083
   response:
     body:
       string: A
-<<<<<<< HEAD
-    headers:
-      Connection:
-      - close
-      Content-Length:
-      - '1'
-      Content-Type:
-      - text/plain; charset=utf-8
-      Date:
-      - Thu, 13 Nov 2025 17:52:08 GMT
-      Server:
-      - Werkzeug/2.2.3 Python/3.10.12
-=======
-    headers: {}
->>>>>>> 9462037b
-    status:
-      code: 200
-      message: OK
-- request:
-    body: null
-<<<<<<< HEAD
-    headers:
-      Accept:
-      - '*/*'
-      Accept-Encoding:
-      - gzip, deflate
-      Connection:
-      - keep-alive
-      User-Agent:
-      - python-requests/2.32.5
-=======
-    headers: {}
->>>>>>> 9462037b
+    headers: {}
+    status:
+      code: 200
+      message: OK
+- request:
+    body: null
+    headers: {}
     method: GET
     uri: http://localhost:5000/seqrepo/1/metadata/GRCh38:13
   response:
@@ -107,153 +43,49 @@
         \   \"SHA1:da80c1b72d32295f701e8ee083e06df9f3e08b9a\",\n    \"VMC:GS__0wi-qoDrvram155UmcSC-zA5ZK4fpLT\",\n
         \   \"sha512t24u:_0wi-qoDrvram155UmcSC-zA5ZK4fpLT\",\n    \"ga4gh:SQ._0wi-qoDrvram155UmcSC-zA5ZK4fpLT\"\n
         \ ],\n  \"alphabet\": \"ACGKNTY\",\n  \"length\": 114364328\n}\n"
-<<<<<<< HEAD
-    headers:
-      Connection:
-      - close
-      Content-Length:
-      - '1002'
-      Content-Type:
-      - application/json
-      Date:
-      - Thu, 13 Nov 2025 17:52:08 GMT
-      Server:
-      - Werkzeug/2.2.3 Python/3.10.12
-=======
-    headers: {}
->>>>>>> 9462037b
-    status:
-      code: 200
-      message: OK
-- request:
-    body: null
-<<<<<<< HEAD
-    headers:
-      Accept:
-      - '*/*'
-      Accept-Encoding:
-      - gzip, deflate
-      Connection:
-      - keep-alive
-      User-Agent:
-      - python-requests/2.32.5
-=======
-    headers: {}
->>>>>>> 9462037b
+    headers: {}
+    status:
+      code: 200
+      message: OK
+- request:
+    body: null
+    headers: {}
     method: GET
     uri: http://localhost:5000/seqrepo/1/sequence/GRCh38:13?start=20003095&end=20003097
   response:
     body:
       string: AC
-<<<<<<< HEAD
-    headers:
-      Connection:
-      - close
-      Content-Length:
-      - '2'
-      Content-Type:
-      - text/plain; charset=utf-8
-      Date:
-      - Thu, 13 Nov 2025 17:52:08 GMT
-      Server:
-      - Werkzeug/2.2.3 Python/3.10.12
-=======
-    headers: {}
->>>>>>> 9462037b
-    status:
-      code: 200
-      message: OK
-- request:
-    body: null
-<<<<<<< HEAD
-    headers:
-      Accept:
-      - '*/*'
-      Accept-Encoding:
-      - gzip, deflate
-      Connection:
-      - keep-alive
-      User-Agent:
-      - python-requests/2.32.5
-=======
-    headers: {}
->>>>>>> 9462037b
+    headers: {}
+    status:
+      code: 200
+      message: OK
+- request:
+    body: null
+    headers: {}
     method: GET
     uri: http://localhost:5000/seqrepo/1/sequence/GRCh38:13?start=20003009&end=20003010
   response:
     body:
       string: A
-<<<<<<< HEAD
-    headers:
-      Connection:
-      - close
-      Content-Length:
-      - '1'
-      Content-Type:
-      - text/plain; charset=utf-8
-      Date:
-      - Thu, 13 Nov 2025 17:52:08 GMT
-      Server:
-      - Werkzeug/2.2.3 Python/3.10.12
-=======
-    headers: {}
->>>>>>> 9462037b
-    status:
-      code: 200
-      message: OK
-- request:
-    body: null
-<<<<<<< HEAD
-    headers:
-      Accept:
-      - '*/*'
-      Accept-Encoding:
-      - gzip, deflate
-      Connection:
-      - keep-alive
-      User-Agent:
-      - python-requests/2.32.5
-=======
-    headers: {}
->>>>>>> 9462037b
+    headers: {}
+    status:
+      code: 200
+      message: OK
+- request:
+    body: null
+    headers: {}
     method: GET
     uri: http://localhost:5000/seqrepo/1/sequence/GRCh38:13?start=19993837&end=19993839
   response:
     body:
       string: GT
-<<<<<<< HEAD
-    headers:
-      Connection:
-      - close
-      Content-Length:
-      - '2'
-      Content-Type:
-      - text/plain; charset=utf-8
-      Date:
-      - Thu, 13 Nov 2025 17:52:08 GMT
-      Server:
-      - Werkzeug/2.2.3 Python/3.10.12
-=======
-    headers: {}
->>>>>>> 9462037b
-    status:
-      code: 200
-      message: OK
-- request:
-    body: null
-<<<<<<< HEAD
-    headers:
-      Accept:
-      - '*/*'
-      Accept-Encoding:
-      - gzip, deflate
-      Connection:
-      - keep-alive
-      User-Agent:
-      - python-requests/2.32.5
-=======
-    headers: {}
->>>>>>> 9462037b
+    headers: {}
+    status:
+      code: 200
+      message: OK
+- request:
+    body: null
+    headers: {}
     method: GET
     uri: http://localhost:5000/seqrepo/1/metadata/ga4gh:SQ.IIB53T8CNeJJdUqzn9V_JnRtQadwWCbl
   response:
@@ -271,77 +103,25 @@
         \   \"SHA1:007c4ce7f2fc8c85f4f148410642979223b9ae16\",\n    \"VMC:GS_IIB53T8CNeJJdUqzn9V_JnRtQadwWCbl\",\n
         \   \"sha512t24u:IIB53T8CNeJJdUqzn9V_JnRtQadwWCbl\",\n    \"ga4gh:SQ.IIB53T8CNeJJdUqzn9V_JnRtQadwWCbl\"\n
         \ ],\n  \"alphabet\": \"ACGNT\",\n  \"length\": 58617616\n}\n"
-<<<<<<< HEAD
-    headers:
-      Connection:
-      - close
-      Content-Length:
-      - '1035'
-      Content-Type:
-      - application/json
-      Date:
-      - Thu, 13 Nov 2025 17:52:08 GMT
-      Server:
-      - Werkzeug/2.2.3 Python/3.10.12
-=======
-    headers: {}
->>>>>>> 9462037b
-    status:
-      code: 200
-      message: OK
-- request:
-    body: null
-<<<<<<< HEAD
-    headers:
-      Accept:
-      - '*/*'
-      Accept-Encoding:
-      - gzip, deflate
-      Connection:
-      - keep-alive
-      User-Agent:
-      - python-requests/2.32.5
-=======
-    headers: {}
->>>>>>> 9462037b
+    headers: {}
+    status:
+      code: 200
+      message: OK
+- request:
+    body: null
+    headers: {}
     method: GET
     uri: http://localhost:5000/seqrepo/1/sequence/ga4gh:SQ.IIB53T8CNeJJdUqzn9V_JnRtQadwWCbl?start=44908821&end=44908822
   response:
     body:
       string: C
-<<<<<<< HEAD
-    headers:
-      Connection:
-      - close
-      Content-Length:
-      - '1'
-      Content-Type:
-      - text/plain; charset=utf-8
-      Date:
-      - Thu, 13 Nov 2025 17:52:08 GMT
-      Server:
-      - Werkzeug/2.2.3 Python/3.10.12
-=======
-    headers: {}
->>>>>>> 9462037b
-    status:
-      code: 200
-      message: OK
-- request:
-    body: null
-<<<<<<< HEAD
-    headers:
-      Accept:
-      - '*/*'
-      Accept-Encoding:
-      - gzip, deflate
-      Connection:
-      - keep-alive
-      User-Agent:
-      - python-requests/2.32.5
-=======
-    headers: {}
->>>>>>> 9462037b
+    headers: {}
+    status:
+      code: 200
+      message: OK
+- request:
+    body: null
+    headers: {}
     method: GET
     uri: http://localhost:5000/seqrepo/1/metadata/ga4gh:SQ.k3grVkjY-hoWcCUojHw6VU6GE3MZ8Sct
   response:
@@ -364,77 +144,25 @@
         \   \"sha512t24u:k3grVkjY-hoWcCUojHw6VU6GE3MZ8Sct\",\n    \"ga4gh:SQ.k3grVkjY-hoWcCUojHw6VU6GE3MZ8Sct\",\n
         \   \"hs37-1kg:MT\",\n    \"hs37d5:MT\"\n  ],\n  \"alphabet\": \"ACGNT\",\n
         \ \"length\": 16569\n}\n"
-<<<<<<< HEAD
-    headers:
-      Connection:
-      - close
-      Content-Length:
-      - '1355'
-      Content-Type:
-      - application/json
-      Date:
-      - Thu, 13 Nov 2025 17:52:08 GMT
-      Server:
-      - Werkzeug/2.2.3 Python/3.10.12
-=======
-    headers: {}
->>>>>>> 9462037b
-    status:
-      code: 200
-      message: OK
-- request:
-    body: null
-<<<<<<< HEAD
-    headers:
-      Accept:
-      - '*/*'
-      Accept-Encoding:
-      - gzip, deflate
-      Connection:
-      - keep-alive
-      User-Agent:
-      - python-requests/2.32.5
-=======
-    headers: {}
->>>>>>> 9462037b
+    headers: {}
+    status:
+      code: 200
+      message: OK
+- request:
+    body: null
+    headers: {}
     method: GET
     uri: http://localhost:5000/seqrepo/1/sequence/ga4gh:SQ.k3grVkjY-hoWcCUojHw6VU6GE3MZ8Sct?start=10082&end=10083
   response:
     body:
       string: A
-<<<<<<< HEAD
-    headers:
-      Connection:
-      - close
-      Content-Length:
-      - '1'
-      Content-Type:
-      - text/plain; charset=utf-8
-      Date:
-      - Thu, 13 Nov 2025 17:52:08 GMT
-      Server:
-      - Werkzeug/2.2.3 Python/3.10.12
-=======
-    headers: {}
->>>>>>> 9462037b
-    status:
-      code: 200
-      message: OK
-- request:
-    body: null
-<<<<<<< HEAD
-    headers:
-      Accept:
-      - '*/*'
-      Accept-Encoding:
-      - gzip, deflate
-      Connection:
-      - keep-alive
-      User-Agent:
-      - python-requests/2.32.5
-=======
-    headers: {}
->>>>>>> 9462037b
+    headers: {}
+    status:
+      code: 200
+      message: OK
+- request:
+    body: null
+    headers: {}
     method: GET
     uri: http://localhost:5000/seqrepo/1/metadata/ga4gh:SQ._0wi-qoDrvram155UmcSC-zA5ZK4fpLT
   response:
@@ -452,609 +180,193 @@
         \   \"SHA1:da80c1b72d32295f701e8ee083e06df9f3e08b9a\",\n    \"VMC:GS__0wi-qoDrvram155UmcSC-zA5ZK4fpLT\",\n
         \   \"sha512t24u:_0wi-qoDrvram155UmcSC-zA5ZK4fpLT\",\n    \"ga4gh:SQ._0wi-qoDrvram155UmcSC-zA5ZK4fpLT\"\n
         \ ],\n  \"alphabet\": \"ACGKNTY\",\n  \"length\": 114364328\n}\n"
-<<<<<<< HEAD
-    headers:
-      Connection:
-      - close
-      Content-Length:
-      - '1002'
-      Content-Type:
-      - application/json
-      Date:
-      - Thu, 13 Nov 2025 17:52:08 GMT
-      Server:
-      - Werkzeug/2.2.3 Python/3.10.12
-=======
-    headers: {}
->>>>>>> 9462037b
-    status:
-      code: 200
-      message: OK
-- request:
-    body: null
-<<<<<<< HEAD
-    headers:
-      Accept:
-      - '*/*'
-      Accept-Encoding:
-      - gzip, deflate
-      Connection:
-      - keep-alive
-      User-Agent:
-      - python-requests/2.32.5
-=======
-    headers: {}
->>>>>>> 9462037b
+    headers: {}
+    status:
+      code: 200
+      message: OK
+- request:
+    body: null
+    headers: {}
     method: GET
     uri: http://localhost:5000/seqrepo/1/sequence/ga4gh:SQ._0wi-qoDrvram155UmcSC-zA5ZK4fpLT?start=20003095&end=20003097
   response:
     body:
       string: AC
-<<<<<<< HEAD
-    headers:
-      Connection:
-      - close
-      Content-Length:
-      - '2'
-      Content-Type:
-      - text/plain; charset=utf-8
-      Date:
-      - Thu, 13 Nov 2025 17:52:08 GMT
-      Server:
-      - Werkzeug/2.2.3 Python/3.10.12
-=======
-    headers: {}
->>>>>>> 9462037b
-    status:
-      code: 200
-      message: OK
-- request:
-    body: null
-<<<<<<< HEAD
-    headers:
-      Accept:
-      - '*/*'
-      Accept-Encoding:
-      - gzip, deflate
-      Connection:
-      - keep-alive
-      User-Agent:
-      - python-requests/2.32.5
-=======
-    headers: {}
->>>>>>> 9462037b
+    headers: {}
+    status:
+      code: 200
+      message: OK
+- request:
+    body: null
+    headers: {}
     method: GET
     uri: http://localhost:5000/seqrepo/1/sequence/ga4gh:SQ._0wi-qoDrvram155UmcSC-zA5ZK4fpLT?start=20003096&end=20003097
   response:
     body:
       string: C
-<<<<<<< HEAD
-    headers:
-      Connection:
-      - close
-      Content-Length:
-      - '1'
-      Content-Type:
-      - text/plain; charset=utf-8
-      Date:
-      - Thu, 13 Nov 2025 17:52:08 GMT
-      Server:
-      - Werkzeug/2.2.3 Python/3.10.12
-=======
-    headers: {}
->>>>>>> 9462037b
-    status:
-      code: 200
-      message: OK
-- request:
-    body: null
-<<<<<<< HEAD
-    headers:
-      Accept:
-      - '*/*'
-      Accept-Encoding:
-      - gzip, deflate
-      Connection:
-      - keep-alive
-      User-Agent:
-      - python-requests/2.32.5
-=======
-    headers: {}
->>>>>>> 9462037b
+    headers: {}
+    status:
+      code: 200
+      message: OK
+- request:
+    body: null
+    headers: {}
     method: GET
     uri: http://localhost:5000/seqrepo/1/sequence/ga4gh:SQ._0wi-qoDrvram155UmcSC-zA5ZK4fpLT?start=20003095&end=20003096
   response:
     body:
       string: A
-<<<<<<< HEAD
-    headers:
-      Connection:
-      - close
-      Content-Length:
-      - '1'
-      Content-Type:
-      - text/plain; charset=utf-8
-      Date:
-      - Thu, 13 Nov 2025 17:52:08 GMT
-      Server:
-      - Werkzeug/2.2.3 Python/3.10.12
-=======
-    headers: {}
->>>>>>> 9462037b
-    status:
-      code: 200
-      message: OK
-- request:
-    body: null
-<<<<<<< HEAD
-    headers:
-      Accept:
-      - '*/*'
-      Accept-Encoding:
-      - gzip, deflate
-      Connection:
-      - keep-alive
-      User-Agent:
-      - python-requests/2.32.5
-=======
-    headers: {}
->>>>>>> 9462037b
+    headers: {}
+    status:
+      code: 200
+      message: OK
+- request:
+    body: null
+    headers: {}
     method: GET
     uri: http://localhost:5000/seqrepo/1/sequence/ga4gh:SQ._0wi-qoDrvram155UmcSC-zA5ZK4fpLT?start=20003097&end=20003098
   response:
     body:
       string: A
-<<<<<<< HEAD
-    headers:
-      Connection:
-      - close
-      Content-Length:
-      - '1'
-      Content-Type:
-      - text/plain; charset=utf-8
-      Date:
-      - Thu, 13 Nov 2025 17:52:08 GMT
-      Server:
-      - Werkzeug/2.2.3 Python/3.10.12
-=======
-    headers: {}
->>>>>>> 9462037b
-    status:
-      code: 200
-      message: OK
-- request:
-    body: null
-<<<<<<< HEAD
-    headers:
-      Accept:
-      - '*/*'
-      Accept-Encoding:
-      - gzip, deflate
-      Connection:
-      - keep-alive
-      User-Agent:
-      - python-requests/2.32.5
-=======
-    headers: {}
->>>>>>> 9462037b
+    headers: {}
+    status:
+      code: 200
+      message: OK
+- request:
+    body: null
+    headers: {}
     method: GET
     uri: http://localhost:5000/seqrepo/1/sequence/ga4gh:SQ._0wi-qoDrvram155UmcSC-zA5ZK4fpLT?start=20003096&end=20003096
   response:
     body:
       string: ''
-<<<<<<< HEAD
-    headers:
-      Connection:
-      - close
-      Content-Length:
-      - '0'
-      Content-Type:
-      - text/plain; charset=utf-8
-      Date:
-      - Thu, 13 Nov 2025 17:52:08 GMT
-      Server:
-      - Werkzeug/2.2.3 Python/3.10.12
-=======
-    headers: {}
->>>>>>> 9462037b
-    status:
-      code: 200
-      message: OK
-- request:
-    body: null
-<<<<<<< HEAD
-    headers:
-      Accept:
-      - '*/*'
-      Accept-Encoding:
-      - gzip, deflate
-      Connection:
-      - keep-alive
-      User-Agent:
-      - python-requests/2.32.5
-=======
-    headers: {}
->>>>>>> 9462037b
+    headers: {}
+    status:
+      code: 200
+      message: OK
+- request:
+    body: null
+    headers: {}
     method: GET
     uri: http://localhost:5000/seqrepo/1/sequence/ga4gh:SQ._0wi-qoDrvram155UmcSC-zA5ZK4fpLT?start=20003097&end=20003097
   response:
     body:
       string: ''
-<<<<<<< HEAD
-    headers:
-      Connection:
-      - close
-      Content-Length:
-      - '0'
-      Content-Type:
-      - text/plain; charset=utf-8
-      Date:
-      - Thu, 13 Nov 2025 17:52:08 GMT
-      Server:
-      - Werkzeug/2.2.3 Python/3.10.12
-=======
-    headers: {}
->>>>>>> 9462037b
-    status:
-      code: 200
-      message: OK
-- request:
-    body: null
-<<<<<<< HEAD
-    headers:
-      Accept:
-      - '*/*'
-      Accept-Encoding:
-      - gzip, deflate
-      Connection:
-      - keep-alive
-      User-Agent:
-      - python-requests/2.32.5
-=======
-    headers: {}
->>>>>>> 9462037b
+    headers: {}
+    status:
+      code: 200
+      message: OK
+- request:
+    body: null
+    headers: {}
     method: GET
     uri: http://localhost:5000/seqrepo/1/sequence/ga4gh:SQ._0wi-qoDrvram155UmcSC-zA5ZK4fpLT?start=20003009&end=20003010
   response:
     body:
       string: A
-<<<<<<< HEAD
-    headers:
-      Connection:
-      - close
-      Content-Length:
-      - '1'
-      Content-Type:
-      - text/plain; charset=utf-8
-      Date:
-      - Thu, 13 Nov 2025 17:52:08 GMT
-      Server:
-      - Werkzeug/2.2.3 Python/3.10.12
-=======
-    headers: {}
->>>>>>> 9462037b
-    status:
-      code: 200
-      message: OK
-- request:
-    body: null
-<<<<<<< HEAD
-    headers:
-      Accept:
-      - '*/*'
-      Accept-Encoding:
-      - gzip, deflate
-      Connection:
-      - keep-alive
-      User-Agent:
-      - python-requests/2.32.5
-=======
-    headers: {}
->>>>>>> 9462037b
+    headers: {}
+    status:
+      code: 200
+      message: OK
+- request:
+    body: null
+    headers: {}
     method: GET
     uri: http://localhost:5000/seqrepo/1/sequence/ga4gh:SQ._0wi-qoDrvram155UmcSC-zA5ZK4fpLT?start=20003010&end=20003010
   response:
     body:
       string: ''
-<<<<<<< HEAD
-    headers:
-      Connection:
-      - close
-      Content-Length:
-      - '0'
-      Content-Type:
-      - text/plain; charset=utf-8
-      Date:
-      - Thu, 13 Nov 2025 17:52:08 GMT
-      Server:
-      - Werkzeug/2.2.3 Python/3.10.12
-=======
-    headers: {}
->>>>>>> 9462037b
-    status:
-      code: 200
-      message: OK
-- request:
-    body: null
-<<<<<<< HEAD
-    headers:
-      Accept:
-      - '*/*'
-      Accept-Encoding:
-      - gzip, deflate
-      Connection:
-      - keep-alive
-      User-Agent:
-      - python-requests/2.32.5
-=======
-    headers: {}
->>>>>>> 9462037b
+    headers: {}
+    status:
+      code: 200
+      message: OK
+- request:
+    body: null
+    headers: {}
     method: GET
     uri: http://localhost:5000/seqrepo/1/sequence/ga4gh:SQ._0wi-qoDrvram155UmcSC-zA5ZK4fpLT?start=20003010&end=20003011
   response:
     body:
       string: C
-<<<<<<< HEAD
-    headers:
-      Connection:
-      - close
-      Content-Length:
-      - '1'
-      Content-Type:
-      - text/plain; charset=utf-8
-      Date:
-      - Thu, 13 Nov 2025 17:52:08 GMT
-      Server:
-      - Werkzeug/2.2.3 Python/3.10.12
-=======
-    headers: {}
->>>>>>> 9462037b
-    status:
-      code: 200
-      message: OK
-- request:
-    body: null
-<<<<<<< HEAD
-    headers:
-      Accept:
-      - '*/*'
-      Accept-Encoding:
-      - gzip, deflate
-      Connection:
-      - keep-alive
-      User-Agent:
-      - python-requests/2.32.5
-=======
-    headers: {}
->>>>>>> 9462037b
+    headers: {}
+    status:
+      code: 200
+      message: OK
+- request:
+    body: null
+    headers: {}
     method: GET
     uri: http://localhost:5000/seqrepo/1/sequence/ga4gh:SQ._0wi-qoDrvram155UmcSC-zA5ZK4fpLT?start=19993837&end=19993839
   response:
     body:
       string: GT
-<<<<<<< HEAD
-    headers:
-      Connection:
-      - close
-      Content-Length:
-      - '2'
-      Content-Type:
-      - text/plain; charset=utf-8
-      Date:
-      - Thu, 13 Nov 2025 17:52:08 GMT
-      Server:
-      - Werkzeug/2.2.3 Python/3.10.12
-=======
-    headers: {}
->>>>>>> 9462037b
-    status:
-      code: 200
-      message: OK
-- request:
-    body: null
-<<<<<<< HEAD
-    headers:
-      Accept:
-      - '*/*'
-      Accept-Encoding:
-      - gzip, deflate
-      Connection:
-      - keep-alive
-      User-Agent:
-      - python-requests/2.32.5
-=======
-    headers: {}
->>>>>>> 9462037b
+    headers: {}
+    status:
+      code: 200
+      message: OK
+- request:
+    body: null
+    headers: {}
     method: GET
     uri: http://localhost:5000/seqrepo/1/sequence/ga4gh:SQ._0wi-qoDrvram155UmcSC-zA5ZK4fpLT?start=19993839&end=19993839
   response:
     body:
       string: ''
-<<<<<<< HEAD
-    headers:
-      Connection:
-      - close
-      Content-Length:
-      - '0'
-      Content-Type:
-      - text/plain; charset=utf-8
-      Date:
-      - Thu, 13 Nov 2025 17:52:08 GMT
-      Server:
-      - Werkzeug/2.2.3 Python/3.10.12
-=======
-    headers: {}
->>>>>>> 9462037b
-    status:
-      code: 200
-      message: OK
-- request:
-    body: null
-<<<<<<< HEAD
-    headers:
-      Accept:
-      - '*/*'
-      Accept-Encoding:
-      - gzip, deflate
-      Connection:
-      - keep-alive
-      User-Agent:
-      - python-requests/2.32.5
-=======
-    headers: {}
->>>>>>> 9462037b
+    headers: {}
+    status:
+      code: 200
+      message: OK
+- request:
+    body: null
+    headers: {}
     method: GET
     uri: http://localhost:5000/seqrepo/1/sequence/ga4gh:SQ._0wi-qoDrvram155UmcSC-zA5ZK4fpLT?start=19993838&end=19993839
   response:
     body:
       string: T
-<<<<<<< HEAD
-    headers:
-      Connection:
-      - close
-      Content-Length:
-      - '1'
-      Content-Type:
-      - text/plain; charset=utf-8
-      Date:
-      - Thu, 13 Nov 2025 17:52:08 GMT
-      Server:
-      - Werkzeug/2.2.3 Python/3.10.12
-=======
-    headers: {}
->>>>>>> 9462037b
-    status:
-      code: 200
-      message: OK
-- request:
-    body: null
-<<<<<<< HEAD
-    headers:
-      Accept:
-      - '*/*'
-      Accept-Encoding:
-      - gzip, deflate
-      Connection:
-      - keep-alive
-      User-Agent:
-      - python-requests/2.32.5
-=======
-    headers: {}
->>>>>>> 9462037b
+    headers: {}
+    status:
+      code: 200
+      message: OK
+- request:
+    body: null
+    headers: {}
     method: GET
     uri: http://localhost:5000/seqrepo/1/sequence/ga4gh:SQ._0wi-qoDrvram155UmcSC-zA5ZK4fpLT?start=19993837&end=19993838
   response:
     body:
       string: G
-<<<<<<< HEAD
-    headers:
-      Connection:
-      - close
-      Content-Length:
-      - '1'
-      Content-Type:
-      - text/plain; charset=utf-8
-      Date:
-      - Thu, 13 Nov 2025 17:52:08 GMT
-      Server:
-      - Werkzeug/2.2.3 Python/3.10.12
-=======
-    headers: {}
->>>>>>> 9462037b
-    status:
-      code: 200
-      message: OK
-- request:
-    body: null
-<<<<<<< HEAD
-    headers:
-      Accept:
-      - '*/*'
-      Accept-Encoding:
-      - gzip, deflate
-      Connection:
-      - keep-alive
-      User-Agent:
-      - python-requests/2.32.5
-=======
-    headers: {}
->>>>>>> 9462037b
+    headers: {}
+    status:
+      code: 200
+      message: OK
+- request:
+    body: null
+    headers: {}
     method: GET
     uri: http://localhost:5000/seqrepo/1/sequence/ga4gh:SQ._0wi-qoDrvram155UmcSC-zA5ZK4fpLT?start=19993836&end=19993837
   response:
     body:
       string: A
-<<<<<<< HEAD
-    headers:
-      Connection:
-      - close
-      Content-Length:
-      - '1'
-      Content-Type:
-      - text/plain; charset=utf-8
-      Date:
-      - Thu, 13 Nov 2025 17:52:08 GMT
-      Server:
-      - Werkzeug/2.2.3 Python/3.10.12
-=======
-    headers: {}
->>>>>>> 9462037b
-    status:
-      code: 200
-      message: OK
-- request:
-    body: null
-<<<<<<< HEAD
-    headers:
-      Accept:
-      - '*/*'
-      Accept-Encoding:
-      - gzip, deflate
-      Connection:
-      - keep-alive
-      User-Agent:
-      - python-requests/2.32.5
-=======
-    headers: {}
->>>>>>> 9462037b
+    headers: {}
+    status:
+      code: 200
+      message: OK
+- request:
+    body: null
+    headers: {}
     method: GET
     uri: http://localhost:5000/seqrepo/1/sequence/ga4gh:SQ._0wi-qoDrvram155UmcSC-zA5ZK4fpLT?start=19993839&end=19993840
   response:
     body:
       string: A
-<<<<<<< HEAD
-    headers:
-      Connection:
-      - close
-      Content-Length:
-      - '1'
-      Content-Type:
-      - text/plain; charset=utf-8
-      Date:
-      - Thu, 13 Nov 2025 17:52:08 GMT
-      Server:
-      - Werkzeug/2.2.3 Python/3.10.12
-=======
-    headers: {}
->>>>>>> 9462037b
-    status:
-      code: 200
-      message: OK
-- request:
-    body: null
-<<<<<<< HEAD
-    headers:
-      Accept:
-      - '*/*'
-      Accept-Encoding:
-      - gzip, deflate
-      Connection:
-      - keep-alive
-      User-Agent:
-      - python-requests/2.32.5
-=======
-    headers: {}
->>>>>>> 9462037b
+    headers: {}
+    status:
+      code: 200
+      message: OK
+- request:
+    body: null
+    headers: {}
     method: GET
     uri: http://localhost:5000/seqrepo/1/metadata/GRCh38:17
   response:
@@ -1072,77 +384,25 @@
         \   \"SHA1:b364a4ba98fca3ac1d8dfd1a3eb80e8a902bebb4\",\n    \"VMC:GS_dLZ15tNO1Ur0IcGjwc3Sdi_0A6Yf4zm7\",\n
         \   \"sha512t24u:dLZ15tNO1Ur0IcGjwc3Sdi_0A6Yf4zm7\",\n    \"ga4gh:SQ.dLZ15tNO1Ur0IcGjwc3Sdi_0A6Yf4zm7\"\n
         \ ],\n  \"alphabet\": \"ACGKNRSTWY\",\n  \"length\": 83257441\n}\n"
-<<<<<<< HEAD
-    headers:
-      Connection:
-      - close
-      Content-Length:
-      - '1004'
-      Content-Type:
-      - application/json
-      Date:
-      - Thu, 13 Nov 2025 17:52:08 GMT
-      Server:
-      - Werkzeug/2.2.3 Python/3.10.12
-=======
-    headers: {}
->>>>>>> 9462037b
-    status:
-      code: 200
-      message: OK
-- request:
-    body: null
-<<<<<<< HEAD
-    headers:
-      Accept:
-      - '*/*'
-      Accept-Encoding:
-      - gzip, deflate
-      Connection:
-      - keep-alive
-      User-Agent:
-      - python-requests/2.32.5
-=======
-    headers: {}
->>>>>>> 9462037b
+    headers: {}
+    status:
+      code: 200
+      message: OK
+- request:
+    body: null
+    headers: {}
     method: GET
     uri: http://localhost:5000/seqrepo/1/sequence/GRCh38:17?start=83129586&end=83129598
   response:
     body:
       string: GTTGWCACATGA
-<<<<<<< HEAD
-    headers:
-      Connection:
-      - close
-      Content-Length:
-      - '12'
-      Content-Type:
-      - text/plain; charset=utf-8
-      Date:
-      - Thu, 13 Nov 2025 17:52:08 GMT
-      Server:
-      - Werkzeug/2.2.3 Python/3.10.12
-=======
-    headers: {}
->>>>>>> 9462037b
-    status:
-      code: 200
-      message: OK
-- request:
-    body: null
-<<<<<<< HEAD
-    headers:
-      Accept:
-      - '*/*'
-      Accept-Encoding:
-      - gzip, deflate
-      Connection:
-      - keep-alive
-      User-Agent:
-      - python-requests/2.32.5
-=======
-    headers: {}
->>>>>>> 9462037b
+    headers: {}
+    status:
+      code: 200
+      message: OK
+- request:
+    body: null
+    headers: {}
     method: GET
     uri: http://localhost:5000/seqrepo/1/metadata/ga4gh:SQ.dLZ15tNO1Ur0IcGjwc3Sdi_0A6Yf4zm7
   response:
@@ -1160,419 +420,133 @@
         \   \"SHA1:b364a4ba98fca3ac1d8dfd1a3eb80e8a902bebb4\",\n    \"VMC:GS_dLZ15tNO1Ur0IcGjwc3Sdi_0A6Yf4zm7\",\n
         \   \"sha512t24u:dLZ15tNO1Ur0IcGjwc3Sdi_0A6Yf4zm7\",\n    \"ga4gh:SQ.dLZ15tNO1Ur0IcGjwc3Sdi_0A6Yf4zm7\"\n
         \ ],\n  \"alphabet\": \"ACGKNRSTWY\",\n  \"length\": 83257441\n}\n"
-<<<<<<< HEAD
-    headers:
-      Connection:
-      - close
-      Content-Length:
-      - '1004'
-      Content-Type:
-      - application/json
-      Date:
-      - Thu, 13 Nov 2025 17:52:08 GMT
-      Server:
-      - Werkzeug/2.2.3 Python/3.10.12
-=======
-    headers: {}
->>>>>>> 9462037b
-    status:
-      code: 200
-      message: OK
-- request:
-    body: null
-<<<<<<< HEAD
-    headers:
-      Accept:
-      - '*/*'
-      Accept-Encoding:
-      - gzip, deflate
-      Connection:
-      - keep-alive
-      User-Agent:
-      - python-requests/2.32.5
-=======
-    headers: {}
->>>>>>> 9462037b
+    headers: {}
+    status:
+      code: 200
+      message: OK
+- request:
+    body: null
+    headers: {}
     method: GET
     uri: http://localhost:5000/seqrepo/1/sequence/ga4gh:SQ.dLZ15tNO1Ur0IcGjwc3Sdi_0A6Yf4zm7?start=83129586&end=83129598
   response:
     body:
       string: GTTGWCACATGA
-<<<<<<< HEAD
-    headers:
-      Connection:
-      - close
-      Content-Length:
-      - '12'
-      Content-Type:
-      - text/plain; charset=utf-8
-      Date:
-      - Thu, 13 Nov 2025 17:52:08 GMT
-      Server:
-      - Werkzeug/2.2.3 Python/3.10.12
-=======
-    headers: {}
->>>>>>> 9462037b
-    status:
-      code: 200
-      message: OK
-- request:
-    body: null
-<<<<<<< HEAD
-    headers:
-      Accept:
-      - '*/*'
-      Accept-Encoding:
-      - gzip, deflate
-      Connection:
-      - keep-alive
-      User-Agent:
-      - python-requests/2.32.5
-=======
-    headers: {}
->>>>>>> 9462037b
+    headers: {}
+    status:
+      code: 200
+      message: OK
+- request:
+    body: null
+    headers: {}
     method: GET
     uri: http://localhost:5000/seqrepo/1/sequence/ga4gh:SQ.dLZ15tNO1Ur0IcGjwc3Sdi_0A6Yf4zm7?start=83129587&end=83129598
   response:
     body:
       string: TTGWCACATGA
-<<<<<<< HEAD
-    headers:
-      Connection:
-      - close
-      Content-Length:
-      - '11'
-      Content-Type:
-      - text/plain; charset=utf-8
-      Date:
-      - Thu, 13 Nov 2025 17:52:08 GMT
-      Server:
-      - Werkzeug/2.2.3 Python/3.10.12
-=======
-    headers: {}
->>>>>>> 9462037b
-    status:
-      code: 200
-      message: OK
-- request:
-    body: null
-<<<<<<< HEAD
-    headers:
-      Accept:
-      - '*/*'
-      Accept-Encoding:
-      - gzip, deflate
-      Connection:
-      - keep-alive
-      User-Agent:
-      - python-requests/2.32.5
-=======
-    headers: {}
->>>>>>> 9462037b
+    headers: {}
+    status:
+      code: 200
+      message: OK
+- request:
+    body: null
+    headers: {}
     method: GET
     uri: http://localhost:5000/seqrepo/1/sequence/ga4gh:SQ.dLZ15tNO1Ur0IcGjwc3Sdi_0A6Yf4zm7?start=83129586&end=83129587
   response:
     body:
       string: G
-<<<<<<< HEAD
-    headers:
-      Connection:
-      - close
-      Content-Length:
-      - '1'
-      Content-Type:
-      - text/plain; charset=utf-8
-      Date:
-      - Thu, 13 Nov 2025 17:52:08 GMT
-      Server:
-      - Werkzeug/2.2.3 Python/3.10.12
-=======
-    headers: {}
->>>>>>> 9462037b
-    status:
-      code: 200
-      message: OK
-- request:
-    body: null
-<<<<<<< HEAD
-    headers:
-      Accept:
-      - '*/*'
-      Accept-Encoding:
-      - gzip, deflate
-      Connection:
-      - keep-alive
-      User-Agent:
-      - python-requests/2.32.5
-=======
-    headers: {}
->>>>>>> 9462037b
+    headers: {}
+    status:
+      code: 200
+      message: OK
+- request:
+    body: null
+    headers: {}
     method: GET
     uri: http://localhost:5000/seqrepo/1/sequence/ga4gh:SQ.dLZ15tNO1Ur0IcGjwc3Sdi_0A6Yf4zm7?start=83129598&end=83129599
   response:
     body:
       string: T
-<<<<<<< HEAD
-    headers:
-      Connection:
-      - close
-      Content-Length:
-      - '1'
-      Content-Type:
-      - text/plain; charset=utf-8
-      Date:
-      - Thu, 13 Nov 2025 17:52:08 GMT
-      Server:
-      - Werkzeug/2.2.3 Python/3.10.12
-=======
-    headers: {}
->>>>>>> 9462037b
-    status:
-      code: 200
-      message: OK
-- request:
-    body: null
-<<<<<<< HEAD
-    headers:
-      Accept:
-      - '*/*'
-      Accept-Encoding:
-      - gzip, deflate
-      Connection:
-      - keep-alive
-      User-Agent:
-      - python-requests/2.32.5
-=======
-    headers: {}
->>>>>>> 9462037b
+    headers: {}
+    status:
+      code: 200
+      message: OK
+- request:
+    body: null
+    headers: {}
     method: GET
     uri: http://localhost:5000/seqrepo/1/sequence/ga4gh:SQ.dLZ15tNO1Ur0IcGjwc3Sdi_0A6Yf4zm7?start=83129599&end=83129600
   response:
     body:
       string: T
-<<<<<<< HEAD
-    headers:
-      Connection:
-      - close
-      Content-Length:
-      - '1'
-      Content-Type:
-      - text/plain; charset=utf-8
-      Date:
-      - Thu, 13 Nov 2025 17:52:08 GMT
-      Server:
-      - Werkzeug/2.2.3 Python/3.10.12
-=======
-    headers: {}
->>>>>>> 9462037b
-    status:
-      code: 200
-      message: OK
-- request:
-    body: null
-<<<<<<< HEAD
-    headers:
-      Accept:
-      - '*/*'
-      Accept-Encoding:
-      - gzip, deflate
-      Connection:
-      - keep-alive
-      User-Agent:
-      - python-requests/2.32.5
-=======
-    headers: {}
->>>>>>> 9462037b
+    headers: {}
+    status:
+      code: 200
+      message: OK
+- request:
+    body: null
+    headers: {}
     method: GET
     uri: http://localhost:5000/seqrepo/1/sequence/ga4gh:SQ.dLZ15tNO1Ur0IcGjwc3Sdi_0A6Yf4zm7?start=83129600&end=83129601
   response:
     body:
       string: G
-<<<<<<< HEAD
-    headers:
-      Connection:
-      - close
-      Content-Length:
-      - '1'
-      Content-Type:
-      - text/plain; charset=utf-8
-      Date:
-      - Thu, 13 Nov 2025 17:52:08 GMT
-      Server:
-      - Werkzeug/2.2.3 Python/3.10.12
-=======
-    headers: {}
->>>>>>> 9462037b
-    status:
-      code: 200
-      message: OK
-- request:
-    body: null
-<<<<<<< HEAD
-    headers:
-      Accept:
-      - '*/*'
-      Accept-Encoding:
-      - gzip, deflate
-      Connection:
-      - keep-alive
-      User-Agent:
-      - python-requests/2.32.5
-=======
-    headers: {}
->>>>>>> 9462037b
+    headers: {}
+    status:
+      code: 200
+      message: OK
+- request:
+    body: null
+    headers: {}
     method: GET
     uri: http://localhost:5000/seqrepo/1/sequence/ga4gh:SQ.dLZ15tNO1Ur0IcGjwc3Sdi_0A6Yf4zm7?start=83129601&end=83129602
   response:
     body:
       string: T
-<<<<<<< HEAD
-    headers:
-      Connection:
-      - close
-      Content-Length:
-      - '1'
-      Content-Type:
-      - text/plain; charset=utf-8
-      Date:
-      - Thu, 13 Nov 2025 17:52:08 GMT
-      Server:
-      - Werkzeug/2.2.3 Python/3.10.12
-=======
-    headers: {}
->>>>>>> 9462037b
-    status:
-      code: 200
-      message: OK
-- request:
-    body: null
-<<<<<<< HEAD
-    headers:
-      Accept:
-      - '*/*'
-      Accept-Encoding:
-      - gzip, deflate
-      Connection:
-      - keep-alive
-      User-Agent:
-      - python-requests/2.32.5
-=======
-    headers: {}
->>>>>>> 9462037b
+    headers: {}
+    status:
+      code: 200
+      message: OK
+- request:
+    body: null
+    headers: {}
     method: GET
     uri: http://localhost:5000/seqrepo/1/sequence/ga4gh:SQ.dLZ15tNO1Ur0IcGjwc3Sdi_0A6Yf4zm7?start=83129587&end=83129587
   response:
     body:
       string: ''
-<<<<<<< HEAD
-    headers:
-      Connection:
-      - close
-      Content-Length:
-      - '0'
-      Content-Type:
-      - text/plain; charset=utf-8
-      Date:
-      - Thu, 13 Nov 2025 17:52:08 GMT
-      Server:
-      - Werkzeug/2.2.3 Python/3.10.12
-=======
-    headers: {}
->>>>>>> 9462037b
-    status:
-      code: 200
-      message: OK
-- request:
-    body: null
-<<<<<<< HEAD
-    headers:
-      Accept:
-      - '*/*'
-      Accept-Encoding:
-      - gzip, deflate
-      Connection:
-      - keep-alive
-      User-Agent:
-      - python-requests/2.32.5
-=======
-    headers: {}
->>>>>>> 9462037b
+    headers: {}
+    status:
+      code: 200
+      message: OK
+- request:
+    body: null
+    headers: {}
     method: GET
     uri: http://localhost:5000/seqrepo/1/sequence/ga4gh:SQ.dLZ15tNO1Ur0IcGjwc3Sdi_0A6Yf4zm7?start=83129598&end=83129601
   response:
     body:
       string: TTG
-<<<<<<< HEAD
-    headers:
-      Connection:
-      - close
-      Content-Length:
-      - '3'
-      Content-Type:
-      - text/plain; charset=utf-8
-      Date:
-      - Thu, 13 Nov 2025 17:52:08 GMT
-      Server:
-      - Werkzeug/2.2.3 Python/3.10.12
-=======
-    headers: {}
->>>>>>> 9462037b
-    status:
-      code: 200
-      message: OK
-- request:
-    body: null
-<<<<<<< HEAD
-    headers:
-      Accept:
-      - '*/*'
-      Accept-Encoding:
-      - gzip, deflate
-      Connection:
-      - keep-alive
-      User-Agent:
-      - python-requests/2.32.5
-=======
-    headers: {}
->>>>>>> 9462037b
+    headers: {}
+    status:
+      code: 200
+      message: OK
+- request:
+    body: null
+    headers: {}
     method: GET
     uri: http://localhost:5000/seqrepo/1/sequence/ga4gh:SQ.dLZ15tNO1Ur0IcGjwc3Sdi_0A6Yf4zm7?start=83129587&end=83129601
   response:
     body:
       string: TTGWCACATGATTG
-<<<<<<< HEAD
-    headers:
-      Connection:
-      - close
-      Content-Length:
-      - '14'
-      Content-Type:
-      - text/plain; charset=utf-8
-      Date:
-      - Thu, 13 Nov 2025 17:52:08 GMT
-      Server:
-      - Werkzeug/2.2.3 Python/3.10.12
-=======
-    headers: {}
->>>>>>> 9462037b
-    status:
-      code: 200
-      message: OK
-- request:
-    body: null
-<<<<<<< HEAD
-    headers:
-      Accept:
-      - '*/*'
-      Accept-Encoding:
-      - gzip, deflate
-      Connection:
-      - keep-alive
-      User-Agent:
-      - python-requests/2.32.5
-=======
-    headers: {}
->>>>>>> 9462037b
+    headers: {}
+    status:
+      code: 200
+      message: OK
+- request:
+    body: null
+    headers: {}
     method: GET
     uri: http://localhost:5000/seqrepo/1/metadata/GRCh38:7
   response:
@@ -1589,77 +563,25 @@
         \   \"SHA1:e3e26309c05584f0abf2f748854285c9c3eff1b6\",\n    \"VMC:GS_F-LrLMe1SRpfUZHkQmvkVKFEGaoDeHul\",\n
         \   \"sha512t24u:F-LrLMe1SRpfUZHkQmvkVKFEGaoDeHul\",\n    \"ga4gh:SQ.F-LrLMe1SRpfUZHkQmvkVKFEGaoDeHul\"\n
         \ ],\n  \"alphabet\": \"ACGNRSTY\",\n  \"length\": 159345973\n}\n"
-<<<<<<< HEAD
-    headers:
-      Connection:
-      - close
-      Content-Length:
-      - '977'
-      Content-Type:
-      - application/json
-      Date:
-      - Thu, 13 Nov 2025 17:52:08 GMT
-      Server:
-      - Werkzeug/2.2.3 Python/3.10.12
-=======
-    headers: {}
->>>>>>> 9462037b
-    status:
-      code: 200
-      message: OK
-- request:
-    body: null
-<<<<<<< HEAD
-    headers:
-      Accept:
-      - '*/*'
-      Accept-Encoding:
-      - gzip, deflate
-      Connection:
-      - keep-alive
-      User-Agent:
-      - python-requests/2.32.5
-=======
-    headers: {}
->>>>>>> 9462037b
+    headers: {}
+    status:
+      code: 200
+      message: OK
+- request:
+    body: null
+    headers: {}
     method: GET
     uri: http://localhost:5000/seqrepo/1/sequence/GRCh38:7?start=1&end=17
   response:
     body:
       string: NNNNNNNNNNNNNNNN
-<<<<<<< HEAD
-    headers:
-      Connection:
-      - close
-      Content-Length:
-      - '16'
-      Content-Type:
-      - text/plain; charset=utf-8
-      Date:
-      - Thu, 13 Nov 2025 17:52:08 GMT
-      Server:
-      - Werkzeug/2.2.3 Python/3.10.12
-=======
-    headers: {}
->>>>>>> 9462037b
-    status:
-      code: 200
-      message: OK
-- request:
-    body: null
-<<<<<<< HEAD
-    headers:
-      Accept:
-      - '*/*'
-      Accept-Encoding:
-      - gzip, deflate
-      Connection:
-      - keep-alive
-      User-Agent:
-      - python-requests/2.32.5
-=======
-    headers: {}
->>>>>>> 9462037b
+    headers: {}
+    status:
+      code: 200
+      message: OK
+- request:
+    body: null
+    headers: {}
     method: GET
     uri: http://localhost:5000/seqrepo/1/metadata/ga4gh:SQ.F-LrLMe1SRpfUZHkQmvkVKFEGaoDeHul
   response:
@@ -1676,173 +598,55 @@
         \   \"SHA1:e3e26309c05584f0abf2f748854285c9c3eff1b6\",\n    \"VMC:GS_F-LrLMe1SRpfUZHkQmvkVKFEGaoDeHul\",\n
         \   \"sha512t24u:F-LrLMe1SRpfUZHkQmvkVKFEGaoDeHul\",\n    \"ga4gh:SQ.F-LrLMe1SRpfUZHkQmvkVKFEGaoDeHul\"\n
         \ ],\n  \"alphabet\": \"ACGNRSTY\",\n  \"length\": 159345973\n}\n"
-<<<<<<< HEAD
-    headers:
-      Connection:
-      - close
-      Content-Length:
-      - '977'
-      Content-Type:
-      - application/json
-      Date:
-      - Thu, 13 Nov 2025 17:52:08 GMT
-      Server:
-      - Werkzeug/2.2.3 Python/3.10.12
-=======
-    headers: {}
->>>>>>> 9462037b
-    status:
-      code: 200
-      message: OK
-- request:
-    body: null
-<<<<<<< HEAD
-    headers:
-      Accept:
-      - '*/*'
-      Accept-Encoding:
-      - gzip, deflate
-      Connection:
-      - keep-alive
-      User-Agent:
-      - python-requests/2.32.5
-=======
-    headers: {}
->>>>>>> 9462037b
+    headers: {}
+    status:
+      code: 200
+      message: OK
+- request:
+    body: null
+    headers: {}
     method: GET
     uri: http://localhost:5000/seqrepo/1/sequence/ga4gh:SQ.F-LrLMe1SRpfUZHkQmvkVKFEGaoDeHul?start=1&end=17
   response:
     body:
       string: NNNNNNNNNNNNNNNN
-<<<<<<< HEAD
-    headers:
-      Connection:
-      - close
-      Content-Length:
-      - '16'
-      Content-Type:
-      - text/plain; charset=utf-8
-      Date:
-      - Thu, 13 Nov 2025 17:52:08 GMT
-      Server:
-      - Werkzeug/2.2.3 Python/3.10.12
-=======
-    headers: {}
->>>>>>> 9462037b
-    status:
-      code: 200
-      message: OK
-- request:
-    body: null
-<<<<<<< HEAD
-    headers:
-      Accept:
-      - '*/*'
-      Accept-Encoding:
-      - gzip, deflate
-      Connection:
-      - keep-alive
-      User-Agent:
-      - python-requests/2.32.5
-=======
-    headers: {}
->>>>>>> 9462037b
+    headers: {}
+    status:
+      code: 200
+      message: OK
+- request:
+    body: null
+    headers: {}
     method: GET
     uri: http://localhost:5000/seqrepo/1/sequence/ga4gh:SQ.F-LrLMe1SRpfUZHkQmvkVKFEGaoDeHul?start=1&end=16
   response:
     body:
       string: NNNNNNNNNNNNNNN
-<<<<<<< HEAD
-    headers:
-      Connection:
-      - close
-      Content-Length:
-      - '15'
-      Content-Type:
-      - text/plain; charset=utf-8
-      Date:
-      - Thu, 13 Nov 2025 17:52:08 GMT
-      Server:
-      - Werkzeug/2.2.3 Python/3.10.12
-=======
-    headers: {}
->>>>>>> 9462037b
-    status:
-      code: 200
-      message: OK
-- request:
-    body: null
-<<<<<<< HEAD
-    headers:
-      Accept:
-      - '*/*'
-      Accept-Encoding:
-      - gzip, deflate
-      Connection:
-      - keep-alive
-      User-Agent:
-      - python-requests/2.32.5
-=======
-    headers: {}
->>>>>>> 9462037b
+    headers: {}
+    status:
+      code: 200
+      message: OK
+- request:
+    body: null
+    headers: {}
     method: GET
     uri: http://localhost:5000/seqrepo/1/sequence/GRCh38:13?start=32936731&end=32936732
   response:
     body:
       string: C
-<<<<<<< HEAD
-    headers:
-      Connection:
-      - close
-      Content-Length:
-      - '1'
-      Content-Type:
-      - text/plain; charset=utf-8
-      Date:
-      - Thu, 13 Nov 2025 17:52:08 GMT
-      Server:
-      - Werkzeug/2.2.3 Python/3.10.12
-=======
-    headers: {}
->>>>>>> 9462037b
-    status:
-      code: 200
-      message: OK
-- request:
-    body: null
-<<<<<<< HEAD
-    headers:
-      Accept:
-      - '*/*'
-      Accept-Encoding:
-      - gzip, deflate
-      Connection:
-      - keep-alive
-      User-Agent:
-      - python-requests/2.32.5
-=======
-    headers: {}
->>>>>>> 9462037b
+    headers: {}
+    status:
+      code: 200
+      message: OK
+- request:
+    body: null
+    headers: {}
     method: GET
     uri: http://localhost:5000/seqrepo/1/sequence/ga4gh:SQ._0wi-qoDrvram155UmcSC-zA5ZK4fpLT?start=32936731&end=32936732
   response:
     body:
       string: C
-<<<<<<< HEAD
-    headers:
-      Connection:
-      - close
-      Content-Length:
-      - '1'
-      Content-Type:
-      - text/plain; charset=utf-8
-      Date:
-      - Thu, 13 Nov 2025 17:52:09 GMT
-      Server:
-      - Werkzeug/2.2.3 Python/3.10.12
-=======
-    headers: {}
->>>>>>> 9462037b
+    headers: {}
     status:
       code: 200
       message: OK
