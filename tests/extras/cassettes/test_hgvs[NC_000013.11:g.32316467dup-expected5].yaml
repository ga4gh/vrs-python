interactions:
- request:
    body: null
    headers:
      Accept:
      - '*/*'
      Accept-Encoding:
      - gzip, deflate
      Connection:
      - keep-alive
      User-Agent:
      - python-requests/2.28.1
    method: GET
    uri: http://localhost:5000/seqrepo/1/sequence/NC_000013.11?start=32316466&end=32316467
  response:
    body:
      string: A
    headers:
      Connection:
      - close
      Content-Length:
      - '1'
      Content-Type:
      - text/plain; charset=utf-8
      Date:
<<<<<<< HEAD
      - Wed, 17 Aug 2022 15:31:13 GMT
      Server:
      - Werkzeug/2.2.0 Python/3.10.4
=======
      - Mon, 19 Sep 2022 13:14:30 GMT
      Server:
      - Werkzeug/2.2.2 Python/3.10.4
>>>>>>> 7095b781
    status:
      code: 200
      message: OK
- request:
    body: null
    headers:
      Accept:
      - '*/*'
      Accept-Encoding:
      - gzip, deflate
      Connection:
      - keep-alive
      User-Agent:
      - python-requests/2.28.1
    method: GET
    uri: http://localhost:5000/seqrepo/1/metadata/ga4gh:SQ._0wi-qoDrvram155UmcSC-zA5ZK4fpLT
  response:
    body:
      string: "{\n  \"added\": \"2016-08-27T23:50:14Z\",\n  \"aliases\": [\n    \"GRCh38:13\",\n
        \   \"GRCh38:chr13\",\n    \"GRCh38.p1:13\",\n    \"GRCh38.p1:chr13\",\n    \"GRCh38.p10:13\",\n
        \   \"GRCh38.p10:chr13\",\n    \"GRCh38.p11:13\",\n    \"GRCh38.p11:chr13\",\n
        \   \"GRCh38.p12:13\",\n    \"GRCh38.p12:chr13\",\n    \"GRCh38.p2:13\",\n
        \   \"GRCh38.p2:chr13\",\n    \"GRCh38.p3:13\",\n    \"GRCh38.p3:chr13\",\n
        \   \"GRCh38.p4:13\",\n    \"GRCh38.p4:chr13\",\n    \"GRCh38.p5:13\",\n    \"GRCh38.p5:chr13\",\n
        \   \"GRCh38.p6:13\",\n    \"GRCh38.p6:chr13\",\n    \"GRCh38.p7:13\",\n    \"GRCh38.p7:chr13\",\n
        \   \"GRCh38.p8:13\",\n    \"GRCh38.p8:chr13\",\n    \"GRCh38.p9:13\",\n    \"GRCh38.p9:chr13\",\n
        \   \"MD5:a5437debe2ef9c9ef8f3ea2874ae1d82\",\n    \"NCBI:NC_000013.11\",\n
        \   \"refseq:NC_000013.11\",\n    \"SEGUID:2oDBty0yKV9wHo7gg+Bt+fPgi5o\",\n
        \   \"SHA1:da80c1b72d32295f701e8ee083e06df9f3e08b9a\",\n    \"VMC:GS__0wi-qoDrvram155UmcSC-zA5ZK4fpLT\",\n
        \   \"sha512t24u:_0wi-qoDrvram155UmcSC-zA5ZK4fpLT\",\n    \"ga4gh:SQ._0wi-qoDrvram155UmcSC-zA5ZK4fpLT\"\n
        \ ],\n  \"alphabet\": \"ACGKNTY\",\n  \"length\": 114364328\n}\n"
    headers:
      Connection:
      - close
      Content-Length:
      - '1002'
      Content-Type:
      - application/json
      Date:
<<<<<<< HEAD
      - Wed, 17 Aug 2022 15:31:13 GMT
      Server:
      - Werkzeug/2.2.0 Python/3.10.4
=======
      - Mon, 19 Sep 2022 13:14:30 GMT
      Server:
      - Werkzeug/2.2.2 Python/3.10.4
>>>>>>> 7095b781
    status:
      code: 200
      message: OK
- request:
    body: null
    headers:
      Accept:
      - '*/*'
      Accept-Encoding:
      - gzip, deflate
      Connection:
      - keep-alive
      User-Agent:
      - python-requests/2.28.1
    method: GET
    uri: http://localhost:5000/seqrepo/1/sequence/ga4gh:SQ._0wi-qoDrvram155UmcSC-zA5ZK4fpLT?start=32316466&end=32316467
  response:
    body:
      string: A
    headers:
      Connection:
      - close
      Content-Length:
      - '1'
      Content-Type:
      - text/plain; charset=utf-8
      Date:
<<<<<<< HEAD
      - Wed, 17 Aug 2022 15:31:13 GMT
      Server:
      - Werkzeug/2.2.0 Python/3.10.4
=======
      - Mon, 19 Sep 2022 13:14:30 GMT
      Server:
      - Werkzeug/2.2.2 Python/3.10.4
>>>>>>> 7095b781
    status:
      code: 200
      message: OK
- request:
    body: null
    headers:
      Accept:
      - '*/*'
      Accept-Encoding:
      - gzip, deflate
      Connection:
      - keep-alive
      User-Agent:
      - python-requests/2.28.1
    method: GET
    uri: http://localhost:5000/seqrepo/1/sequence/ga4gh:SQ._0wi-qoDrvram155UmcSC-zA5ZK4fpLT?start=32316466&end=32316467
  response:
    body:
      string: A
    headers:
      Connection:
      - close
      Content-Length:
      - '1'
      Content-Type:
      - text/plain; charset=utf-8
      Date:
<<<<<<< HEAD
      - Wed, 17 Aug 2022 15:31:13 GMT
      Server:
      - Werkzeug/2.2.0 Python/3.10.4
=======
      - Mon, 19 Sep 2022 13:14:30 GMT
      Server:
      - Werkzeug/2.2.2 Python/3.10.4
>>>>>>> 7095b781
    status:
      code: 200
      message: OK
- request:
    body: null
    headers:
      Accept:
      - '*/*'
      Accept-Encoding:
      - gzip, deflate
      Connection:
      - keep-alive
      User-Agent:
      - python-requests/2.28.1
    method: GET
    uri: http://localhost:5000/seqrepo/1/sequence/ga4gh:SQ._0wi-qoDrvram155UmcSC-zA5ZK4fpLT?start=32316465&end=32316466
  response:
    body:
      string: T
    headers:
      Connection:
      - close
      Content-Length:
      - '1'
      Content-Type:
      - text/plain; charset=utf-8
      Date:
<<<<<<< HEAD
      - Wed, 17 Aug 2022 15:31:14 GMT
      Server:
      - Werkzeug/2.2.0 Python/3.10.4
=======
      - Mon, 19 Sep 2022 13:14:30 GMT
      Server:
      - Werkzeug/2.2.2 Python/3.10.4
>>>>>>> 7095b781
    status:
      code: 200
      message: OK
- request:
    body: null
    headers:
      Accept:
      - '*/*'
      Accept-Encoding:
      - gzip, deflate
      Connection:
      - keep-alive
      User-Agent:
      - python-requests/2.28.1
    method: GET
    uri: http://localhost:5000/seqrepo/1/sequence/ga4gh:SQ._0wi-qoDrvram155UmcSC-zA5ZK4fpLT?start=32316467&end=32316468
  response:
    body:
      string: T
    headers:
      Connection:
      - close
      Content-Length:
      - '1'
      Content-Type:
      - text/plain; charset=utf-8
      Date:
<<<<<<< HEAD
      - Wed, 17 Aug 2022 15:31:14 GMT
      Server:
      - Werkzeug/2.2.0 Python/3.10.4
=======
      - Mon, 19 Sep 2022 13:14:30 GMT
      Server:
      - Werkzeug/2.2.2 Python/3.10.4
>>>>>>> 7095b781
    status:
      code: 200
      message: OK
- request:
    body: null
    headers:
      Accept:
      - '*/*'
      Accept-Encoding:
      - gzip, deflate
      Connection:
      - keep-alive
      User-Agent:
      - python-requests/2.28.1
    method: GET
    uri: http://localhost:5000/seqrepo/1/sequence/ga4gh:SQ._0wi-qoDrvram155UmcSC-zA5ZK4fpLT?start=32316466&end=32316467
  response:
    body:
      string: A
    headers:
      Connection:
      - close
      Content-Length:
      - '1'
      Content-Type:
      - text/plain; charset=utf-8
      Date:
<<<<<<< HEAD
      - Wed, 17 Aug 2022 15:31:14 GMT
      Server:
      - Werkzeug/2.2.0 Python/3.10.4
=======
      - Mon, 19 Sep 2022 13:14:30 GMT
      Server:
      - Werkzeug/2.2.2 Python/3.10.4
>>>>>>> 7095b781
    status:
      code: 200
      message: OK
- request:
    body: null
    headers:
      Accept:
      - '*/*'
      Accept-Encoding:
      - gzip, deflate
      Connection:
      - keep-alive
      User-Agent:
      - python-requests/2.28.1
    method: GET
    uri: http://localhost:5000/seqrepo/1/sequence/ga4gh:SQ._0wi-qoDrvram155UmcSC-zA5ZK4fpLT?start=32316467&end=32316467
  response:
    body:
      string: ''
    headers:
      Connection:
      - close
      Content-Length:
      - '0'
      Content-Type:
      - text/plain; charset=utf-8
      Date:
<<<<<<< HEAD
      - Wed, 17 Aug 2022 15:31:14 GMT
      Server:
      - Werkzeug/2.2.0 Python/3.10.4
=======
      - Mon, 19 Sep 2022 13:14:30 GMT
      Server:
      - Werkzeug/2.2.2 Python/3.10.4
>>>>>>> 7095b781
    status:
      code: 200
      message: OK
- request:
    body: null
    headers:
      Accept:
      - '*/*'
      Accept-Encoding:
      - gzip, deflate
      Connection:
      - keep-alive
      User-Agent:
      - python-requests/2.28.1
    method: GET
    uri: http://localhost:5000/seqrepo/1/sequence/ga4gh:SQ._0wi-qoDrvram155UmcSC-zA5ZK4fpLT?start=32316466&end=32316467
  response:
    body:
      string: A
    headers:
      Connection:
      - close
      Content-Length:
      - '1'
      Content-Type:
      - text/plain; charset=utf-8
      Date:
<<<<<<< HEAD
      - Wed, 17 Aug 2022 15:31:14 GMT
      Server:
      - Werkzeug/2.2.0 Python/3.10.4
=======
      - Mon, 19 Sep 2022 13:14:30 GMT
      Server:
      - Werkzeug/2.2.2 Python/3.10.4
>>>>>>> 7095b781
    status:
      code: 200
      message: OK
- request:
    body: null
    headers:
      Accept:
      - '*/*'
      Accept-Encoding:
      - gzip, deflate
      Connection:
      - keep-alive
      User-Agent:
      - python-requests/2.28.1
    method: GET
    uri: https://eutils.ncbi.nlm.nih.gov/entrez/eutils/efetch.fcgi?db=nucleotide&id=NC_000013.11&rettype=fasta&seq_start=32316467&seq_stop=32316467&tool=bioutils&email=biocommons-dev@googlegroups.com
  response:
    body:
      string: !!binary |
        H4sIAAAAAAAAALLzc443AAJDYz1DQytjI2NDMxMzc10YQ8EjPzdfoTixIDM1r1ghOaMIyC3Oz01V
        MDTWUXAPcs4wttArMDRRCCjKzE0sqlRwLC5OzU3KqeRy5OICAAAA//8DABNU0u5bAAAA
    headers:
      Access-Control-Allow-Origin:
      - '*'
      Access-Control-Expose-Headers:
      - X-RateLimit-Limit,X-RateLimit-Remaining
      Cache-Control:
      - private
      Connection:
      - Keep-Alive
      Content-Disposition:
      - attachment; filename="sequence.fasta"
      Content-Security-Policy:
      - upgrade-insecure-requests
      Content-Type:
      - text/plain
      Date:
<<<<<<< HEAD
      - Wed, 17 Aug 2022 15:31:14 GMT
      Keep-Alive:
      - timeout=4, max=40
      NCBI-PHID:
      - D0BD132A8ACA7CD500003D93FCF14916.1.1.m_5
      NCBI-SID:
      - F609CADD585017EA_BEE5SID
=======
      - Mon, 19 Sep 2022 13:14:31 GMT
      Keep-Alive:
      - timeout=4, max=40
      NCBI-PHID:
      - D0BD5131D558E5C500003647D77BFDD5.1.1.m_5
      NCBI-SID:
      - E37F91993C6F31CE_A8B6SID
>>>>>>> 7095b781
      Referrer-Policy:
      - origin-when-cross-origin
      Server:
      - Finatra
      Set-Cookie:
<<<<<<< HEAD
      - ncbi_sid=F609CADD585017EA_BEE5SID; domain=.nih.gov; path=/; expires=Thu, 17
        Aug 2023 15:31:15 GMT
=======
      - ncbi_sid=E37F91993C6F31CE_A8B6SID; domain=.nih.gov; path=/; expires=Tue, 19
        Sep 2023 13:14:31 GMT
>>>>>>> 7095b781
      Strict-Transport-Security:
      - max-age=31536000; includeSubDomains; preload
      Transfer-Encoding:
      - chunked
      X-RateLimit-Limit:
      - '3'
      X-RateLimit-Remaining:
<<<<<<< HEAD
      - '2'
=======
      - '1'
>>>>>>> 7095b781
      X-Test-Test:
      - test42
      X-UA-Compatible:
      - IE=Edge
      X-XSS-Protection:
      - 1; mode=block
      content-encoding:
      - gzip
    status:
      code: 200
      message: OK
- request:
    body: null
    headers:
      Accept:
      - '*/*'
      Accept-Encoding:
      - gzip, deflate
      Connection:
      - keep-alive
      User-Agent:
      - python-requests/2.28.1
    method: GET
    uri: https://eutils.ncbi.nlm.nih.gov/entrez/eutils/efetch.fcgi?db=nucleotide&id=NC_000013.11&rettype=fasta&seq_start=32316467&seq_stop=32316487&tool=bioutils&email=biocommons-dev@googlegroups.com
  response:
    body:
      string: !!binary |
        H4sIAAAAAAAAALLzc443AAJDYz1DQytjI2NDMxMzc10Iw8JcwSM/N1+hOLEgMzWvWCE5owjILc7P
        TVUwNNZRcA9yzjC20CswNFEIKMrMTSyqVHAsLk7NTcqp5HIMCXF3dwxxdnZ0dHQHQXcgk4sLAAAA
        //8DAG14V2hvAAAA
    headers:
      Access-Control-Allow-Origin:
      - '*'
      Access-Control-Expose-Headers:
      - X-RateLimit-Limit,X-RateLimit-Remaining
      Cache-Control:
      - private
      Connection:
      - Keep-Alive
      Content-Disposition:
      - attachment; filename="sequence.fasta"
      Content-Security-Policy:
      - upgrade-insecure-requests
      Content-Type:
      - text/plain
      Date:
<<<<<<< HEAD
      - Wed, 17 Aug 2022 15:31:15 GMT
      Keep-Alive:
      - timeout=4, max=40
      NCBI-PHID:
      - 939B6802735A2E9500003880BDC54E88.1.1.m_5
      NCBI-SID:
      - 2543124A0070994C_1850SID
=======
      - Mon, 19 Sep 2022 13:14:31 GMT
      Keep-Alive:
      - timeout=4, max=40
      NCBI-PHID:
      - D0BD5131D558E5C500003947D9ED154D.1.1.m_5
      NCBI-SID:
      - 801930C14D3A7937_719ASID
>>>>>>> 7095b781
      Referrer-Policy:
      - origin-when-cross-origin
      Server:
      - Finatra
      Set-Cookie:
<<<<<<< HEAD
      - ncbi_sid=2543124A0070994C_1850SID; domain=.nih.gov; path=/; expires=Thu, 17
        Aug 2023 15:31:15 GMT
=======
      - ncbi_sid=801930C14D3A7937_719ASID; domain=.nih.gov; path=/; expires=Tue, 19
        Sep 2023 13:14:32 GMT
>>>>>>> 7095b781
      Strict-Transport-Security:
      - max-age=31536000; includeSubDomains; preload
      Transfer-Encoding:
      - chunked
      X-RateLimit-Limit:
      - '3'
      X-RateLimit-Remaining:
      - '1'
      X-Test-Test:
      - test42
      X-UA-Compatible:
      - IE=Edge
      X-XSS-Protection:
      - 1; mode=block
      content-encoding:
      - gzip
    status:
      code: 200
      message: OK
version: 1<|MERGE_RESOLUTION|>--- conflicted
+++ resolved
@@ -23,15 +23,9 @@
       Content-Type:
       - text/plain; charset=utf-8
       Date:
-<<<<<<< HEAD
-      - Wed, 17 Aug 2022 15:31:13 GMT
-      Server:
-      - Werkzeug/2.2.0 Python/3.10.4
-=======
-      - Mon, 19 Sep 2022 13:14:30 GMT
-      Server:
-      - Werkzeug/2.2.2 Python/3.10.4
->>>>>>> 7095b781
+      - Mon, 19 Sep 2022 15:07:45 GMT
+      Server:
+      - Werkzeug/2.2.2 Python/3.10.4
     status:
       code: 200
       message: OK
@@ -71,15 +65,9 @@
       Content-Type:
       - application/json
       Date:
-<<<<<<< HEAD
-      - Wed, 17 Aug 2022 15:31:13 GMT
-      Server:
-      - Werkzeug/2.2.0 Python/3.10.4
-=======
-      - Mon, 19 Sep 2022 13:14:30 GMT
-      Server:
-      - Werkzeug/2.2.2 Python/3.10.4
->>>>>>> 7095b781
+      - Mon, 19 Sep 2022 15:07:45 GMT
+      Server:
+      - Werkzeug/2.2.2 Python/3.10.4
     status:
       code: 200
       message: OK
@@ -107,15 +95,9 @@
       Content-Type:
       - text/plain; charset=utf-8
       Date:
-<<<<<<< HEAD
-      - Wed, 17 Aug 2022 15:31:13 GMT
-      Server:
-      - Werkzeug/2.2.0 Python/3.10.4
-=======
-      - Mon, 19 Sep 2022 13:14:30 GMT
-      Server:
-      - Werkzeug/2.2.2 Python/3.10.4
->>>>>>> 7095b781
+      - Mon, 19 Sep 2022 15:07:45 GMT
+      Server:
+      - Werkzeug/2.2.2 Python/3.10.4
     status:
       code: 200
       message: OK
@@ -143,15 +125,9 @@
       Content-Type:
       - text/plain; charset=utf-8
       Date:
-<<<<<<< HEAD
-      - Wed, 17 Aug 2022 15:31:13 GMT
-      Server:
-      - Werkzeug/2.2.0 Python/3.10.4
-=======
-      - Mon, 19 Sep 2022 13:14:30 GMT
-      Server:
-      - Werkzeug/2.2.2 Python/3.10.4
->>>>>>> 7095b781
+      - Mon, 19 Sep 2022 15:07:45 GMT
+      Server:
+      - Werkzeug/2.2.2 Python/3.10.4
     status:
       code: 200
       message: OK
@@ -179,15 +155,9 @@
       Content-Type:
       - text/plain; charset=utf-8
       Date:
-<<<<<<< HEAD
-      - Wed, 17 Aug 2022 15:31:14 GMT
-      Server:
-      - Werkzeug/2.2.0 Python/3.10.4
-=======
-      - Mon, 19 Sep 2022 13:14:30 GMT
-      Server:
-      - Werkzeug/2.2.2 Python/3.10.4
->>>>>>> 7095b781
+      - Mon, 19 Sep 2022 15:07:45 GMT
+      Server:
+      - Werkzeug/2.2.2 Python/3.10.4
     status:
       code: 200
       message: OK
@@ -215,15 +185,9 @@
       Content-Type:
       - text/plain; charset=utf-8
       Date:
-<<<<<<< HEAD
-      - Wed, 17 Aug 2022 15:31:14 GMT
-      Server:
-      - Werkzeug/2.2.0 Python/3.10.4
-=======
-      - Mon, 19 Sep 2022 13:14:30 GMT
-      Server:
-      - Werkzeug/2.2.2 Python/3.10.4
->>>>>>> 7095b781
+      - Mon, 19 Sep 2022 15:07:45 GMT
+      Server:
+      - Werkzeug/2.2.2 Python/3.10.4
     status:
       code: 200
       message: OK
@@ -251,15 +215,9 @@
       Content-Type:
       - text/plain; charset=utf-8
       Date:
-<<<<<<< HEAD
-      - Wed, 17 Aug 2022 15:31:14 GMT
-      Server:
-      - Werkzeug/2.2.0 Python/3.10.4
-=======
-      - Mon, 19 Sep 2022 13:14:30 GMT
-      Server:
-      - Werkzeug/2.2.2 Python/3.10.4
->>>>>>> 7095b781
+      - Mon, 19 Sep 2022 15:07:45 GMT
+      Server:
+      - Werkzeug/2.2.2 Python/3.10.4
     status:
       code: 200
       message: OK
@@ -287,15 +245,9 @@
       Content-Type:
       - text/plain; charset=utf-8
       Date:
-<<<<<<< HEAD
-      - Wed, 17 Aug 2022 15:31:14 GMT
-      Server:
-      - Werkzeug/2.2.0 Python/3.10.4
-=======
-      - Mon, 19 Sep 2022 13:14:30 GMT
-      Server:
-      - Werkzeug/2.2.2 Python/3.10.4
->>>>>>> 7095b781
+      - Mon, 19 Sep 2022 15:07:45 GMT
+      Server:
+      - Werkzeug/2.2.2 Python/3.10.4
     status:
       code: 200
       message: OK
@@ -323,15 +275,9 @@
       Content-Type:
       - text/plain; charset=utf-8
       Date:
-<<<<<<< HEAD
-      - Wed, 17 Aug 2022 15:31:14 GMT
-      Server:
-      - Werkzeug/2.2.0 Python/3.10.4
-=======
-      - Mon, 19 Sep 2022 13:14:30 GMT
-      Server:
-      - Werkzeug/2.2.2 Python/3.10.4
->>>>>>> 7095b781
+      - Mon, 19 Sep 2022 15:07:45 GMT
+      Server:
+      - Werkzeug/2.2.2 Python/3.10.4
     status:
       code: 200
       message: OK
@@ -369,35 +315,20 @@
       Content-Type:
       - text/plain
       Date:
-<<<<<<< HEAD
-      - Wed, 17 Aug 2022 15:31:14 GMT
+      - Mon, 19 Sep 2022 15:07:46 GMT
       Keep-Alive:
       - timeout=4, max=40
       NCBI-PHID:
-      - D0BD132A8ACA7CD500003D93FCF14916.1.1.m_5
+      - 939B60E632B0799500004DA9BB579367.1.1.m_5
       NCBI-SID:
-      - F609CADD585017EA_BEE5SID
-=======
-      - Mon, 19 Sep 2022 13:14:31 GMT
-      Keep-Alive:
-      - timeout=4, max=40
-      NCBI-PHID:
-      - D0BD5131D558E5C500003647D77BFDD5.1.1.m_5
-      NCBI-SID:
-      - E37F91993C6F31CE_A8B6SID
->>>>>>> 7095b781
+      - A99BC07B6CCB24A8_D60CSID
       Referrer-Policy:
       - origin-when-cross-origin
       Server:
       - Finatra
       Set-Cookie:
-<<<<<<< HEAD
-      - ncbi_sid=F609CADD585017EA_BEE5SID; domain=.nih.gov; path=/; expires=Thu, 17
-        Aug 2023 15:31:15 GMT
-=======
-      - ncbi_sid=E37F91993C6F31CE_A8B6SID; domain=.nih.gov; path=/; expires=Tue, 19
-        Sep 2023 13:14:31 GMT
->>>>>>> 7095b781
+      - ncbi_sid=A99BC07B6CCB24A8_D60CSID; domain=.nih.gov; path=/; expires=Tue, 19
+        Sep 2023 15:07:46 GMT
       Strict-Transport-Security:
       - max-age=31536000; includeSubDomains; preload
       Transfer-Encoding:
@@ -405,11 +336,7 @@
       X-RateLimit-Limit:
       - '3'
       X-RateLimit-Remaining:
-<<<<<<< HEAD
-      - '2'
-=======
-      - '1'
->>>>>>> 7095b781
+      - '1'
       X-Test-Test:
       - test42
       X-UA-Compatible:
@@ -456,35 +383,20 @@
       Content-Type:
       - text/plain
       Date:
-<<<<<<< HEAD
-      - Wed, 17 Aug 2022 15:31:15 GMT
+      - Mon, 19 Sep 2022 15:07:46 GMT
       Keep-Alive:
       - timeout=4, max=40
       NCBI-PHID:
-      - 939B6802735A2E9500003880BDC54E88.1.1.m_5
+      - 322C565FBBD04345000057895FDB1C8F.1.1.m_5
       NCBI-SID:
-      - 2543124A0070994C_1850SID
-=======
-      - Mon, 19 Sep 2022 13:14:31 GMT
-      Keep-Alive:
-      - timeout=4, max=40
-      NCBI-PHID:
-      - D0BD5131D558E5C500003947D9ED154D.1.1.m_5
-      NCBI-SID:
-      - 801930C14D3A7937_719ASID
->>>>>>> 7095b781
+      - 8E14879EC2176674_ED23SID
       Referrer-Policy:
       - origin-when-cross-origin
       Server:
       - Finatra
       Set-Cookie:
-<<<<<<< HEAD
-      - ncbi_sid=2543124A0070994C_1850SID; domain=.nih.gov; path=/; expires=Thu, 17
-        Aug 2023 15:31:15 GMT
-=======
-      - ncbi_sid=801930C14D3A7937_719ASID; domain=.nih.gov; path=/; expires=Tue, 19
-        Sep 2023 13:14:32 GMT
->>>>>>> 7095b781
+      - ncbi_sid=8E14879EC2176674_ED23SID; domain=.nih.gov; path=/; expires=Tue, 19
+        Sep 2023 15:07:46 GMT
       Strict-Transport-Security:
       - max-age=31536000; includeSubDomains; preload
       Transfer-Encoding:
