--- conflicted
+++ resolved
@@ -1,262 +1,71 @@
 interactions:
 - request:
     body: null
-<<<<<<< HEAD
-    headers:
-      Accept:
-      - '*/*'
-      Accept-Encoding:
-      - gzip, deflate
-      Connection:
-      - keep-alive
-      User-Agent:
-      - python-requests/2.32.5
-=======
     headers: {}
->>>>>>> 9462037b
     method: GET
     uri: http://localhost:5000/seqrepo/1/sequence/NC_000013.11?start=32316466&end=32316467
   response:
     body:
       string: A
-<<<<<<< HEAD
-    headers:
-      Connection:
-      - close
-      Content-Length:
-      - '1'
-      Content-Type:
-      - text/plain; charset=utf-8
-      Date:
-      - Thu, 13 Nov 2025 17:52:14 GMT
-      Server:
-      - Werkzeug/2.2.3 Python/3.10.12
-=======
     headers: {}
->>>>>>> 9462037b
     status:
       code: 200
       message: OK
 - request:
     body: null
-<<<<<<< HEAD
-    headers:
-      Accept:
-      - '*/*'
-      Accept-Encoding:
-      - gzip, deflate
-      Connection:
-      - keep-alive
-      User-Agent:
-      - python-requests/2.32.5
-=======
     headers: {}
->>>>>>> 9462037b
     method: GET
     uri: http://localhost:5000/seqrepo/1/sequence/ga4gh:SQ._0wi-qoDrvram155UmcSC-zA5ZK4fpLT?start=32316466&end=32316467
   response:
     body:
       string: A
-<<<<<<< HEAD
-    headers:
-      Connection:
-      - close
-      Content-Length:
-      - '1'
-      Content-Type:
-      - text/plain; charset=utf-8
-      Date:
-      - Thu, 13 Nov 2025 17:52:14 GMT
-      Server:
-      - Werkzeug/2.2.3 Python/3.10.12
-=======
     headers: {}
->>>>>>> 9462037b
     status:
       code: 200
       message: OK
 - request:
     body: null
-<<<<<<< HEAD
-    headers:
-      Accept:
-      - '*/*'
-      Accept-Encoding:
-      - gzip, deflate
-      Connection:
-      - keep-alive
-      User-Agent:
-      - python-requests/2.32.5
-=======
     headers: {}
->>>>>>> 9462037b
     method: GET
     uri: http://localhost:5000/seqrepo/1/sequence/ga4gh:SQ._0wi-qoDrvram155UmcSC-zA5ZK4fpLT?start=32316467&end=32316467
   response:
     body:
       string: ''
-<<<<<<< HEAD
-    headers:
-      Connection:
-      - close
-      Content-Length:
-      - '0'
-      Content-Type:
-      - text/plain; charset=utf-8
-      Date:
-      - Thu, 13 Nov 2025 17:52:14 GMT
-      Server:
-      - Werkzeug/2.2.3 Python/3.10.12
-=======
     headers: {}
->>>>>>> 9462037b
     status:
       code: 200
       message: OK
 - request:
     body: null
-<<<<<<< HEAD
-    headers:
-      Accept:
-      - '*/*'
-      Accept-Encoding:
-      - gzip, deflate
-      Connection:
-      - keep-alive
-      User-Agent:
-      - python-requests/2.32.5
-=======
     headers: {}
->>>>>>> 9462037b
     method: GET
     uri: http://localhost:5000/seqrepo/1/sequence/ga4gh:SQ._0wi-qoDrvram155UmcSC-zA5ZK4fpLT?start=32316465&end=32316466
   response:
     body:
       string: T
-<<<<<<< HEAD
-    headers:
-      Connection:
-      - close
-      Content-Length:
-      - '1'
-      Content-Type:
-      - text/plain; charset=utf-8
-      Date:
-      - Thu, 13 Nov 2025 17:52:14 GMT
-      Server:
-      - Werkzeug/2.2.3 Python/3.10.12
-=======
     headers: {}
->>>>>>> 9462037b
     status:
       code: 200
       message: OK
 - request:
     body: null
-<<<<<<< HEAD
-    headers:
-      Accept:
-      - '*/*'
-      Accept-Encoding:
-      - gzip, deflate
-      Connection:
-      - keep-alive
-      User-Agent:
-      - python-requests/2.32.5
-=======
     headers: {}
->>>>>>> 9462037b
     method: GET
     uri: http://localhost:5000/seqrepo/1/sequence/ga4gh:SQ._0wi-qoDrvram155UmcSC-zA5ZK4fpLT?start=32316467&end=32316468
   response:
     body:
       string: T
-<<<<<<< HEAD
-    headers:
-      Connection:
-      - close
-      Content-Length:
-      - '1'
-      Content-Type:
-      - text/plain; charset=utf-8
-      Date:
-      - Thu, 13 Nov 2025 17:52:14 GMT
-      Server:
-      - Werkzeug/2.2.3 Python/3.10.12
-=======
     headers: {}
->>>>>>> 9462037b
     status:
       code: 200
       message: OK
 - request:
     body: null
-<<<<<<< HEAD
-    headers:
-      Accept:
-      - '*/*'
-      Accept-Encoding:
-      - gzip, deflate
-      Connection:
-      - keep-alive
-      User-Agent:
-      - python-requests/2.32.5
-=======
     headers: {}
->>>>>>> 9462037b
     method: GET
     uri: https://eutils.ncbi.nlm.nih.gov/entrez/eutils/efetch.fcgi?db=nucleotide&id=NC_000013.11&rettype=fasta&seq_start=32316467&seq_stop=32316467&tool=bioutils&email=biocommons-dev@googlegroups.com
   response:
     body:
-<<<<<<< HEAD
-      string: !!binary |
-        H4sIAAAAAAAAALLzc443AAJDYz1DQytjI2NDMxMzc10YQ8EjPzdfoTixIDM1r1ghOaMIyC3Oz01V
-        MDTWUXAPcs4wttArMDRRCCjKzE0sqlRwLC5OzU3KqeRy5AIAAAD//+ICAAAA//8DABNU0u5bAAAA
-    headers:
-      Access-Control-Allow-Origin:
-      - '*'
-      Access-Control-Expose-Headers:
-      - X-RateLimit-Limit,X-RateLimit-Remaining
-      Cache-Control:
-      - private
-      Connection:
-      - Keep-Alive
-      Content-Disposition:
-      - attachment; filename="sequence.fasta"
-      Content-Security-Policy:
-      - upgrade-insecure-requests
-      Content-Type:
-      - text/plain
-      Date:
-      - Thu, 13 Nov 2025 17:52:14 GMT
-      Keep-Alive:
-      - timeout=4, max=40
-      NCBI-PHID:
-      - 1D331AE54D41154500004A5E4AA56FB4.1.1.m_7
-      NCBI-SID:
-      - 2847F2690898A4C9_78B0SID
-      Referrer-Policy:
-      - origin-when-cross-origin
-      Server:
-      - Finatra
-      Set-Cookie:
-      - ncbi_sid=2847F2690898A4C9_78B0SID; domain=.nih.gov; path=/; expires=Fri, 13
-        Nov 2026 17:52:15 GMT
-      Strict-Transport-Security:
-      - max-age=31536000; includeSubDomains; preload
-      Transfer-Encoding:
-      - chunked
-      X-RateLimit-Limit:
-      - '3'
-      X-RateLimit-Remaining:
-      - '1'
-      X-UA-Compatible:
-      - IE=Edge
-      X-XSS-Protection:
-      - 1; mode=block
-      content-encoding:
-      - gzip
-=======
       string: '>NC_000013.11:32316467-32316467 Homo sapiens chromosome 13, GRCh38.p14
         Primary Assembly
 
@@ -265,79 +74,16 @@
 
         '
     headers: {}
->>>>>>> 9462037b
     status:
       code: 200
       message: OK
 - request:
     body: null
-<<<<<<< HEAD
-    headers:
-      Accept:
-      - '*/*'
-      Accept-Encoding:
-      - gzip, deflate
-      Connection:
-      - keep-alive
-      User-Agent:
-      - python-requests/2.32.5
-=======
     headers: {}
->>>>>>> 9462037b
     method: GET
     uri: https://eutils.ncbi.nlm.nih.gov/entrez/eutils/efetch.fcgi?db=nucleotide&id=NC_000013.11&rettype=fasta&seq_start=32316467&seq_stop=32316487&tool=bioutils&email=biocommons-dev@googlegroups.com
   response:
     body:
-<<<<<<< HEAD
-      string: !!binary |
-        H4sIAAAAAAAAALLzc443AAJDYz1DQytjI2NDMxMzc10Iw8JcwSM/N1+hOLEgMzWvWCE5owjILc7P
-        TVUwNNZRcA9yzjC20CswNFEIKMrMTSyqVHAsLk7NTcqp5HIMCXF3dwxxdnZ0dHQHQXcgkwsAAAD/
-        /+ICAAAA//8DAG14V2hvAAAA
-    headers:
-      Access-Control-Allow-Origin:
-      - '*'
-      Access-Control-Expose-Headers:
-      - X-RateLimit-Limit,X-RateLimit-Remaining
-      Cache-Control:
-      - private
-      Connection:
-      - Keep-Alive
-      Content-Disposition:
-      - attachment; filename="sequence.fasta"
-      Content-Security-Policy:
-      - upgrade-insecure-requests
-      Content-Type:
-      - text/plain
-      Date:
-      - Thu, 13 Nov 2025 17:52:15 GMT
-      Keep-Alive:
-      - timeout=4, max=40
-      NCBI-PHID:
-      - 1D321DE74BE70395000018648A581DF2.1.1.m_7
-      NCBI-SID:
-      - 74123D215538EDB6_B055SID
-      Referrer-Policy:
-      - origin-when-cross-origin
-      Server:
-      - Finatra
-      Set-Cookie:
-      - ncbi_sid=74123D215538EDB6_B055SID; domain=.nih.gov; path=/; expires=Fri, 13
-        Nov 2026 17:52:15 GMT
-      Strict-Transport-Security:
-      - max-age=31536000; includeSubDomains; preload
-      Transfer-Encoding:
-      - chunked
-      X-RateLimit-Limit:
-      - '3'
-      X-RateLimit-Remaining:
-      - '0'
-      X-UA-Compatible:
-      - IE=Edge
-      X-XSS-Protection:
-      - 1; mode=block
-      content-encoding:
-      - gzip
-=======
       string: '>NC_000013.11:32316467-32316487 Homo sapiens chromosome 13, GRCh38.p14
         Primary Assembly
 
@@ -346,7 +92,6 @@
 
         '
     headers: {}
->>>>>>> 9462037b
     status:
       code: 200
       message: OK
