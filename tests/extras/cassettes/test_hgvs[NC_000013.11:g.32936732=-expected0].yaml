interactions:
- request:
    body: null
    headers:
      Accept:
      - '*/*'
      Accept-Encoding:
      - gzip, deflate
      Connection:
      - keep-alive
      User-Agent:
      - python-requests/2.31.0
    method: GET
    uri: http://localhost:5000/seqrepo/1/sequence/NC_000013.11?start=32936731&end=32936732
  response:
    body:
      string: C
    headers:
      Connection:
      - close
      Content-Length:
      - '1'
      Content-Type:
      - text/plain; charset=utf-8
      Date:
<<<<<<< HEAD
      - Wed, 13 Mar 2024 11:34:16 GMT
=======
      - Mon, 11 Mar 2024 21:21:17 GMT
>>>>>>> cef704dd
      Server:
      - Werkzeug/2.2.2 Python/3.10.4
    status:
      code: 200
      message: OK
- request:
    body: null
    headers:
      Accept:
      - '*/*'
      Accept-Encoding:
      - gzip, deflate
      Connection:
      - keep-alive
      User-Agent:
      - python-requests/2.31.0
<<<<<<< HEAD
    method: GET
    uri: http://localhost:5000/seqrepo/1/metadata/ga4gh:SQ._0wi-qoDrvram155UmcSC-zA5ZK4fpLT
  response:
    body:
      string: "{\n  \"added\": \"2016-08-27T23:50:14Z\",\n  \"aliases\": [\n    \"GRCh38:13\",\n
        \   \"GRCh38:chr13\",\n    \"GRCh38.p1:13\",\n    \"GRCh38.p1:chr13\",\n    \"GRCh38.p10:13\",\n
        \   \"GRCh38.p10:chr13\",\n    \"GRCh38.p11:13\",\n    \"GRCh38.p11:chr13\",\n
        \   \"GRCh38.p12:13\",\n    \"GRCh38.p12:chr13\",\n    \"GRCh38.p2:13\",\n
        \   \"GRCh38.p2:chr13\",\n    \"GRCh38.p3:13\",\n    \"GRCh38.p3:chr13\",\n
        \   \"GRCh38.p4:13\",\n    \"GRCh38.p4:chr13\",\n    \"GRCh38.p5:13\",\n    \"GRCh38.p5:chr13\",\n
        \   \"GRCh38.p6:13\",\n    \"GRCh38.p6:chr13\",\n    \"GRCh38.p7:13\",\n    \"GRCh38.p7:chr13\",\n
        \   \"GRCh38.p8:13\",\n    \"GRCh38.p8:chr13\",\n    \"GRCh38.p9:13\",\n    \"GRCh38.p9:chr13\",\n
        \   \"MD5:a5437debe2ef9c9ef8f3ea2874ae1d82\",\n    \"NCBI:NC_000013.11\",\n
        \   \"refseq:NC_000013.11\",\n    \"SEGUID:2oDBty0yKV9wHo7gg+Bt+fPgi5o\",\n
        \   \"SHA1:da80c1b72d32295f701e8ee083e06df9f3e08b9a\",\n    \"VMC:GS__0wi-qoDrvram155UmcSC-zA5ZK4fpLT\",\n
        \   \"sha512t24u:_0wi-qoDrvram155UmcSC-zA5ZK4fpLT\",\n    \"ga4gh:SQ._0wi-qoDrvram155UmcSC-zA5ZK4fpLT\"\n
        \ ],\n  \"alphabet\": \"ACGKNTY\",\n  \"length\": 114364328\n}\n"
    headers:
      Connection:
      - close
      Content-Length:
      - '1002'
      Content-Type:
      - application/json
      Date:
      - Wed, 13 Mar 2024 11:34:16 GMT
      Server:
      - Werkzeug/2.2.2 Python/3.10.4
    status:
      code: 200
      message: OK
- request:
    body: null
    headers:
      Accept:
      - '*/*'
      Accept-Encoding:
      - gzip, deflate
      Connection:
      - keep-alive
      User-Agent:
      - python-requests/2.31.0
    method: GET
    uri: http://localhost:5000/seqrepo/1/sequence/ga4gh:SQ._0wi-qoDrvram155UmcSC-zA5ZK4fpLT?start=32936731&end=32936732
  response:
    body:
      string: C
    headers:
      Connection:
      - close
      Content-Length:
      - '1'
      Content-Type:
      - text/plain; charset=utf-8
      Date:
      - Wed, 13 Mar 2024 11:34:16 GMT
      Server:
      - Werkzeug/2.2.2 Python/3.10.4
    status:
      code: 200
      message: OK
- request:
    body: null
    headers:
      Accept:
      - '*/*'
      Accept-Encoding:
      - gzip, deflate
      Connection:
      - keep-alive
      User-Agent:
      - python-requests/2.31.0
=======
>>>>>>> cef704dd
    method: GET
    uri: https://eutils.ncbi.nlm.nih.gov/entrez/eutils/efetch.fcgi?db=nucleotide&id=NC_000013.11&rettype=fasta&seq_start=32936732&seq_stop=32936732&tool=bioutils&email=biocommons-dev@googlegroups.com
  response:
    body:
      string: !!binary |
        H4sIAAAAAAAAALLzc443AAJDYz1DQytjI0tjM3NjI10YQ8EjPzdfoTixIDM1r1ghOaMIyC3Oz01V
        MDTWUXAPcs4wttArMDRRCCjKzE0sqlRwLC5OzU3KqeRy5uICAAAA//8DALFcilZbAAAA
    headers:
      Access-Control-Allow-Origin:
      - '*'
      Access-Control-Expose-Headers:
      - X-RateLimit-Limit,X-RateLimit-Remaining
      Cache-Control:
      - private
      Connection:
      - Keep-Alive
      Content-Disposition:
      - attachment; filename="sequence.fasta"
      Content-Security-Policy:
      - upgrade-insecure-requests
      Content-Type:
      - text/plain
      Date:
<<<<<<< HEAD
      - Wed, 13 Mar 2024 11:34:20 GMT
      Keep-Alive:
      - timeout=4, max=40
      NCBI-PHID:
      - 939B2EEA04BEA4E50000218E194ABC7A.1.1.m_5
      NCBI-SID:
      - 0AF7B2B7D73584F1_4FF4SID
=======
      - Mon, 11 Mar 2024 21:21:21 GMT
      Keep-Alive:
      - timeout=4, max=40
      NCBI-PHID:
      - 939BB8C393EB349500002A352803F722.1.1.m_5
      NCBI-SID:
      - 639F2F2ECDBC5B06_3AC1SID
>>>>>>> cef704dd
      Referrer-Policy:
      - origin-when-cross-origin
      Server:
      - Finatra
      Set-Cookie:
<<<<<<< HEAD
      - ncbi_sid=0AF7B2B7D73584F1_4FF4SID; domain=.nih.gov; path=/; expires=Thu, 13
        Mar 2025 11:34:20 GMT
=======
      - ncbi_sid=639F2F2ECDBC5B06_3AC1SID; domain=.nih.gov; path=/; expires=Tue, 11
        Mar 2025 21:21:21 GMT
>>>>>>> cef704dd
      Strict-Transport-Security:
      - max-age=31536000; includeSubDomains; preload
      Transfer-Encoding:
      - chunked
      X-RateLimit-Limit:
      - '3'
      X-RateLimit-Remaining:
      - '2'
      X-UA-Compatible:
      - IE=Edge
      X-XSS-Protection:
      - 1; mode=block
      content-encoding:
      - gzip
    status:
      code: 200
      message: OK
version: 1<|MERGE_RESOLUTION|>--- conflicted
+++ resolved
@@ -23,11 +23,7 @@
       Content-Type:
       - text/plain; charset=utf-8
       Date:
-<<<<<<< HEAD
-      - Wed, 13 Mar 2024 11:34:16 GMT
-=======
-      - Mon, 11 Mar 2024 21:21:17 GMT
->>>>>>> cef704dd
+      - Thu, 14 Mar 2024 17:27:36 GMT
       Server:
       - Werkzeug/2.2.2 Python/3.10.4
     status:
@@ -44,81 +40,6 @@
       - keep-alive
       User-Agent:
       - python-requests/2.31.0
-<<<<<<< HEAD
-    method: GET
-    uri: http://localhost:5000/seqrepo/1/metadata/ga4gh:SQ._0wi-qoDrvram155UmcSC-zA5ZK4fpLT
-  response:
-    body:
-      string: "{\n  \"added\": \"2016-08-27T23:50:14Z\",\n  \"aliases\": [\n    \"GRCh38:13\",\n
-        \   \"GRCh38:chr13\",\n    \"GRCh38.p1:13\",\n    \"GRCh38.p1:chr13\",\n    \"GRCh38.p10:13\",\n
-        \   \"GRCh38.p10:chr13\",\n    \"GRCh38.p11:13\",\n    \"GRCh38.p11:chr13\",\n
-        \   \"GRCh38.p12:13\",\n    \"GRCh38.p12:chr13\",\n    \"GRCh38.p2:13\",\n
-        \   \"GRCh38.p2:chr13\",\n    \"GRCh38.p3:13\",\n    \"GRCh38.p3:chr13\",\n
-        \   \"GRCh38.p4:13\",\n    \"GRCh38.p4:chr13\",\n    \"GRCh38.p5:13\",\n    \"GRCh38.p5:chr13\",\n
-        \   \"GRCh38.p6:13\",\n    \"GRCh38.p6:chr13\",\n    \"GRCh38.p7:13\",\n    \"GRCh38.p7:chr13\",\n
-        \   \"GRCh38.p8:13\",\n    \"GRCh38.p8:chr13\",\n    \"GRCh38.p9:13\",\n    \"GRCh38.p9:chr13\",\n
-        \   \"MD5:a5437debe2ef9c9ef8f3ea2874ae1d82\",\n    \"NCBI:NC_000013.11\",\n
-        \   \"refseq:NC_000013.11\",\n    \"SEGUID:2oDBty0yKV9wHo7gg+Bt+fPgi5o\",\n
-        \   \"SHA1:da80c1b72d32295f701e8ee083e06df9f3e08b9a\",\n    \"VMC:GS__0wi-qoDrvram155UmcSC-zA5ZK4fpLT\",\n
-        \   \"sha512t24u:_0wi-qoDrvram155UmcSC-zA5ZK4fpLT\",\n    \"ga4gh:SQ._0wi-qoDrvram155UmcSC-zA5ZK4fpLT\"\n
-        \ ],\n  \"alphabet\": \"ACGKNTY\",\n  \"length\": 114364328\n}\n"
-    headers:
-      Connection:
-      - close
-      Content-Length:
-      - '1002'
-      Content-Type:
-      - application/json
-      Date:
-      - Wed, 13 Mar 2024 11:34:16 GMT
-      Server:
-      - Werkzeug/2.2.2 Python/3.10.4
-    status:
-      code: 200
-      message: OK
-- request:
-    body: null
-    headers:
-      Accept:
-      - '*/*'
-      Accept-Encoding:
-      - gzip, deflate
-      Connection:
-      - keep-alive
-      User-Agent:
-      - python-requests/2.31.0
-    method: GET
-    uri: http://localhost:5000/seqrepo/1/sequence/ga4gh:SQ._0wi-qoDrvram155UmcSC-zA5ZK4fpLT?start=32936731&end=32936732
-  response:
-    body:
-      string: C
-    headers:
-      Connection:
-      - close
-      Content-Length:
-      - '1'
-      Content-Type:
-      - text/plain; charset=utf-8
-      Date:
-      - Wed, 13 Mar 2024 11:34:16 GMT
-      Server:
-      - Werkzeug/2.2.2 Python/3.10.4
-    status:
-      code: 200
-      message: OK
-- request:
-    body: null
-    headers:
-      Accept:
-      - '*/*'
-      Accept-Encoding:
-      - gzip, deflate
-      Connection:
-      - keep-alive
-      User-Agent:
-      - python-requests/2.31.0
-=======
->>>>>>> cef704dd
     method: GET
     uri: https://eutils.ncbi.nlm.nih.gov/entrez/eutils/efetch.fcgi?db=nucleotide&id=NC_000013.11&rettype=fasta&seq_start=32936732&seq_stop=32936732&tool=bioutils&email=biocommons-dev@googlegroups.com
   response:
@@ -142,35 +63,20 @@
       Content-Type:
       - text/plain
       Date:
-<<<<<<< HEAD
-      - Wed, 13 Mar 2024 11:34:20 GMT
+      - Thu, 14 Mar 2024 17:27:40 GMT
       Keep-Alive:
       - timeout=4, max=40
       NCBI-PHID:
-      - 939B2EEA04BEA4E50000218E194ABC7A.1.1.m_5
+      - 322CE575B5DA80350000345CF4F629DE.1.1.m_5
       NCBI-SID:
-      - 0AF7B2B7D73584F1_4FF4SID
-=======
-      - Mon, 11 Mar 2024 21:21:21 GMT
-      Keep-Alive:
-      - timeout=4, max=40
-      NCBI-PHID:
-      - 939BB8C393EB349500002A352803F722.1.1.m_5
-      NCBI-SID:
-      - 639F2F2ECDBC5B06_3AC1SID
->>>>>>> cef704dd
+      - A07022F8D8FDF1A0_E6C8SID
       Referrer-Policy:
       - origin-when-cross-origin
       Server:
       - Finatra
       Set-Cookie:
-<<<<<<< HEAD
-      - ncbi_sid=0AF7B2B7D73584F1_4FF4SID; domain=.nih.gov; path=/; expires=Thu, 13
-        Mar 2025 11:34:20 GMT
-=======
-      - ncbi_sid=639F2F2ECDBC5B06_3AC1SID; domain=.nih.gov; path=/; expires=Tue, 11
-        Mar 2025 21:21:21 GMT
->>>>>>> cef704dd
+      - ncbi_sid=A07022F8D8FDF1A0_E6C8SID; domain=.nih.gov; path=/; expires=Fri, 14
+        Mar 2025 17:27:40 GMT
       Strict-Transport-Security:
       - max-age=31536000; includeSubDomains; preload
       Transfer-Encoding:
