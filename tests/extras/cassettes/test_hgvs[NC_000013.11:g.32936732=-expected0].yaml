--- conflicted
+++ resolved
@@ -1,110 +1,23 @@
 interactions:
 - request:
     body: null
-<<<<<<< HEAD
-    headers:
-      Accept:
-      - '*/*'
-      Accept-Encoding:
-      - gzip, deflate
-      Connection:
-      - keep-alive
-      User-Agent:
-      - python-requests/2.32.5
-=======
     headers: {}
->>>>>>> 9462037b
     method: GET
     uri: http://localhost:5000/seqrepo/1/sequence/NC_000013.11?start=32936731&end=32936732
   response:
     body:
       string: C
-<<<<<<< HEAD
-    headers:
-      Connection:
-      - close
-      Content-Length:
-      - '1'
-      Content-Type:
-      - text/plain; charset=utf-8
-      Date:
-      - Thu, 13 Nov 2025 17:52:09 GMT
-      Server:
-      - Werkzeug/2.2.3 Python/3.10.12
-=======
     headers: {}
->>>>>>> 9462037b
     status:
       code: 200
       message: OK
 - request:
     body: null
-<<<<<<< HEAD
-    headers:
-      Accept:
-      - '*/*'
-      Accept-Encoding:
-      - gzip, deflate
-      Connection:
-      - keep-alive
-      User-Agent:
-      - python-requests/2.32.5
-=======
     headers: {}
->>>>>>> 9462037b
     method: GET
     uri: https://eutils.ncbi.nlm.nih.gov/entrez/eutils/efetch.fcgi?db=nucleotide&id=NC_000013.11&rettype=fasta&seq_start=32936732&seq_stop=32936732&tool=bioutils&email=biocommons-dev@googlegroups.com
   response:
     body:
-<<<<<<< HEAD
-      string: !!binary |
-        H4sIAAAAAAAAALLzc443AAJDYz1DQytjI0tjM3NjI10YQ8EjPzdfoTixIDM1r1ghOaMIyC3Oz01V
-        MDTWUXAPcs4wttArMDRRCCjKzE0sqlRwLC5OzU3KqeRy5gIAAAD//+ICAAAA//8DALFcilZbAAAA
-    headers:
-      Access-Control-Allow-Origin:
-      - '*'
-      Access-Control-Expose-Headers:
-      - X-RateLimit-Limit,X-RateLimit-Remaining
-      Cache-Control:
-      - private
-      Connection:
-      - Keep-Alive
-      Content-Disposition:
-      - attachment; filename="sequence.fasta"
-      Content-Security-Policy:
-      - upgrade-insecure-requests
-      Content-Type:
-      - text/plain
-      Date:
-      - Thu, 13 Nov 2025 17:52:08 GMT
-      Keep-Alive:
-      - timeout=4, max=40
-      NCBI-PHID:
-      - 1D321DE74BE703950000336485DD64DA.1.1.m_7
-      NCBI-SID:
-      - 486799515EC82CA3_8B42SID
-      Referrer-Policy:
-      - origin-when-cross-origin
-      Server:
-      - Finatra
-      Set-Cookie:
-      - ncbi_sid=486799515EC82CA3_8B42SID; domain=.nih.gov; path=/; expires=Fri, 13
-        Nov 2026 17:52:09 GMT
-      Strict-Transport-Security:
-      - max-age=31536000; includeSubDomains; preload
-      Transfer-Encoding:
-      - chunked
-      X-RateLimit-Limit:
-      - '3'
-      X-RateLimit-Remaining:
-      - '2'
-      X-UA-Compatible:
-      - IE=Edge
-      X-XSS-Protection:
-      - 1; mode=block
-      content-encoding:
-      - gzip
-=======
       string: '>NC_000013.11:32936732-32936732 Homo sapiens chromosome 13, GRCh38.p14
         Primary Assembly
 
@@ -113,7 +26,6 @@
 
         '
     headers: {}
->>>>>>> 9462037b
     status:
       code: 200
       message: OK
