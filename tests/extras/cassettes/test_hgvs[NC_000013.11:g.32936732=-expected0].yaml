--- conflicted
+++ resolved
@@ -23,15 +23,9 @@
       Content-Type:
       - text/plain; charset=utf-8
       Date:
-<<<<<<< HEAD
-      - Wed, 17 Aug 2022 15:31:01 GMT
-      Server:
-      - Werkzeug/2.2.0 Python/3.10.4
-=======
-      - Mon, 19 Sep 2022 13:14:14 GMT
-      Server:
-      - Werkzeug/2.2.2 Python/3.10.4
->>>>>>> 7095b781
+      - Mon, 19 Sep 2022 15:07:32 GMT
+      Server:
+      - Werkzeug/2.2.2 Python/3.10.4
     status:
       code: 200
       message: OK
@@ -71,15 +65,9 @@
       Content-Type:
       - application/json
       Date:
-<<<<<<< HEAD
-      - Wed, 17 Aug 2022 15:31:01 GMT
-      Server:
-      - Werkzeug/2.2.0 Python/3.10.4
-=======
-      - Mon, 19 Sep 2022 13:14:14 GMT
-      Server:
-      - Werkzeug/2.2.2 Python/3.10.4
->>>>>>> 7095b781
+      - Mon, 19 Sep 2022 15:07:32 GMT
+      Server:
+      - Werkzeug/2.2.2 Python/3.10.4
     status:
       code: 200
       message: OK
@@ -107,15 +95,9 @@
       Content-Type:
       - text/plain; charset=utf-8
       Date:
-<<<<<<< HEAD
-      - Wed, 17 Aug 2022 15:31:01 GMT
-      Server:
-      - Werkzeug/2.2.0 Python/3.10.4
-=======
-      - Mon, 19 Sep 2022 13:14:14 GMT
-      Server:
-      - Werkzeug/2.2.2 Python/3.10.4
->>>>>>> 7095b781
+      - Mon, 19 Sep 2022 15:07:32 GMT
+      Server:
+      - Werkzeug/2.2.2 Python/3.10.4
     status:
       code: 200
       message: OK
@@ -143,15 +125,9 @@
       Content-Type:
       - text/plain; charset=utf-8
       Date:
-<<<<<<< HEAD
-      - Wed, 17 Aug 2022 15:31:01 GMT
-      Server:
-      - Werkzeug/2.2.0 Python/3.10.4
-=======
-      - Mon, 19 Sep 2022 13:14:14 GMT
-      Server:
-      - Werkzeug/2.2.2 Python/3.10.4
->>>>>>> 7095b781
+      - Mon, 19 Sep 2022 15:07:32 GMT
+      Server:
+      - Werkzeug/2.2.2 Python/3.10.4
     status:
       code: 200
       message: OK
@@ -189,35 +165,20 @@
       Content-Type:
       - text/plain
       Date:
-<<<<<<< HEAD
-      - Wed, 17 Aug 2022 15:31:05 GMT
+      - Mon, 19 Sep 2022 15:07:35 GMT
       Keep-Alive:
       - timeout=4, max=40
       NCBI-PHID:
-      - 322C9B017B5615450000416F186FEB79.1.1.m_5
+      - 939B60E632B07995000033A99595C676.1.1.m_5
       NCBI-SID:
-      - D58AA123F5610F19_25CCSID
-=======
-      - Mon, 19 Sep 2022 13:14:17 GMT
-      Keep-Alive:
-      - timeout=4, max=40
-      NCBI-PHID:
-      - 322C565FBBD04345000027318D2324BD.1.1.m_5
-      NCBI-SID:
-      - 2E1608FAFC3E1BF6_6341SID
->>>>>>> 7095b781
+      - EF12D6B754467448_5D6DSID
       Referrer-Policy:
       - origin-when-cross-origin
       Server:
       - Finatra
       Set-Cookie:
-<<<<<<< HEAD
-      - ncbi_sid=D58AA123F5610F19_25CCSID; domain=.nih.gov; path=/; expires=Thu, 17
-        Aug 2023 15:31:05 GMT
-=======
-      - ncbi_sid=2E1608FAFC3E1BF6_6341SID; domain=.nih.gov; path=/; expires=Tue, 19
-        Sep 2023 13:14:18 GMT
->>>>>>> 7095b781
+      - ncbi_sid=EF12D6B754467448_5D6DSID; domain=.nih.gov; path=/; expires=Tue, 19
+        Sep 2023 15:07:36 GMT
       Strict-Transport-Security:
       - max-age=31536000; includeSubDomains; preload
       Transfer-Encoding:
