--- conflicted
+++ resolved
@@ -21,7 +21,6 @@
     uri: https://normalize.cancervariants.org/variation/vrs_allele_to_hgvs
   response:
     body:
-<<<<<<< HEAD
       string: '{"detail":[{"loc":["body","variation","location","__root__"],"msg":"str
         type expected","type":"type_error.str"},{"loc":["body","variation","location","__root__","type"],"msg":"unexpected
         value; permitted: <VRSTypes.CHROMOSOME_LOCATION: ''ChromosomeLocation''>","type":"value_error.const","ctx":{"given":"SequenceLocation","permitted":["ChromosomeLocation"]}},{"loc":["body","variation","location","__root__","species_id"],"msg":"field
@@ -34,70 +33,37 @@
         required","type":"value_error.missing"},{"loc":["body","variation","location","__root__","end"],"msg":"extra
         fields not permitted","type":"value_error.extra"},{"loc":["body","variation","location","__root__","start"],"msg":"extra
         fields not permitted","type":"value_error.extra"}]}'
-=======
-      string: '{"query":{"variation":{"_id":null,"type":"Allele","location":{"_id":null,"type":"SequenceLocation","sequence_id":"ga4gh:SQ.MBIgVnoHFw34aFqNUVGM0zgjC3d-v8dK","interval":{"type":"SequenceInterval","start":{"type":"Number","value":871},"end":{"type":"Number","value":872}}},"state":{"type":"LiteralSequenceExpression","sequence":"G"}},"namespace":"refseq"},"warnings":[],"service_meta_":{"version":"0.5.0a0","response_datetime":"2022-09-19T13:16:12.758376","name":"variation-normalizer","url":"https://github.com/cancervariants/variation-normalization"},"vrs_python_meta_":{"version":"0.8.1.dev0","name":"vrs-python","url":"https://github.com/ga4gh/vrs-python"},"variations":["NM_001331029.1:n.872A>G"]}'
->>>>>>> 7095b781
     headers:
       Connection:
       - keep-alive
       Content-Length:
-<<<<<<< HEAD
       - '1418'
       Content-Type:
       - application/json
       Date:
-      - Wed, 17 Aug 2022 15:31:37 GMT
+      - Mon, 19 Sep 2022 15:07:52 GMT
       Via:
-      - 1.1 9ac9ad92db3824c1d085819b5b8672ac.cloudfront.net (CloudFront)
+      - 1.1 36a63eaf34bf32bd8cb0e92451c38ec4.cloudfront.net (CloudFront)
       X-Amz-Cf-Id:
-      - c8gCffyhYSTTqz8H_k4fFo-sQkbffeWR40XbqdXYpzys3K4C_NoJFw==
-      X-Amz-Cf-Pop:
-      - ORD53-C1
-      X-Amzn-Trace-Id:
-      - Root=1-62fd09d9-18ea2eaa7c2b384e53fec43e
-=======
-      - '700'
-      Content-Type:
-      - application/json
-      Date:
-      - Mon, 19 Sep 2022 13:16:12 GMT
-      Via:
-      - 1.1 cf64a4b926de5658989ce791a67893fa.cloudfront.net (CloudFront)
-      X-Amz-Cf-Id:
-      - 2Wo3b0z8H_N59p9Tiq9MGxjTROfiItnhNr78CNUrtwF2SJyhIGgEug==
+      - vQ3QZ16KxT8dHuqUz_4HHr309m4NkFGX8BFK0f3XtFOv4Jw2ONbeKQ==
       X-Amz-Cf-Pop:
       - ORD58-P5
       X-Amzn-Trace-Id:
-      - Root=1-63286b9c-1269004f1f58fc280533da70
->>>>>>> 7095b781
+      - Root=1-632885c8-15a1aca37de93cb846d6eb5f
       X-Cache:
       - Error from cloudfront
       x-amz-apigw-id:
-<<<<<<< HEAD
-      - XA56EFFvCYcFRQQ=
+      - YtnXYEPiCYcF6rg=
       x-amzn-Remapped-Connection:
       - keep-alive
       x-amzn-Remapped-Content-Length:
       - '1418'
       x-amzn-Remapped-Date:
-      - Wed, 17 Aug 2022 15:31:37 GMT
+      - Mon, 19 Sep 2022 15:07:52 GMT
       x-amzn-Remapped-Server:
       - nginx/1.20.0
       x-amzn-RequestId:
-      - 845ec214-0f88-4991-a36e-88a9cc8301ae
-=======
-      - YtXAaH2CCYcF7wg=
-      x-amzn-Remapped-Connection:
-      - keep-alive
-      x-amzn-Remapped-Content-Length:
-      - '700'
-      x-amzn-Remapped-Date:
-      - Mon, 19 Sep 2022 13:16:12 GMT
-      x-amzn-Remapped-Server:
-      - nginx/1.20.0
-      x-amzn-RequestId:
-      - 9b4047d1-8095-4115-a394-fe1e46ba2b64
->>>>>>> 7095b781
+      - a684b7f9-8eb8-4d05-be99-0dfd44cca883
     status:
       code: 422
       message: ''
