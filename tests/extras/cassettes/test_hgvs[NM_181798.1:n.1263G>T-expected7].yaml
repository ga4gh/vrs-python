interactions:
- request:
    body: null
    headers:
      Accept:
      - '*/*'
      Accept-Encoding:
      - gzip, deflate
      Connection:
      - keep-alive
      User-Agent:
      - python-requests/2.28.1
    method: GET
    uri: http://localhost:5000/seqrepo/1/metadata/refseq:NM_181798.1
  response:
    body:
      string: "{\n  \"added\": \"2016-08-24T05:03:05Z\",\n  \"aliases\": [\n    \"MD5:93e2dc533ba755782b3affcf53470434\",\n
        \   \"NCBI:NM_181798.1\",\n    \"refseq:NM_181798.1\",\n    \"NCBI:NR_040711.1\",\n
        \   \"refseq:NR_040711.1\",\n    \"SEGUID:0nrqUDibhGAQBZ4pXR+soOiCOf0\",\n
        \   \"SHA1:d27aea50389b846010059e295d1faca0e88239fd\",\n    \"VMC:GS_KN07u-RFqd1dTyOWOG98HnOq87Nq-ZIg\",\n
        \   \"sha512t24u:KN07u-RFqd1dTyOWOG98HnOq87Nq-ZIg\",\n    \"ga4gh:SQ.KN07u-RFqd1dTyOWOG98HnOq87Nq-ZIg\"\n
        \ ],\n  \"alphabet\": \"ACGT\",\n  \"length\": 3029\n}\n"
    headers:
      Connection:
      - close
      Content-Length:
      - '483'
      Content-Type:
      - application/json
      Date:
<<<<<<< HEAD
      - Wed, 17 Aug 2022 15:31:17 GMT
      Server:
      - Werkzeug/2.2.0 Python/3.10.4
=======
      - Mon, 19 Sep 2022 13:14:33 GMT
      Server:
      - Werkzeug/2.2.2 Python/3.10.4
>>>>>>> 7095b781
    status:
      code: 200
      message: OK
- request:
    body: null
    headers:
      Accept:
      - '*/*'
      Accept-Encoding:
      - gzip, deflate
      Connection:
      - keep-alive
      User-Agent:
      - python-requests/2.28.1
    method: GET
    uri: http://localhost:5000/seqrepo/1/metadata/ga4gh:SQ.KN07u-RFqd1dTyOWOG98HnOq87Nq-ZIg
  response:
    body:
      string: "{\n  \"added\": \"2016-08-24T05:03:05Z\",\n  \"aliases\": [\n    \"MD5:93e2dc533ba755782b3affcf53470434\",\n
        \   \"NCBI:NM_181798.1\",\n    \"refseq:NM_181798.1\",\n    \"NCBI:NR_040711.1\",\n
        \   \"refseq:NR_040711.1\",\n    \"SEGUID:0nrqUDibhGAQBZ4pXR+soOiCOf0\",\n
        \   \"SHA1:d27aea50389b846010059e295d1faca0e88239fd\",\n    \"VMC:GS_KN07u-RFqd1dTyOWOG98HnOq87Nq-ZIg\",\n
        \   \"sha512t24u:KN07u-RFqd1dTyOWOG98HnOq87Nq-ZIg\",\n    \"ga4gh:SQ.KN07u-RFqd1dTyOWOG98HnOq87Nq-ZIg\"\n
        \ ],\n  \"alphabet\": \"ACGT\",\n  \"length\": 3029\n}\n"
    headers:
      Connection:
      - close
      Content-Length:
      - '483'
      Content-Type:
      - application/json
      Date:
<<<<<<< HEAD
      - Wed, 17 Aug 2022 15:31:17 GMT
      Server:
      - Werkzeug/2.2.0 Python/3.10.4
=======
      - Mon, 19 Sep 2022 13:14:33 GMT
      Server:
      - Werkzeug/2.2.2 Python/3.10.4
>>>>>>> 7095b781
    status:
      code: 200
      message: OK
- request:
    body: null
    headers:
      Accept:
      - '*/*'
      Accept-Encoding:
      - gzip, deflate
      Connection:
      - keep-alive
      User-Agent:
      - python-requests/2.28.1
    method: GET
    uri: http://localhost:5000/seqrepo/1/sequence/ga4gh:SQ.KN07u-RFqd1dTyOWOG98HnOq87Nq-ZIg?start=1262&end=1263
  response:
    body:
      string: G
    headers:
      Connection:
      - close
      Content-Length:
      - '1'
      Content-Type:
      - text/plain; charset=utf-8
      Date:
<<<<<<< HEAD
      - Wed, 17 Aug 2022 15:31:17 GMT
      Server:
      - Werkzeug/2.2.0 Python/3.10.4
=======
      - Mon, 19 Sep 2022 13:14:33 GMT
      Server:
      - Werkzeug/2.2.2 Python/3.10.4
>>>>>>> 7095b781
    status:
      code: 200
      message: OK
- request:
    body: null
    headers:
      Accept:
      - '*/*'
      Accept-Encoding:
      - gzip, deflate
      Connection:
      - keep-alive
      User-Agent:
      - python-requests/2.28.1
    method: GET
    uri: http://localhost:5000/seqrepo/1/sequence/ga4gh:SQ.KN07u-RFqd1dTyOWOG98HnOq87Nq-ZIg?start=1261&end=1262
  response:
    body:
      string: A
    headers:
      Connection:
      - close
      Content-Length:
      - '1'
      Content-Type:
      - text/plain; charset=utf-8
      Date:
<<<<<<< HEAD
      - Wed, 17 Aug 2022 15:31:17 GMT
      Server:
      - Werkzeug/2.2.0 Python/3.10.4
=======
      - Mon, 19 Sep 2022 13:14:33 GMT
      Server:
      - Werkzeug/2.2.2 Python/3.10.4
>>>>>>> 7095b781
    status:
      code: 200
      message: OK
- request:
    body: null
    headers:
      Accept:
      - '*/*'
      Accept-Encoding:
      - gzip, deflate
      Connection:
      - keep-alive
      User-Agent:
      - python-requests/2.28.1
    method: GET
    uri: http://localhost:5000/seqrepo/1/sequence/ga4gh:SQ.KN07u-RFqd1dTyOWOG98HnOq87Nq-ZIg?start=1263&end=1264
  response:
    body:
      string: T
    headers:
      Connection:
      - close
      Content-Length:
      - '1'
      Content-Type:
      - text/plain; charset=utf-8
      Date:
<<<<<<< HEAD
      - Wed, 17 Aug 2022 15:31:17 GMT
      Server:
      - Werkzeug/2.2.0 Python/3.10.4
=======
      - Mon, 19 Sep 2022 13:14:34 GMT
      Server:
      - Werkzeug/2.2.2 Python/3.10.4
>>>>>>> 7095b781
    status:
      code: 200
      message: OK
- request:
    body: null
    headers:
      Accept:
      - '*/*'
      Accept-Encoding:
      - gzip, deflate
      Connection:
      - keep-alive
      User-Agent:
      - python-requests/2.28.1
    method: GET
    uri: http://localhost:5000/seqrepo/1/sequence/ga4gh:SQ.KN07u-RFqd1dTyOWOG98HnOq87Nq-ZIg?start=1262&end=1262
  response:
    body:
      string: ''
    headers:
      Connection:
      - close
      Content-Length:
      - '0'
      Content-Type:
      - text/plain; charset=utf-8
      Date:
<<<<<<< HEAD
      - Wed, 17 Aug 2022 15:31:18 GMT
      Server:
      - Werkzeug/2.2.0 Python/3.10.4
=======
      - Mon, 19 Sep 2022 13:14:34 GMT
      Server:
      - Werkzeug/2.2.2 Python/3.10.4
>>>>>>> 7095b781
    status:
      code: 200
      message: OK
- request:
    body: null
    headers:
      Accept:
      - '*/*'
      Accept-Encoding:
      - gzip, deflate
      Connection:
      - keep-alive
      User-Agent:
      - python-requests/2.28.1
    method: GET
    uri: http://localhost:5000/seqrepo/1/sequence/ga4gh:SQ.KN07u-RFqd1dTyOWOG98HnOq87Nq-ZIg?start=1263&end=1263
  response:
    body:
      string: ''
    headers:
      Connection:
      - close
      Content-Length:
      - '0'
      Content-Type:
      - text/plain; charset=utf-8
      Date:
<<<<<<< HEAD
      - Wed, 17 Aug 2022 15:31:18 GMT
      Server:
      - Werkzeug/2.2.0 Python/3.10.4
=======
      - Mon, 19 Sep 2022 13:14:34 GMT
      Server:
      - Werkzeug/2.2.2 Python/3.10.4
>>>>>>> 7095b781
    status:
      code: 200
      message: OK
- request:
    body: null
    headers:
      Accept:
      - '*/*'
      Accept-Encoding:
      - gzip, deflate
      Connection:
      - keep-alive
      User-Agent:
      - python-requests/2.28.1
    method: GET
    uri: http://localhost:5000/seqrepo/1/metadata/ga4gh:SQ.KN07u-RFqd1dTyOWOG98HnOq87Nq-ZIg
  response:
    body:
      string: "{\n  \"added\": \"2016-08-24T05:03:05Z\",\n  \"aliases\": [\n    \"MD5:93e2dc533ba755782b3affcf53470434\",\n
        \   \"NCBI:NM_181798.1\",\n    \"refseq:NM_181798.1\",\n    \"NCBI:NR_040711.1\",\n
        \   \"refseq:NR_040711.1\",\n    \"SEGUID:0nrqUDibhGAQBZ4pXR+soOiCOf0\",\n
        \   \"SHA1:d27aea50389b846010059e295d1faca0e88239fd\",\n    \"VMC:GS_KN07u-RFqd1dTyOWOG98HnOq87Nq-ZIg\",\n
        \   \"sha512t24u:KN07u-RFqd1dTyOWOG98HnOq87Nq-ZIg\",\n    \"ga4gh:SQ.KN07u-RFqd1dTyOWOG98HnOq87Nq-ZIg\"\n
        \ ],\n  \"alphabet\": \"ACGT\",\n  \"length\": 3029\n}\n"
    headers:
      Connection:
      - close
      Content-Length:
      - '483'
      Content-Type:
      - application/json
      Date:
<<<<<<< HEAD
      - Wed, 17 Aug 2022 15:31:18 GMT
      Server:
      - Werkzeug/2.2.0 Python/3.10.4
=======
      - Mon, 19 Sep 2022 13:14:34 GMT
      Server:
      - Werkzeug/2.2.2 Python/3.10.4
>>>>>>> 7095b781
    status:
      code: 200
      message: OK
- request:
    body: null
    headers:
      Accept:
      - '*/*'
      Accept-Encoding:
      - gzip, deflate
      Connection:
      - keep-alive
      User-Agent:
      - python-requests/2.28.1
    method: GET
    uri: http://localhost:5000/seqrepo/1/sequence/ga4gh:SQ.KN07u-RFqd1dTyOWOG98HnOq87Nq-ZIg?start=1262&end=1263
  response:
    body:
      string: G
    headers:
      Connection:
      - close
      Content-Length:
      - '1'
      Content-Type:
      - text/plain; charset=utf-8
      Date:
<<<<<<< HEAD
      - Wed, 17 Aug 2022 15:31:18 GMT
      Server:
      - Werkzeug/2.2.0 Python/3.10.4
=======
      - Mon, 19 Sep 2022 13:14:34 GMT
      Server:
      - Werkzeug/2.2.2 Python/3.10.4
>>>>>>> 7095b781
    status:
      code: 200
      message: OK
- request:
    body: null
    headers:
      Accept:
      - '*/*'
      Accept-Encoding:
      - gzip, deflate
      Connection:
      - keep-alive
      User-Agent:
      - python-requests/2.28.1
    method: GET
    uri: https://eutils.ncbi.nlm.nih.gov/entrez/eutils/efetch.fcgi?db=nucleotide&id=NM_181798.1&rettype=fasta&seq_start=1263&seq_stop=1263&tool=bioutils&email=biocommons-dev@googlegroups.com
  response:
    body:
      string: !!binary |
        H4sIAAAAAAAAABTEQQrCMBAF0H1O8ZcKrTAVtLoQxIWCGKgXkGlNayCThCQteHvxLd5JP17U0v7Q
        buhIzW5b/8MtSEDmaI3PiKFwznYWLMEVnkw9cTFvDB/23jjkuR9ZrPuigxjpTQJhdb/ojtYVSmKf
        h2RjwcLJsi9oKshTn9VVqR8AAAD//wMAjtT/qIAAAAA=
    headers:
      Access-Control-Allow-Origin:
      - '*'
      Access-Control-Expose-Headers:
      - X-RateLimit-Limit,X-RateLimit-Remaining
      Cache-Control:
      - private
      Connection:
      - Keep-Alive
      Content-Disposition:
      - attachment; filename="sequence.fasta"
      Content-Security-Policy:
      - upgrade-insecure-requests
      Content-Type:
      - text/plain
      Date:
<<<<<<< HEAD
      - Wed, 17 Aug 2022 15:31:18 GMT
      Keep-Alive:
      - timeout=4, max=40
      NCBI-PHID:
      - 322C9B017B56154500003A6F3688F96F.1.1.m_5
      NCBI-SID:
      - E471F720ACBA480B_9C1BSID
=======
      - Mon, 19 Sep 2022 13:14:34 GMT
      Keep-Alive:
      - timeout=4, max=40
      NCBI-PHID:
      - 322C565FBBD0434500004831B519AB93.1.1.m_5
      NCBI-SID:
      - 134C9C91968E2766_A90ESID
>>>>>>> 7095b781
      Referrer-Policy:
      - origin-when-cross-origin
      Server:
      - Finatra
      Set-Cookie:
<<<<<<< HEAD
      - ncbi_sid=E471F720ACBA480B_9C1BSID; domain=.nih.gov; path=/; expires=Thu, 17
        Aug 2023 15:31:18 GMT
=======
      - ncbi_sid=134C9C91968E2766_A90ESID; domain=.nih.gov; path=/; expires=Tue, 19
        Sep 2023 13:14:34 GMT
>>>>>>> 7095b781
      Strict-Transport-Security:
      - max-age=31536000; includeSubDomains; preload
      Transfer-Encoding:
      - chunked
      X-RateLimit-Limit:
      - '3'
      X-RateLimit-Remaining:
      - '1'
      X-Test-Test:
      - test42
      X-UA-Compatible:
      - IE=Edge
      X-XSS-Protection:
      - 1; mode=block
      content-encoding:
      - gzip
    status:
      code: 200
      message: OK
- request:
    body: null
    headers:
      Accept:
      - '*/*'
      Accept-Encoding:
      - gzip, deflate
      Connection:
      - keep-alive
      User-Agent:
      - python-requests/2.28.1
    method: GET
    uri: https://eutils.ncbi.nlm.nih.gov/entrez/eutils/efetch.fcgi?db=nucleotide&id=NM_181798.1&rettype=fasta&seq_start=1263&seq_stop=1268&tool=bioutils&email=biocommons-dev@googlegroups.com
  response:
    body:
      string: !!binary |
        H4sIAAAAAAAAAAzEuwrCMBgG0D1P8Y0KrZAKGh0E6VBBDFSyy9+a1kBuJGnBt9cznIt8vLjgx5PY
        8TNvDvv6n8AtuIBM0WifEUOhnM3isAZbaNb1TEW/MX7Ie22Rl2EiZ+wXPZx2g07g2Nxb2fNthZLI
        5zGZWLBSMuQLmgruKa+sU6pVHWM/AAAA//8DAATZgc6FAAAA
    headers:
      Access-Control-Allow-Origin:
      - '*'
      Access-Control-Expose-Headers:
      - X-RateLimit-Limit,X-RateLimit-Remaining
      Cache-Control:
      - private
      Connection:
      - Keep-Alive
      Content-Disposition:
      - attachment; filename="sequence.fasta"
      Content-Security-Policy:
      - upgrade-insecure-requests
      Content-Type:
      - text/plain
      Date:
<<<<<<< HEAD
      - Wed, 17 Aug 2022 15:31:18 GMT
      Keep-Alive:
      - timeout=4, max=40
      NCBI-PHID:
      - 322C9B017B56154500004B6F37EB6C58.1.1.m_5
      NCBI-SID:
      - 034D200A005A940F_1388SID
=======
      - Mon, 19 Sep 2022 13:14:34 GMT
      Keep-Alive:
      - timeout=4, max=40
      NCBI-PHID:
      - D0BD5131D558E5C500004247E88D7243.1.1.m_5
      NCBI-SID:
      - 260EB7372A275A6A_3BC5SID
>>>>>>> 7095b781
      Referrer-Policy:
      - origin-when-cross-origin
      Server:
      - Finatra
      Set-Cookie:
<<<<<<< HEAD
      - ncbi_sid=034D200A005A940F_1388SID; domain=.nih.gov; path=/; expires=Thu, 17
        Aug 2023 15:31:19 GMT
=======
      - ncbi_sid=260EB7372A275A6A_3BC5SID; domain=.nih.gov; path=/; expires=Tue, 19
        Sep 2023 13:14:35 GMT
>>>>>>> 7095b781
      Strict-Transport-Security:
      - max-age=31536000; includeSubDomains; preload
      Transfer-Encoding:
      - chunked
      X-RateLimit-Limit:
      - '3'
      X-RateLimit-Remaining:
      - '1'
      X-Test-Test:
      - test42
      X-UA-Compatible:
      - IE=Edge
      X-XSS-Protection:
      - 1; mode=block
      content-encoding:
      - gzip
    status:
      code: 200
      message: OK
version: 1<|MERGE_RESOLUTION|>--- conflicted
+++ resolved
@@ -28,15 +28,9 @@
       Content-Type:
       - application/json
       Date:
-<<<<<<< HEAD
-      - Wed, 17 Aug 2022 15:31:17 GMT
-      Server:
-      - Werkzeug/2.2.0 Python/3.10.4
-=======
-      - Mon, 19 Sep 2022 13:14:33 GMT
-      Server:
-      - Werkzeug/2.2.2 Python/3.10.4
->>>>>>> 7095b781
+      - Mon, 19 Sep 2022 15:07:48 GMT
+      Server:
+      - Werkzeug/2.2.2 Python/3.10.4
     status:
       code: 200
       message: OK
@@ -69,15 +63,9 @@
       Content-Type:
       - application/json
       Date:
-<<<<<<< HEAD
-      - Wed, 17 Aug 2022 15:31:17 GMT
-      Server:
-      - Werkzeug/2.2.0 Python/3.10.4
-=======
-      - Mon, 19 Sep 2022 13:14:33 GMT
-      Server:
-      - Werkzeug/2.2.2 Python/3.10.4
->>>>>>> 7095b781
+      - Mon, 19 Sep 2022 15:07:48 GMT
+      Server:
+      - Werkzeug/2.2.2 Python/3.10.4
     status:
       code: 200
       message: OK
@@ -105,15 +93,9 @@
       Content-Type:
       - text/plain; charset=utf-8
       Date:
-<<<<<<< HEAD
-      - Wed, 17 Aug 2022 15:31:17 GMT
-      Server:
-      - Werkzeug/2.2.0 Python/3.10.4
-=======
-      - Mon, 19 Sep 2022 13:14:33 GMT
-      Server:
-      - Werkzeug/2.2.2 Python/3.10.4
->>>>>>> 7095b781
+      - Mon, 19 Sep 2022 15:07:48 GMT
+      Server:
+      - Werkzeug/2.2.2 Python/3.10.4
     status:
       code: 200
       message: OK
@@ -141,15 +123,9 @@
       Content-Type:
       - text/plain; charset=utf-8
       Date:
-<<<<<<< HEAD
-      - Wed, 17 Aug 2022 15:31:17 GMT
-      Server:
-      - Werkzeug/2.2.0 Python/3.10.4
-=======
-      - Mon, 19 Sep 2022 13:14:33 GMT
-      Server:
-      - Werkzeug/2.2.2 Python/3.10.4
->>>>>>> 7095b781
+      - Mon, 19 Sep 2022 15:07:49 GMT
+      Server:
+      - Werkzeug/2.2.2 Python/3.10.4
     status:
       code: 200
       message: OK
@@ -177,15 +153,9 @@
       Content-Type:
       - text/plain; charset=utf-8
       Date:
-<<<<<<< HEAD
-      - Wed, 17 Aug 2022 15:31:17 GMT
-      Server:
-      - Werkzeug/2.2.0 Python/3.10.4
-=======
-      - Mon, 19 Sep 2022 13:14:34 GMT
-      Server:
-      - Werkzeug/2.2.2 Python/3.10.4
->>>>>>> 7095b781
+      - Mon, 19 Sep 2022 15:07:49 GMT
+      Server:
+      - Werkzeug/2.2.2 Python/3.10.4
     status:
       code: 200
       message: OK
@@ -213,15 +183,9 @@
       Content-Type:
       - text/plain; charset=utf-8
       Date:
-<<<<<<< HEAD
-      - Wed, 17 Aug 2022 15:31:18 GMT
-      Server:
-      - Werkzeug/2.2.0 Python/3.10.4
-=======
-      - Mon, 19 Sep 2022 13:14:34 GMT
-      Server:
-      - Werkzeug/2.2.2 Python/3.10.4
->>>>>>> 7095b781
+      - Mon, 19 Sep 2022 15:07:49 GMT
+      Server:
+      - Werkzeug/2.2.2 Python/3.10.4
     status:
       code: 200
       message: OK
@@ -249,15 +213,9 @@
       Content-Type:
       - text/plain; charset=utf-8
       Date:
-<<<<<<< HEAD
-      - Wed, 17 Aug 2022 15:31:18 GMT
-      Server:
-      - Werkzeug/2.2.0 Python/3.10.4
-=======
-      - Mon, 19 Sep 2022 13:14:34 GMT
-      Server:
-      - Werkzeug/2.2.2 Python/3.10.4
->>>>>>> 7095b781
+      - Mon, 19 Sep 2022 15:07:49 GMT
+      Server:
+      - Werkzeug/2.2.2 Python/3.10.4
     status:
       code: 200
       message: OK
@@ -290,15 +248,9 @@
       Content-Type:
       - application/json
       Date:
-<<<<<<< HEAD
-      - Wed, 17 Aug 2022 15:31:18 GMT
-      Server:
-      - Werkzeug/2.2.0 Python/3.10.4
-=======
-      - Mon, 19 Sep 2022 13:14:34 GMT
-      Server:
-      - Werkzeug/2.2.2 Python/3.10.4
->>>>>>> 7095b781
+      - Mon, 19 Sep 2022 15:07:49 GMT
+      Server:
+      - Werkzeug/2.2.2 Python/3.10.4
     status:
       code: 200
       message: OK
@@ -326,15 +278,9 @@
       Content-Type:
       - text/plain; charset=utf-8
       Date:
-<<<<<<< HEAD
-      - Wed, 17 Aug 2022 15:31:18 GMT
-      Server:
-      - Werkzeug/2.2.0 Python/3.10.4
-=======
-      - Mon, 19 Sep 2022 13:14:34 GMT
-      Server:
-      - Werkzeug/2.2.2 Python/3.10.4
->>>>>>> 7095b781
+      - Mon, 19 Sep 2022 15:07:49 GMT
+      Server:
+      - Werkzeug/2.2.2 Python/3.10.4
     status:
       code: 200
       message: OK
@@ -373,35 +319,20 @@
       Content-Type:
       - text/plain
       Date:
-<<<<<<< HEAD
-      - Wed, 17 Aug 2022 15:31:18 GMT
+      - Mon, 19 Sep 2022 15:07:49 GMT
       Keep-Alive:
       - timeout=4, max=40
       NCBI-PHID:
-      - 322C9B017B56154500003A6F3688F96F.1.1.m_5
+      - 939B60E632B07995000026A9CC9DD62E.1.1.m_5
       NCBI-SID:
-      - E471F720ACBA480B_9C1BSID
-=======
-      - Mon, 19 Sep 2022 13:14:34 GMT
-      Keep-Alive:
-      - timeout=4, max=40
-      NCBI-PHID:
-      - 322C565FBBD0434500004831B519AB93.1.1.m_5
-      NCBI-SID:
-      - 134C9C91968E2766_A90ESID
->>>>>>> 7095b781
+      - C0E5B98D3C5B65AD_1BC3SID
       Referrer-Policy:
       - origin-when-cross-origin
       Server:
       - Finatra
       Set-Cookie:
-<<<<<<< HEAD
-      - ncbi_sid=E471F720ACBA480B_9C1BSID; domain=.nih.gov; path=/; expires=Thu, 17
-        Aug 2023 15:31:18 GMT
-=======
-      - ncbi_sid=134C9C91968E2766_A90ESID; domain=.nih.gov; path=/; expires=Tue, 19
-        Sep 2023 13:14:34 GMT
->>>>>>> 7095b781
+      - ncbi_sid=C0E5B98D3C5B65AD_1BC3SID; domain=.nih.gov; path=/; expires=Tue, 19
+        Sep 2023 15:07:49 GMT
       Strict-Transport-Security:
       - max-age=31536000; includeSubDomains; preload
       Transfer-Encoding:
@@ -456,35 +387,20 @@
       Content-Type:
       - text/plain
       Date:
-<<<<<<< HEAD
-      - Wed, 17 Aug 2022 15:31:18 GMT
+      - Mon, 19 Sep 2022 15:07:49 GMT
       Keep-Alive:
       - timeout=4, max=40
       NCBI-PHID:
-      - 322C9B017B56154500004B6F37EB6C58.1.1.m_5
+      - 939B60E632B0799500004AA9D1B992DC.1.1.m_5
       NCBI-SID:
-      - 034D200A005A940F_1388SID
-=======
-      - Mon, 19 Sep 2022 13:14:34 GMT
-      Keep-Alive:
-      - timeout=4, max=40
-      NCBI-PHID:
-      - D0BD5131D558E5C500004247E88D7243.1.1.m_5
-      NCBI-SID:
-      - 260EB7372A275A6A_3BC5SID
->>>>>>> 7095b781
+      - 3C2715F82F942926_3546SID
       Referrer-Policy:
       - origin-when-cross-origin
       Server:
       - Finatra
       Set-Cookie:
-<<<<<<< HEAD
-      - ncbi_sid=034D200A005A940F_1388SID; domain=.nih.gov; path=/; expires=Thu, 17
-        Aug 2023 15:31:19 GMT
-=======
-      - ncbi_sid=260EB7372A275A6A_3BC5SID; domain=.nih.gov; path=/; expires=Tue, 19
-        Sep 2023 13:14:35 GMT
->>>>>>> 7095b781
+      - ncbi_sid=3C2715F82F942926_3546SID; domain=.nih.gov; path=/; expires=Tue, 19
+        Sep 2023 15:07:50 GMT
       Strict-Transport-Security:
       - max-age=31536000; includeSubDomains; preload
       Transfer-Encoding:
