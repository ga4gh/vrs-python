--- conflicted
+++ resolved
@@ -1,453 +1,131 @@
 interactions:
 - request:
     body: null
-<<<<<<< HEAD
-    headers:
-      Accept:
-      - '*/*'
-      Accept-Encoding:
-      - gzip, deflate
-      Connection:
-      - keep-alive
-      User-Agent:
-      - python-requests/2.32.5
-=======
     headers: {}
->>>>>>> 9462037b
     method: GET
     uri: http://localhost:5000/seqrepo/1/sequence/ga4gh:SQ.IIB53T8CNeJJdUqzn9V_JnRtQadwWCbl?start=289484&end=289500
   response:
     body:
       string: GCGGGCAGATCACGAG
-<<<<<<< HEAD
-    headers:
-      Connection:
-      - close
-      Content-Length:
-      - '16'
-      Content-Type:
-      - text/plain; charset=utf-8
-      Date:
-      - Thu, 13 Nov 2025 17:52:29 GMT
-      Server:
-      - Werkzeug/2.2.3 Python/3.10.12
-=======
     headers: {}
->>>>>>> 9462037b
     status:
       code: 200
       message: OK
 - request:
     body: null
-<<<<<<< HEAD
-    headers:
-      Accept:
-      - '*/*'
-      Accept-Encoding:
-      - gzip, deflate
-      Connection:
-      - keep-alive
-      User-Agent:
-      - python-requests/2.32.5
-=======
     headers: {}
->>>>>>> 9462037b
     method: GET
     uri: http://localhost:5000/seqrepo/1/sequence/ga4gh:SQ.IIB53T8CNeJJdUqzn9V_JnRtQadwWCbl?start=289483&end=289484
   response:
     body:
       string: G
-<<<<<<< HEAD
-    headers:
-      Connection:
-      - close
-      Content-Length:
-      - '1'
-      Content-Type:
-      - text/plain; charset=utf-8
-      Date:
-      - Thu, 13 Nov 2025 17:52:29 GMT
-      Server:
-      - Werkzeug/2.2.3 Python/3.10.12
-=======
     headers: {}
->>>>>>> 9462037b
     status:
       code: 200
       message: OK
 - request:
     body: null
-<<<<<<< HEAD
-    headers:
-      Accept:
-      - '*/*'
-      Accept-Encoding:
-      - gzip, deflate
-      Connection:
-      - keep-alive
-      User-Agent:
-      - python-requests/2.32.5
-=======
     headers: {}
->>>>>>> 9462037b
     method: GET
     uri: http://localhost:5000/seqrepo/1/sequence/ga4gh:SQ.IIB53T8CNeJJdUqzn9V_JnRtQadwWCbl?start=289482&end=289483
   response:
     body:
       string: A
-<<<<<<< HEAD
-    headers:
-      Connection:
-      - close
-      Content-Length:
-      - '1'
-      Content-Type:
-      - text/plain; charset=utf-8
-      Date:
-      - Thu, 13 Nov 2025 17:52:29 GMT
-      Server:
-      - Werkzeug/2.2.3 Python/3.10.12
-=======
     headers: {}
->>>>>>> 9462037b
     status:
       code: 200
       message: OK
 - request:
     body: null
-<<<<<<< HEAD
-    headers:
-      Accept:
-      - '*/*'
-      Accept-Encoding:
-      - gzip, deflate
-      Connection:
-      - keep-alive
-      User-Agent:
-      - python-requests/2.32.5
-=======
     headers: {}
->>>>>>> 9462037b
     method: GET
     uri: http://localhost:5000/seqrepo/1/sequence/ga4gh:SQ.IIB53T8CNeJJdUqzn9V_JnRtQadwWCbl?start=289481&end=289482
   response:
     body:
       string: G
-<<<<<<< HEAD
-    headers:
-      Connection:
-      - close
-      Content-Length:
-      - '1'
-      Content-Type:
-      - text/plain; charset=utf-8
-      Date:
-      - Thu, 13 Nov 2025 17:52:29 GMT
-      Server:
-      - Werkzeug/2.2.3 Python/3.10.12
-=======
     headers: {}
->>>>>>> 9462037b
     status:
       code: 200
       message: OK
 - request:
     body: null
-<<<<<<< HEAD
-    headers:
-      Accept:
-      - '*/*'
-      Accept-Encoding:
-      - gzip, deflate
-      Connection:
-      - keep-alive
-      User-Agent:
-      - python-requests/2.32.5
-=======
     headers: {}
->>>>>>> 9462037b
     method: GET
     uri: http://localhost:5000/seqrepo/1/sequence/ga4gh:SQ.IIB53T8CNeJJdUqzn9V_JnRtQadwWCbl?start=289480&end=289481
   response:
     body:
       string: C
-<<<<<<< HEAD
-    headers:
-      Connection:
-      - close
-      Content-Length:
-      - '1'
-      Content-Type:
-      - text/plain; charset=utf-8
-      Date:
-      - Thu, 13 Nov 2025 17:52:29 GMT
-      Server:
-      - Werkzeug/2.2.3 Python/3.10.12
-=======
     headers: {}
->>>>>>> 9462037b
     status:
       code: 200
       message: OK
 - request:
     body: null
-<<<<<<< HEAD
-    headers:
-      Accept:
-      - '*/*'
-      Accept-Encoding:
-      - gzip, deflate
-      Connection:
-      - keep-alive
-      User-Agent:
-      - python-requests/2.32.5
-=======
     headers: {}
->>>>>>> 9462037b
     method: GET
     uri: http://localhost:5000/seqrepo/1/sequence/ga4gh:SQ.IIB53T8CNeJJdUqzn9V_JnRtQadwWCbl?start=289479&end=289480
   response:
     body:
       string: C
-<<<<<<< HEAD
-    headers:
-      Connection:
-      - close
-      Content-Length:
-      - '1'
-      Content-Type:
-      - text/plain; charset=utf-8
-      Date:
-      - Thu, 13 Nov 2025 17:52:29 GMT
-      Server:
-      - Werkzeug/2.2.3 Python/3.10.12
-=======
     headers: {}
->>>>>>> 9462037b
     status:
       code: 200
       message: OK
 - request:
     body: null
-<<<<<<< HEAD
-    headers:
-      Accept:
-      - '*/*'
-      Accept-Encoding:
-      - gzip, deflate
-      Connection:
-      - keep-alive
-      User-Agent:
-      - python-requests/2.32.5
-=======
     headers: {}
->>>>>>> 9462037b
     method: GET
     uri: http://localhost:5000/seqrepo/1/sequence/ga4gh:SQ.IIB53T8CNeJJdUqzn9V_JnRtQadwWCbl?start=289500&end=289501
   response:
     body:
       string: G
-<<<<<<< HEAD
-    headers:
-      Connection:
-      - close
-      Content-Length:
-      - '1'
-      Content-Type:
-      - text/plain; charset=utf-8
-      Date:
-      - Thu, 13 Nov 2025 17:52:29 GMT
-      Server:
-      - Werkzeug/2.2.3 Python/3.10.12
-=======
     headers: {}
->>>>>>> 9462037b
     status:
       code: 200
       message: OK
 - request:
     body: null
-<<<<<<< HEAD
-    headers:
-      Accept:
-      - '*/*'
-      Accept-Encoding:
-      - gzip, deflate
-      Connection:
-      - keep-alive
-      User-Agent:
-      - python-requests/2.32.5
-=======
     headers: {}
->>>>>>> 9462037b
     method: GET
     uri: http://localhost:5000/seqrepo/1/sequence/ga4gh:SQ.IIB53T8CNeJJdUqzn9V_JnRtQadwWCbl?start=289501&end=289502
   response:
     body:
       string: T
-<<<<<<< HEAD
-    headers:
-      Connection:
-      - close
-      Content-Length:
-      - '1'
-      Content-Type:
-      - text/plain; charset=utf-8
-      Date:
-      - Thu, 13 Nov 2025 17:52:29 GMT
-      Server:
-      - Werkzeug/2.2.3 Python/3.10.12
-=======
     headers: {}
->>>>>>> 9462037b
     status:
       code: 200
       message: OK
 - request:
     body: null
-<<<<<<< HEAD
-    headers:
-      Accept:
-      - '*/*'
-      Accept-Encoding:
-      - gzip, deflate
-      Connection:
-      - keep-alive
-      User-Agent:
-      - python-requests/2.32.5
-=======
     headers: {}
->>>>>>> 9462037b
     method: GET
     uri: http://localhost:5000/seqrepo/1/sequence/ga4gh:SQ.IIB53T8CNeJJdUqzn9V_JnRtQadwWCbl?start=289480&end=289484
   response:
     body:
       string: CGAG
-<<<<<<< HEAD
-    headers:
-      Connection:
-      - close
-      Content-Length:
-      - '4'
-      Content-Type:
-      - text/plain; charset=utf-8
-      Date:
-      - Thu, 13 Nov 2025 17:52:29 GMT
-      Server:
-      - Werkzeug/2.2.3 Python/3.10.12
-=======
     headers: {}
->>>>>>> 9462037b
     status:
       code: 200
       message: OK
 - request:
     body: null
-<<<<<<< HEAD
-    headers:
-      Accept:
-      - '*/*'
-      Accept-Encoding:
-      - gzip, deflate
-      Connection:
-      - keep-alive
-      User-Agent:
-      - python-requests/2.32.5
-=======
     headers: {}
->>>>>>> 9462037b
     method: GET
     uri: http://localhost:5000/seqrepo/1/sequence/ga4gh:SQ.IIB53T8CNeJJdUqzn9V_JnRtQadwWCbl?start=289480&end=289501
   response:
     body:
       string: CGAGGCGGGCAGATCACGAGG
-<<<<<<< HEAD
-    headers:
-      Connection:
-      - close
-      Content-Length:
-      - '21'
-      Content-Type:
-      - text/plain; charset=utf-8
-      Date:
-      - Thu, 13 Nov 2025 17:52:29 GMT
-      Server:
-      - Werkzeug/2.2.3 Python/3.10.12
-=======
     headers: {}
->>>>>>> 9462037b
     status:
       code: 200
       message: OK
 - request:
     body: null
-<<<<<<< HEAD
-    headers:
-      Accept:
-      - '*/*'
-      Accept-Encoding:
-      - gzip, deflate
-      Connection:
-      - keep-alive
-      User-Agent:
-      - python-requests/2.32.5
-=======
     headers: {}
->>>>>>> 9462037b
     method: GET
     uri: https://eutils.ncbi.nlm.nih.gov/entrez/eutils/efetch.fcgi?db=nucleotide&id=NC_000019.10&rettype=fasta&seq_start=289481&seq_stop=289501&tool=bioutils&email=biocommons-dev@googlegroups.com
   response:
     body:
-<<<<<<< HEAD
-      string: !!binary |
-        H4sIAAAAAAAAALLzc443AAJDSz1DAysjC0sTC0NdIGVqYKjgkZ+br1CcWJCZmleskJxRBOQW5+em
-        Khha6ii4BzlnGFvoFRiaKAQUZeYmFlUqOBYXp+Ym5VRyObs7urs7uwOxo7tjiLMjmM8FAAAA///i
-        AgAAAP//AwCUo69uawAAAA==
-    headers:
-      Access-Control-Allow-Origin:
-      - '*'
-      Access-Control-Expose-Headers:
-      - X-RateLimit-Limit,X-RateLimit-Remaining
-      Cache-Control:
-      - private
-      Connection:
-      - Keep-Alive
-      Content-Disposition:
-      - attachment; filename="sequence.fasta"
-      Content-Security-Policy:
-      - upgrade-insecure-requests
-      Content-Type:
-      - text/plain
-      Date:
-      - Thu, 13 Nov 2025 17:52:29 GMT
-      Keep-Alive:
-      - timeout=4, max=40
-      NCBI-PHID:
-      - 1D321DE74BE7039500004564A42D46EE.1.1.m_7
-      NCBI-SID:
-      - 624243FB0EB1CD0C_18E0SID
-      Referrer-Policy:
-      - origin-when-cross-origin
-      Server:
-      - Finatra
-      Set-Cookie:
-      - ncbi_sid=624243FB0EB1CD0C_18E0SID; domain=.nih.gov; path=/; expires=Fri, 13
-        Nov 2026 17:52:29 GMT
-      Strict-Transport-Security:
-      - max-age=31536000; includeSubDomains; preload
-      Transfer-Encoding:
-      - chunked
-      X-RateLimit-Limit:
-      - '3'
-      X-RateLimit-Remaining:
-      - '1'
-      X-UA-Compatible:
-      - IE=Edge
-      X-XSS-Protection:
-      - 1; mode=block
-      content-encoding:
-      - gzip
-=======
       string: '>NC_000019.10:289481-289501 Homo sapiens chromosome 19, GRCh38.p14
         Primary Assembly
 
@@ -456,78 +134,16 @@
 
         '
     headers: {}
->>>>>>> 9462037b
     status:
       code: 200
       message: OK
 - request:
     body: null
-<<<<<<< HEAD
-    headers:
-      Accept:
-      - '*/*'
-      Accept-Encoding:
-      - gzip, deflate
-      Connection:
-      - keep-alive
-      User-Agent:
-      - python-requests/2.32.5
-=======
     headers: {}
->>>>>>> 9462037b
     method: GET
     uri: https://eutils.ncbi.nlm.nih.gov/entrez/eutils/efetch.fcgi?db=nucleotide&id=NC_000019.10&rettype=fasta&seq_start=289501&seq_stop=289501&tool=bioutils&email=biocommons-dev@googlegroups.com
   response:
     body:
-<<<<<<< HEAD
-      string: !!binary |
-        H4sIAAAAAAAAALLzc443AAJDSz1DAysjC0tTA0NdCKXgkZ+br1CcWJCZmleskJxRBOQW5+emKhha
-        6ii4BzlnGFvoFRiaKAQUZeYmFlUqOBYXp+Ym5VRyuXMBAAAA///iAgAAAP//AwDTOp6eVwAAAA==
-    headers:
-      Access-Control-Allow-Origin:
-      - '*'
-      Access-Control-Expose-Headers:
-      - X-RateLimit-Limit,X-RateLimit-Remaining
-      Cache-Control:
-      - private
-      Connection:
-      - Keep-Alive
-      Content-Disposition:
-      - attachment; filename="sequence.fasta"
-      Content-Security-Policy:
-      - upgrade-insecure-requests
-      Content-Type:
-      - text/plain
-      Date:
-      - Thu, 13 Nov 2025 17:52:30 GMT
-      Keep-Alive:
-      - timeout=4, max=40
-      NCBI-PHID:
-      - 1D340D3D8594821500005669211C05D3.1.1.m_7
-      NCBI-SID:
-      - 5F9364470FD1FBCE_1770SID
-      Referrer-Policy:
-      - origin-when-cross-origin
-      Server:
-      - Finatra
-      Set-Cookie:
-      - ncbi_sid=5F9364470FD1FBCE_1770SID; domain=.nih.gov; path=/; expires=Fri, 13
-        Nov 2026 17:52:30 GMT
-      Strict-Transport-Security:
-      - max-age=31536000; includeSubDomains; preload
-      Transfer-Encoding:
-      - chunked
-      X-RateLimit-Limit:
-      - '3'
-      X-RateLimit-Remaining:
-      - '1'
-      X-UA-Compatible:
-      - IE=Edge
-      X-XSS-Protection:
-      - 1; mode=block
-      content-encoding:
-      - gzip
-=======
       string: '>NC_000019.10:289501-289501 Homo sapiens chromosome 19, GRCh38.p14
         Primary Assembly
 
@@ -536,79 +152,16 @@
 
         '
     headers: {}
->>>>>>> 9462037b
     status:
       code: 200
       message: OK
 - request:
     body: null
-<<<<<<< HEAD
-    headers:
-      Accept:
-      - '*/*'
-      Accept-Encoding:
-      - gzip, deflate
-      Connection:
-      - keep-alive
-      User-Agent:
-      - python-requests/2.32.5
-=======
     headers: {}
->>>>>>> 9462037b
     method: GET
     uri: https://eutils.ncbi.nlm.nih.gov/entrez/eutils/efetch.fcgi?db=nucleotide&id=NC_000019.10&rettype=fasta&seq_start=289481&seq_stop=289521&tool=bioutils&email=biocommons-dev@googlegroups.com
   response:
     body:
-<<<<<<< HEAD
-      string: !!binary |
-        H4sIAAAAAAAAAByHwQqDQAxE735FPqCKWS3s9lAIOaQnkdJ70bKg0O3K5uTfmzow8+bdB363FgwN
-        tjfnQ++xNlwdwiOnDDpta/wpfJZiqjlFwHABefLS+WbDHsaypqnsQKoxzd+9YiERFisJvZhON4qc
-        /l9mO1wdAAAA///iAgAAAP//AwD3jSMmfwAAAA==
-    headers:
-      Access-Control-Allow-Origin:
-      - '*'
-      Access-Control-Expose-Headers:
-      - X-RateLimit-Limit,X-RateLimit-Remaining
-      Cache-Control:
-      - private
-      Connection:
-      - Keep-Alive
-      Content-Disposition:
-      - attachment; filename="sequence.fasta"
-      Content-Security-Policy:
-      - upgrade-insecure-requests
-      Content-Type:
-      - text/plain
-      Date:
-      - Thu, 13 Nov 2025 17:52:30 GMT
-      Keep-Alive:
-      - timeout=4, max=40
-      NCBI-PHID:
-      - 1D340D3D8594821500002569216BD2C6.1.1.m_7
-      NCBI-SID:
-      - 97052FF9E2326DA0_C9EDSID
-      Referrer-Policy:
-      - origin-when-cross-origin
-      Server:
-      - Finatra
-      Set-Cookie:
-      - ncbi_sid=97052FF9E2326DA0_C9EDSID; domain=.nih.gov; path=/; expires=Fri, 13
-        Nov 2026 17:52:30 GMT
-      Strict-Transport-Security:
-      - max-age=31536000; includeSubDomains; preload
-      Transfer-Encoding:
-      - chunked
-      X-RateLimit-Limit:
-      - '3'
-      X-RateLimit-Remaining:
-      - '0'
-      X-UA-Compatible:
-      - IE=Edge
-      X-XSS-Protection:
-      - 1; mode=block
-      content-encoding:
-      - gzip
-=======
       string: '>NC_000019.10:289481-289521 Homo sapiens chromosome 19, GRCh38.p14
         Primary Assembly
 
@@ -617,7 +170,6 @@
 
         '
     headers: {}
->>>>>>> 9462037b
     status:
       code: 200
       message: OK
