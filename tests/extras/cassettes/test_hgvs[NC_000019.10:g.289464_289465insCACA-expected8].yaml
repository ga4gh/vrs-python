interactions:
- request:
    body: null
<<<<<<< HEAD
    headers:
      Accept:
      - '*/*'
      Accept-Encoding:
      - gzip, deflate
      Connection:
      - keep-alive
      User-Agent:
      - python-requests/2.32.5
=======
    headers: {}
>>>>>>> 9462037b
    method: GET
    uri: http://localhost:5000/seqrepo/1/sequence/ga4gh:SQ.IIB53T8CNeJJdUqzn9V_JnRtQadwWCbl?start=289464&end=289464
  response:
    body:
      string: ''
<<<<<<< HEAD
    headers:
      Connection:
      - close
      Content-Length:
      - '0'
      Content-Type:
      - text/plain; charset=utf-8
      Date:
      - Thu, 13 Nov 2025 17:52:27 GMT
      Server:
      - Werkzeug/2.2.3 Python/3.10.12
=======
    headers: {}
>>>>>>> 9462037b
    status:
      code: 200
      message: OK
- request:
    body: null
<<<<<<< HEAD
    headers:
      Accept:
      - '*/*'
      Accept-Encoding:
      - gzip, deflate
      Connection:
      - keep-alive
      User-Agent:
      - python-requests/2.32.5
=======
    headers: {}
>>>>>>> 9462037b
    method: GET
    uri: http://localhost:5000/seqrepo/1/sequence/ga4gh:SQ.IIB53T8CNeJJdUqzn9V_JnRtQadwWCbl?start=289463&end=289464
  response:
    body:
      string: T
<<<<<<< HEAD
    headers:
      Connection:
      - close
      Content-Length:
      - '1'
      Content-Type:
      - text/plain; charset=utf-8
      Date:
      - Thu, 13 Nov 2025 17:52:27 GMT
      Server:
      - Werkzeug/2.2.3 Python/3.10.12
=======
    headers: {}
>>>>>>> 9462037b
    status:
      code: 200
      message: OK
- request:
    body: null
<<<<<<< HEAD
    headers:
      Accept:
      - '*/*'
      Accept-Encoding:
      - gzip, deflate
      Connection:
      - keep-alive
      User-Agent:
      - python-requests/2.32.5
=======
    headers: {}
>>>>>>> 9462037b
    method: GET
    uri: http://localhost:5000/seqrepo/1/sequence/ga4gh:SQ.IIB53T8CNeJJdUqzn9V_JnRtQadwWCbl?start=289464&end=289465
  response:
    body:
      string: C
<<<<<<< HEAD
    headers:
      Connection:
      - close
      Content-Length:
      - '1'
      Content-Type:
      - text/plain; charset=utf-8
      Date:
      - Thu, 13 Nov 2025 17:52:27 GMT
      Server:
      - Werkzeug/2.2.3 Python/3.10.12
=======
    headers: {}
>>>>>>> 9462037b
    status:
      code: 200
      message: OK
- request:
    body: null
<<<<<<< HEAD
    headers:
      Accept:
      - '*/*'
      Accept-Encoding:
      - gzip, deflate
      Connection:
      - keep-alive
      User-Agent:
      - python-requests/2.32.5
=======
    headers: {}
>>>>>>> 9462037b
    method: GET
    uri: http://localhost:5000/seqrepo/1/sequence/ga4gh:SQ.IIB53T8CNeJJdUqzn9V_JnRtQadwWCbl?start=289465&end=289466
  response:
    body:
      string: A
<<<<<<< HEAD
    headers:
      Connection:
      - close
      Content-Length:
      - '1'
      Content-Type:
      - text/plain; charset=utf-8
      Date:
      - Thu, 13 Nov 2025 17:52:27 GMT
      Server:
      - Werkzeug/2.2.3 Python/3.10.12
=======
    headers: {}
>>>>>>> 9462037b
    status:
      code: 200
      message: OK
- request:
    body: null
<<<<<<< HEAD
    headers:
      Accept:
      - '*/*'
      Accept-Encoding:
      - gzip, deflate
      Connection:
      - keep-alive
      User-Agent:
      - python-requests/2.32.5
=======
    headers: {}
>>>>>>> 9462037b
    method: GET
    uri: http://localhost:5000/seqrepo/1/sequence/ga4gh:SQ.IIB53T8CNeJJdUqzn9V_JnRtQadwWCbl?start=289466&end=289467
  response:
    body:
      string: G
<<<<<<< HEAD
    headers:
      Connection:
      - close
      Content-Length:
      - '1'
      Content-Type:
      - text/plain; charset=utf-8
      Date:
      - Thu, 13 Nov 2025 17:52:27 GMT
      Server:
      - Werkzeug/2.2.3 Python/3.10.12
=======
    headers: {}
>>>>>>> 9462037b
    status:
      code: 200
      message: OK
- request:
    body: null
<<<<<<< HEAD
    headers:
      Accept:
      - '*/*'
      Accept-Encoding:
      - gzip, deflate
      Connection:
      - keep-alive
      User-Agent:
      - python-requests/2.32.5
=======
    headers: {}
>>>>>>> 9462037b
    method: GET
    uri: http://localhost:5000/seqrepo/1/sequence/ga4gh:SQ.IIB53T8CNeJJdUqzn9V_JnRtQadwWCbl?start=289464&end=289466
  response:
    body:
      string: CA
<<<<<<< HEAD
    headers:
      Connection:
      - close
      Content-Length:
      - '2'
      Content-Type:
      - text/plain; charset=utf-8
      Date:
      - Thu, 13 Nov 2025 17:52:27 GMT
      Server:
      - Werkzeug/2.2.3 Python/3.10.12
=======
    headers: {}
>>>>>>> 9462037b
    status:
      code: 200
      message: OK
- request:
    body: null
<<<<<<< HEAD
    headers:
      Accept:
      - '*/*'
      Accept-Encoding:
      - gzip, deflate
      Connection:
      - keep-alive
      User-Agent:
      - python-requests/2.32.5
=======
    headers: {}
>>>>>>> 9462037b
    method: GET
    uri: https://eutils.ncbi.nlm.nih.gov/entrez/eutils/efetch.fcgi?db=nucleotide&id=NC_000019.10&rettype=fasta&seq_start=289465&seq_stop=289466&tool=bioutils&email=biocommons-dev@googlegroups.com
  response:
    body:
<<<<<<< HEAD
      string: !!binary |
        H4sIAAAAAAAAALLzc443AAJDSz1DAysjC0sTM1NdMGWm4JGfm69QnFiQmZpXrJCcUQTkFufnpioY
        WuoouAc5Zxhb6BUYmigEFGXmJhZVKjgWF6fmJuVUcjk7cgEAAAD//+ICAAAA//8DAN6im+lYAAAA
    headers:
      Access-Control-Allow-Origin:
      - '*'
      Access-Control-Expose-Headers:
      - X-RateLimit-Limit,X-RateLimit-Remaining
      Cache-Control:
      - private
      Connection:
      - Keep-Alive
      Content-Disposition:
      - attachment; filename="sequence.fasta"
      Content-Security-Policy:
      - upgrade-insecure-requests
      Content-Type:
      - text/plain
      Date:
      - Thu, 13 Nov 2025 17:52:27 GMT
      Keep-Alive:
      - timeout=4, max=40
      NCBI-PHID:
      - 1D331AE54D4115450000305E56790767.1.1.m_7
      NCBI-SID:
      - 826C9E5A17E4ADB1_7CDFSID
      Referrer-Policy:
      - origin-when-cross-origin
      Server:
      - Finatra
      Set-Cookie:
      - ncbi_sid=826C9E5A17E4ADB1_7CDFSID; domain=.nih.gov; path=/; expires=Fri, 13
        Nov 2026 17:52:27 GMT
      Strict-Transport-Security:
      - max-age=31536000; includeSubDomains; preload
      Transfer-Encoding:
      - chunked
      X-RateLimit-Limit:
      - '3'
      X-RateLimit-Remaining:
      - '1'
      X-UA-Compatible:
      - IE=Edge
      X-XSS-Protection:
      - 1; mode=block
      content-encoding:
      - gzip
=======
      string: '>NC_000019.10:289465-289466 Homo sapiens chromosome 19, GRCh38.p14
        Primary Assembly

        CA


        '
    headers: {}
>>>>>>> 9462037b
    status:
      code: 200
      message: OK
- request:
    body: null
<<<<<<< HEAD
    headers:
      Accept:
      - '*/*'
      Accept-Encoding:
      - gzip, deflate
      Connection:
      - keep-alive
      User-Agent:
      - python-requests/2.32.5
=======
    headers: {}
>>>>>>> 9462037b
    method: GET
    uri: https://eutils.ncbi.nlm.nih.gov/entrez/eutils/efetch.fcgi?db=nucleotide&id=NC_000019.10&rettype=fasta&seq_start=289466&seq_stop=289466&tool=bioutils&email=biocommons-dev@googlegroups.com
  response:
    body:
<<<<<<< HEAD
      string: !!binary |
        H4sIAAAAAAAAALLzc443AAJDSz1DAysjC0sTMzNdCKXgkZ+br1CcWJCZmleskJxRBOQW5+emKhha
        6ii4BzlnGFvoFRiaKAQUZeYmFlUqOBYXp+Ym5VRyOXIBAAAA///iAgAAAP//AwDscSJIVwAAAA==
    headers:
      Access-Control-Allow-Origin:
      - '*'
      Access-Control-Expose-Headers:
      - X-RateLimit-Limit,X-RateLimit-Remaining
      Cache-Control:
      - private
      Connection:
      - Keep-Alive
      Content-Disposition:
      - attachment; filename="sequence.fasta"
      Content-Security-Policy:
      - upgrade-insecure-requests
      Content-Type:
      - text/plain
      Date:
      - Thu, 13 Nov 2025 17:52:28 GMT
      Keep-Alive:
      - timeout=4, max=40
      NCBI-PHID:
      - 1D321DE74BE7039500004364A070059B.1.1.m_7
      NCBI-SID:
      - 68481F9D5D03DD25_1013SID
      Referrer-Policy:
      - origin-when-cross-origin
      Server:
      - Finatra
      Set-Cookie:
      - ncbi_sid=68481F9D5D03DD25_1013SID; domain=.nih.gov; path=/; expires=Fri, 13
        Nov 2026 17:52:28 GMT
      Strict-Transport-Security:
      - max-age=31536000; includeSubDomains; preload
      Transfer-Encoding:
      - chunked
      X-RateLimit-Limit:
      - '3'
      X-RateLimit-Remaining:
      - '1'
      X-UA-Compatible:
      - IE=Edge
      X-XSS-Protection:
      - 1; mode=block
      content-encoding:
      - gzip
=======
      string: '>NC_000019.10:289466-289466 Homo sapiens chromosome 19, GRCh38.p14
        Primary Assembly

        A


        '
    headers: {}
>>>>>>> 9462037b
    status:
      code: 200
      message: OK
- request:
    body: null
<<<<<<< HEAD
    headers:
      Accept:
      - '*/*'
      Accept-Encoding:
      - gzip, deflate
      Connection:
      - keep-alive
      User-Agent:
      - python-requests/2.32.5
=======
    headers: {}
>>>>>>> 9462037b
    method: GET
    uri: https://eutils.ncbi.nlm.nih.gov/entrez/eutils/efetch.fcgi?db=nucleotide&id=NC_000019.10&rettype=fasta&seq_start=289465&seq_stop=289486&tool=bioutils&email=biocommons-dev@googlegroups.com
  response:
    body:
<<<<<<< HEAD
      string: !!binary |
        H4sIAAAAAAAAALLzc443AAJDSz1DAysjC0sTM1NdEGVhpuCRn5uvUJxYkJmaV6yQnFEE5Bbn56Yq
        GFrqKLgHOWcYW+gVGJooBBRl5iYWVSo4Fhen5iblVHI5O7o7OzqHhIS4u7s7urs7O4NJLgAAAAD/
        /+ICAAAA//8DAME0cP1sAAAA
    headers:
      Access-Control-Allow-Origin:
      - '*'
      Access-Control-Expose-Headers:
      - X-RateLimit-Limit,X-RateLimit-Remaining
      Cache-Control:
      - private
      Connection:
      - Keep-Alive
      Content-Disposition:
      - attachment; filename="sequence.fasta"
      Content-Security-Policy:
      - upgrade-insecure-requests
      Content-Type:
      - text/plain
      Date:
      - Thu, 13 Nov 2025 17:52:28 GMT
      Keep-Alive:
      - timeout=4, max=40
      NCBI-PHID:
      - 1D321DE74BE7039500003364A1A34581.1.1.m_7
      NCBI-SID:
      - EA6FB78408A67E0A_914ASID
      Referrer-Policy:
      - origin-when-cross-origin
      Server:
      - Finatra
      Set-Cookie:
      - ncbi_sid=EA6FB78408A67E0A_914ASID; domain=.nih.gov; path=/; expires=Fri, 13
        Nov 2026 17:52:28 GMT
      Strict-Transport-Security:
      - max-age=31536000; includeSubDomains; preload
      Transfer-Encoding:
      - chunked
      X-RateLimit-Limit:
      - '3'
      X-RateLimit-Remaining:
      - '1'
      X-UA-Compatible:
      - IE=Edge
      X-XSS-Protection:
      - 1; mode=block
      content-encoding:
      - gzip
=======
      string: '>NC_000019.10:289465-289486 Homo sapiens chromosome 19, GRCh38.p14
        Primary Assembly

        CAGCACTTTGGGAGGCCGAGGC


        '
    headers: {}
>>>>>>> 9462037b
    status:
      code: 200
      message: OK
- request:
    body: null
<<<<<<< HEAD
    headers:
      Accept:
      - '*/*'
      Accept-Encoding:
      - gzip, deflate
      Connection:
      - keep-alive
      User-Agent:
      - python-requests/2.32.5
=======
    headers: {}
>>>>>>> 9462037b
    method: GET
    uri: https://eutils.ncbi.nlm.nih.gov/entrez/eutils/efetch.fcgi?db=nucleotide&id=NC_000019.10&rettype=fasta&seq_start=289463&seq_stop=289466&tool=bioutils&email=biocommons-dev@googlegroups.com
  response:
    body:
<<<<<<< HEAD
      string: !!binary |
        H4sIAAAAAAAAALLzc443AAJDSz1DAysjC0sTM2NdMGWm4JGfm69QnFiQmZpXrJCcUQTkFufnpioY
        WuoouAc5Zxhb6BUYmigEFGXmJhZVKjgWF6fmJuVUcjmHODtyAQAAAP//4gIAAAD//wMAcnFU/1oA
        AAA=
    headers:
      Access-Control-Allow-Origin:
      - '*'
      Access-Control-Expose-Headers:
      - X-RateLimit-Limit,X-RateLimit-Remaining
      Cache-Control:
      - private
      Connection:
      - Keep-Alive
      Content-Disposition:
      - attachment; filename="sequence.fasta"
      Content-Security-Policy:
      - upgrade-insecure-requests
      Content-Type:
      - text/plain
      Date:
      - Thu, 13 Nov 2025 17:52:28 GMT
      Keep-Alive:
      - timeout=4, max=40
      NCBI-PHID:
      - 1D321DE74BE7039500003D64A27E5ACA.1.1.m_7
      NCBI-SID:
      - 91856C5EE9E406D1_D611SID
      Referrer-Policy:
      - origin-when-cross-origin
      Server:
      - Finatra
      Set-Cookie:
      - ncbi_sid=91856C5EE9E406D1_D611SID; domain=.nih.gov; path=/; expires=Fri, 13
        Nov 2026 17:52:29 GMT
      Strict-Transport-Security:
      - max-age=31536000; includeSubDomains; preload
      Transfer-Encoding:
      - chunked
      X-RateLimit-Limit:
      - '3'
      X-RateLimit-Remaining:
      - '0'
      X-UA-Compatible:
      - IE=Edge
      X-XSS-Protection:
      - 1; mode=block
      content-encoding:
      - gzip
=======
      string: '>NC_000019.10:289463-289466 Homo sapiens chromosome 19, GRCh38.p14
        Primary Assembly

        CTCA


        '
    headers: {}
>>>>>>> 9462037b
    status:
      code: 200
      message: OK
version: 1<|MERGE_RESOLUTION|>--- conflicted
+++ resolved
@@ -1,300 +1,83 @@
 interactions:
 - request:
     body: null
-<<<<<<< HEAD
-    headers:
-      Accept:
-      - '*/*'
-      Accept-Encoding:
-      - gzip, deflate
-      Connection:
-      - keep-alive
-      User-Agent:
-      - python-requests/2.32.5
-=======
     headers: {}
->>>>>>> 9462037b
     method: GET
     uri: http://localhost:5000/seqrepo/1/sequence/ga4gh:SQ.IIB53T8CNeJJdUqzn9V_JnRtQadwWCbl?start=289464&end=289464
   response:
     body:
       string: ''
-<<<<<<< HEAD
-    headers:
-      Connection:
-      - close
-      Content-Length:
-      - '0'
-      Content-Type:
-      - text/plain; charset=utf-8
-      Date:
-      - Thu, 13 Nov 2025 17:52:27 GMT
-      Server:
-      - Werkzeug/2.2.3 Python/3.10.12
-=======
     headers: {}
->>>>>>> 9462037b
     status:
       code: 200
       message: OK
 - request:
     body: null
-<<<<<<< HEAD
-    headers:
-      Accept:
-      - '*/*'
-      Accept-Encoding:
-      - gzip, deflate
-      Connection:
-      - keep-alive
-      User-Agent:
-      - python-requests/2.32.5
-=======
     headers: {}
->>>>>>> 9462037b
     method: GET
     uri: http://localhost:5000/seqrepo/1/sequence/ga4gh:SQ.IIB53T8CNeJJdUqzn9V_JnRtQadwWCbl?start=289463&end=289464
   response:
     body:
       string: T
-<<<<<<< HEAD
-    headers:
-      Connection:
-      - close
-      Content-Length:
-      - '1'
-      Content-Type:
-      - text/plain; charset=utf-8
-      Date:
-      - Thu, 13 Nov 2025 17:52:27 GMT
-      Server:
-      - Werkzeug/2.2.3 Python/3.10.12
-=======
     headers: {}
->>>>>>> 9462037b
     status:
       code: 200
       message: OK
 - request:
     body: null
-<<<<<<< HEAD
-    headers:
-      Accept:
-      - '*/*'
-      Accept-Encoding:
-      - gzip, deflate
-      Connection:
-      - keep-alive
-      User-Agent:
-      - python-requests/2.32.5
-=======
     headers: {}
->>>>>>> 9462037b
     method: GET
     uri: http://localhost:5000/seqrepo/1/sequence/ga4gh:SQ.IIB53T8CNeJJdUqzn9V_JnRtQadwWCbl?start=289464&end=289465
   response:
     body:
       string: C
-<<<<<<< HEAD
-    headers:
-      Connection:
-      - close
-      Content-Length:
-      - '1'
-      Content-Type:
-      - text/plain; charset=utf-8
-      Date:
-      - Thu, 13 Nov 2025 17:52:27 GMT
-      Server:
-      - Werkzeug/2.2.3 Python/3.10.12
-=======
     headers: {}
->>>>>>> 9462037b
     status:
       code: 200
       message: OK
 - request:
     body: null
-<<<<<<< HEAD
-    headers:
-      Accept:
-      - '*/*'
-      Accept-Encoding:
-      - gzip, deflate
-      Connection:
-      - keep-alive
-      User-Agent:
-      - python-requests/2.32.5
-=======
     headers: {}
->>>>>>> 9462037b
     method: GET
     uri: http://localhost:5000/seqrepo/1/sequence/ga4gh:SQ.IIB53T8CNeJJdUqzn9V_JnRtQadwWCbl?start=289465&end=289466
   response:
     body:
       string: A
-<<<<<<< HEAD
-    headers:
-      Connection:
-      - close
-      Content-Length:
-      - '1'
-      Content-Type:
-      - text/plain; charset=utf-8
-      Date:
-      - Thu, 13 Nov 2025 17:52:27 GMT
-      Server:
-      - Werkzeug/2.2.3 Python/3.10.12
-=======
     headers: {}
->>>>>>> 9462037b
     status:
       code: 200
       message: OK
 - request:
     body: null
-<<<<<<< HEAD
-    headers:
-      Accept:
-      - '*/*'
-      Accept-Encoding:
-      - gzip, deflate
-      Connection:
-      - keep-alive
-      User-Agent:
-      - python-requests/2.32.5
-=======
     headers: {}
->>>>>>> 9462037b
     method: GET
     uri: http://localhost:5000/seqrepo/1/sequence/ga4gh:SQ.IIB53T8CNeJJdUqzn9V_JnRtQadwWCbl?start=289466&end=289467
   response:
     body:
       string: G
-<<<<<<< HEAD
-    headers:
-      Connection:
-      - close
-      Content-Length:
-      - '1'
-      Content-Type:
-      - text/plain; charset=utf-8
-      Date:
-      - Thu, 13 Nov 2025 17:52:27 GMT
-      Server:
-      - Werkzeug/2.2.3 Python/3.10.12
-=======
     headers: {}
->>>>>>> 9462037b
     status:
       code: 200
       message: OK
 - request:
     body: null
-<<<<<<< HEAD
-    headers:
-      Accept:
-      - '*/*'
-      Accept-Encoding:
-      - gzip, deflate
-      Connection:
-      - keep-alive
-      User-Agent:
-      - python-requests/2.32.5
-=======
     headers: {}
->>>>>>> 9462037b
     method: GET
     uri: http://localhost:5000/seqrepo/1/sequence/ga4gh:SQ.IIB53T8CNeJJdUqzn9V_JnRtQadwWCbl?start=289464&end=289466
   response:
     body:
       string: CA
-<<<<<<< HEAD
-    headers:
-      Connection:
-      - close
-      Content-Length:
-      - '2'
-      Content-Type:
-      - text/plain; charset=utf-8
-      Date:
-      - Thu, 13 Nov 2025 17:52:27 GMT
-      Server:
-      - Werkzeug/2.2.3 Python/3.10.12
-=======
     headers: {}
->>>>>>> 9462037b
     status:
       code: 200
       message: OK
 - request:
     body: null
-<<<<<<< HEAD
-    headers:
-      Accept:
-      - '*/*'
-      Accept-Encoding:
-      - gzip, deflate
-      Connection:
-      - keep-alive
-      User-Agent:
-      - python-requests/2.32.5
-=======
     headers: {}
->>>>>>> 9462037b
     method: GET
     uri: https://eutils.ncbi.nlm.nih.gov/entrez/eutils/efetch.fcgi?db=nucleotide&id=NC_000019.10&rettype=fasta&seq_start=289465&seq_stop=289466&tool=bioutils&email=biocommons-dev@googlegroups.com
   response:
     body:
-<<<<<<< HEAD
-      string: !!binary |
-        H4sIAAAAAAAAALLzc443AAJDSz1DAysjC0sTM1NdMGWm4JGfm69QnFiQmZpXrJCcUQTkFufnpioY
-        WuoouAc5Zxhb6BUYmigEFGXmJhZVKjgWF6fmJuVUcjk7cgEAAAD//+ICAAAA//8DAN6im+lYAAAA
-    headers:
-      Access-Control-Allow-Origin:
-      - '*'
-      Access-Control-Expose-Headers:
-      - X-RateLimit-Limit,X-RateLimit-Remaining
-      Cache-Control:
-      - private
-      Connection:
-      - Keep-Alive
-      Content-Disposition:
-      - attachment; filename="sequence.fasta"
-      Content-Security-Policy:
-      - upgrade-insecure-requests
-      Content-Type:
-      - text/plain
-      Date:
-      - Thu, 13 Nov 2025 17:52:27 GMT
-      Keep-Alive:
-      - timeout=4, max=40
-      NCBI-PHID:
-      - 1D331AE54D4115450000305E56790767.1.1.m_7
-      NCBI-SID:
-      - 826C9E5A17E4ADB1_7CDFSID
-      Referrer-Policy:
-      - origin-when-cross-origin
-      Server:
-      - Finatra
-      Set-Cookie:
-      - ncbi_sid=826C9E5A17E4ADB1_7CDFSID; domain=.nih.gov; path=/; expires=Fri, 13
-        Nov 2026 17:52:27 GMT
-      Strict-Transport-Security:
-      - max-age=31536000; includeSubDomains; preload
-      Transfer-Encoding:
-      - chunked
-      X-RateLimit-Limit:
-      - '3'
-      X-RateLimit-Remaining:
-      - '1'
-      X-UA-Compatible:
-      - IE=Edge
-      X-XSS-Protection:
-      - 1; mode=block
-      content-encoding:
-      - gzip
-=======
       string: '>NC_000019.10:289465-289466 Homo sapiens chromosome 19, GRCh38.p14
         Primary Assembly
 
@@ -303,78 +86,16 @@
 
         '
     headers: {}
->>>>>>> 9462037b
     status:
       code: 200
       message: OK
 - request:
     body: null
-<<<<<<< HEAD
-    headers:
-      Accept:
-      - '*/*'
-      Accept-Encoding:
-      - gzip, deflate
-      Connection:
-      - keep-alive
-      User-Agent:
-      - python-requests/2.32.5
-=======
     headers: {}
->>>>>>> 9462037b
     method: GET
     uri: https://eutils.ncbi.nlm.nih.gov/entrez/eutils/efetch.fcgi?db=nucleotide&id=NC_000019.10&rettype=fasta&seq_start=289466&seq_stop=289466&tool=bioutils&email=biocommons-dev@googlegroups.com
   response:
     body:
-<<<<<<< HEAD
-      string: !!binary |
-        H4sIAAAAAAAAALLzc443AAJDSz1DAysjC0sTMzNdCKXgkZ+br1CcWJCZmleskJxRBOQW5+emKhha
-        6ii4BzlnGFvoFRiaKAQUZeYmFlUqOBYXp+Ym5VRyOXIBAAAA///iAgAAAP//AwDscSJIVwAAAA==
-    headers:
-      Access-Control-Allow-Origin:
-      - '*'
-      Access-Control-Expose-Headers:
-      - X-RateLimit-Limit,X-RateLimit-Remaining
-      Cache-Control:
-      - private
-      Connection:
-      - Keep-Alive
-      Content-Disposition:
-      - attachment; filename="sequence.fasta"
-      Content-Security-Policy:
-      - upgrade-insecure-requests
-      Content-Type:
-      - text/plain
-      Date:
-      - Thu, 13 Nov 2025 17:52:28 GMT
-      Keep-Alive:
-      - timeout=4, max=40
-      NCBI-PHID:
-      - 1D321DE74BE7039500004364A070059B.1.1.m_7
-      NCBI-SID:
-      - 68481F9D5D03DD25_1013SID
-      Referrer-Policy:
-      - origin-when-cross-origin
-      Server:
-      - Finatra
-      Set-Cookie:
-      - ncbi_sid=68481F9D5D03DD25_1013SID; domain=.nih.gov; path=/; expires=Fri, 13
-        Nov 2026 17:52:28 GMT
-      Strict-Transport-Security:
-      - max-age=31536000; includeSubDomains; preload
-      Transfer-Encoding:
-      - chunked
-      X-RateLimit-Limit:
-      - '3'
-      X-RateLimit-Remaining:
-      - '1'
-      X-UA-Compatible:
-      - IE=Edge
-      X-XSS-Protection:
-      - 1; mode=block
-      content-encoding:
-      - gzip
-=======
       string: '>NC_000019.10:289466-289466 Homo sapiens chromosome 19, GRCh38.p14
         Primary Assembly
 
@@ -383,79 +104,16 @@
 
         '
     headers: {}
->>>>>>> 9462037b
     status:
       code: 200
       message: OK
 - request:
     body: null
-<<<<<<< HEAD
-    headers:
-      Accept:
-      - '*/*'
-      Accept-Encoding:
-      - gzip, deflate
-      Connection:
-      - keep-alive
-      User-Agent:
-      - python-requests/2.32.5
-=======
     headers: {}
->>>>>>> 9462037b
     method: GET
     uri: https://eutils.ncbi.nlm.nih.gov/entrez/eutils/efetch.fcgi?db=nucleotide&id=NC_000019.10&rettype=fasta&seq_start=289465&seq_stop=289486&tool=bioutils&email=biocommons-dev@googlegroups.com
   response:
     body:
-<<<<<<< HEAD
-      string: !!binary |
-        H4sIAAAAAAAAALLzc443AAJDSz1DAysjC0sTM1NdEGVhpuCRn5uvUJxYkJmaV6yQnFEE5Bbn56Yq
-        GFrqKLgHOWcYW+gVGJooBBRl5iYWVSo4Fhen5iblVHI5O7o7OzqHhIS4u7s7urs7O4NJLgAAAAD/
-        /+ICAAAA//8DAME0cP1sAAAA
-    headers:
-      Access-Control-Allow-Origin:
-      - '*'
-      Access-Control-Expose-Headers:
-      - X-RateLimit-Limit,X-RateLimit-Remaining
-      Cache-Control:
-      - private
-      Connection:
-      - Keep-Alive
-      Content-Disposition:
-      - attachment; filename="sequence.fasta"
-      Content-Security-Policy:
-      - upgrade-insecure-requests
-      Content-Type:
-      - text/plain
-      Date:
-      - Thu, 13 Nov 2025 17:52:28 GMT
-      Keep-Alive:
-      - timeout=4, max=40
-      NCBI-PHID:
-      - 1D321DE74BE7039500003364A1A34581.1.1.m_7
-      NCBI-SID:
-      - EA6FB78408A67E0A_914ASID
-      Referrer-Policy:
-      - origin-when-cross-origin
-      Server:
-      - Finatra
-      Set-Cookie:
-      - ncbi_sid=EA6FB78408A67E0A_914ASID; domain=.nih.gov; path=/; expires=Fri, 13
-        Nov 2026 17:52:28 GMT
-      Strict-Transport-Security:
-      - max-age=31536000; includeSubDomains; preload
-      Transfer-Encoding:
-      - chunked
-      X-RateLimit-Limit:
-      - '3'
-      X-RateLimit-Remaining:
-      - '1'
-      X-UA-Compatible:
-      - IE=Edge
-      X-XSS-Protection:
-      - 1; mode=block
-      content-encoding:
-      - gzip
-=======
       string: '>NC_000019.10:289465-289486 Homo sapiens chromosome 19, GRCh38.p14
         Primary Assembly
 
@@ -464,79 +122,16 @@
 
         '
     headers: {}
->>>>>>> 9462037b
     status:
       code: 200
       message: OK
 - request:
     body: null
-<<<<<<< HEAD
-    headers:
-      Accept:
-      - '*/*'
-      Accept-Encoding:
-      - gzip, deflate
-      Connection:
-      - keep-alive
-      User-Agent:
-      - python-requests/2.32.5
-=======
     headers: {}
->>>>>>> 9462037b
     method: GET
     uri: https://eutils.ncbi.nlm.nih.gov/entrez/eutils/efetch.fcgi?db=nucleotide&id=NC_000019.10&rettype=fasta&seq_start=289463&seq_stop=289466&tool=bioutils&email=biocommons-dev@googlegroups.com
   response:
     body:
-<<<<<<< HEAD
-      string: !!binary |
-        H4sIAAAAAAAAALLzc443AAJDSz1DAysjC0sTM2NdMGWm4JGfm69QnFiQmZpXrJCcUQTkFufnpioY
-        WuoouAc5Zxhb6BUYmigEFGXmJhZVKjgWF6fmJuVUcjmHODtyAQAAAP//4gIAAAD//wMAcnFU/1oA
-        AAA=
-    headers:
-      Access-Control-Allow-Origin:
-      - '*'
-      Access-Control-Expose-Headers:
-      - X-RateLimit-Limit,X-RateLimit-Remaining
-      Cache-Control:
-      - private
-      Connection:
-      - Keep-Alive
-      Content-Disposition:
-      - attachment; filename="sequence.fasta"
-      Content-Security-Policy:
-      - upgrade-insecure-requests
-      Content-Type:
-      - text/plain
-      Date:
-      - Thu, 13 Nov 2025 17:52:28 GMT
-      Keep-Alive:
-      - timeout=4, max=40
-      NCBI-PHID:
-      - 1D321DE74BE7039500003D64A27E5ACA.1.1.m_7
-      NCBI-SID:
-      - 91856C5EE9E406D1_D611SID
-      Referrer-Policy:
-      - origin-when-cross-origin
-      Server:
-      - Finatra
-      Set-Cookie:
-      - ncbi_sid=91856C5EE9E406D1_D611SID; domain=.nih.gov; path=/; expires=Fri, 13
-        Nov 2026 17:52:29 GMT
-      Strict-Transport-Security:
-      - max-age=31536000; includeSubDomains; preload
-      Transfer-Encoding:
-      - chunked
-      X-RateLimit-Limit:
-      - '3'
-      X-RateLimit-Remaining:
-      - '0'
-      X-UA-Compatible:
-      - IE=Edge
-      X-XSS-Protection:
-      - 1; mode=block
-      content-encoding:
-      - gzip
-=======
       string: '>NC_000019.10:289463-289466 Homo sapiens chromosome 19, GRCh38.p14
         Primary Assembly
 
@@ -545,7 +140,6 @@
 
         '
     headers: {}
->>>>>>> 9462037b
     status:
       code: 200
       message: OK
