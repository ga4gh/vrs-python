--- conflicted
+++ resolved
@@ -1,19 +1,7 @@
 interactions:
 - request:
     body: null
-<<<<<<< HEAD
-    headers:
-      Accept:
-      - '*/*'
-      Accept-Encoding:
-      - gzip, deflate
-      Connection:
-      - keep-alive
-      User-Agent:
-      - python-requests/2.32.5
-=======
-    headers: {}
->>>>>>> 9462037b
+    headers: {}
     method: GET
     uri: http://localhost:5000/seqrepo/1/metadata/GRCh38:1
   response:
@@ -30,77 +18,25 @@
         \   \"SHA1:14251de9527aba2912fd558b6e119d5668f6ace0\",\n    \"VMC:GS_Ya6Rs7DHhDeg7YaOSg1EoNi3U_nQ9SvO\",\n
         \   \"sha512t24u:Ya6Rs7DHhDeg7YaOSg1EoNi3U_nQ9SvO\",\n    \"ga4gh:SQ.Ya6Rs7DHhDeg7YaOSg1EoNi3U_nQ9SvO\"\n
         \ ],\n  \"alphabet\": \"ACGMNRT\",\n  \"length\": 248956422\n}\n"
-<<<<<<< HEAD
-    headers:
-      Connection:
-      - close
-      Content-Length:
-      - '976'
-      Content-Type:
-      - application/json
-      Date:
-      - Thu, 13 Nov 2025 17:52:04 GMT
-      Server:
-      - Werkzeug/2.2.3 Python/3.10.12
-=======
-    headers: {}
->>>>>>> 9462037b
-    status:
-      code: 200
-      message: OK
-- request:
-    body: null
-<<<<<<< HEAD
-    headers:
-      Accept:
-      - '*/*'
-      Accept-Encoding:
-      - gzip, deflate
-      Connection:
-      - keep-alive
-      User-Agent:
-      - python-requests/2.32.5
-=======
-    headers: {}
->>>>>>> 9462037b
+    headers: {}
+    status:
+      code: 200
+      message: OK
+- request:
+    body: null
+    headers: {}
     method: GET
     uri: http://localhost:5000/seqrepo/1/sequence/GRCh38:1?start=145916839&end=145916844
   response:
     body:
       string: CTCCT
-<<<<<<< HEAD
-    headers:
-      Connection:
-      - close
-      Content-Length:
-      - '5'
-      Content-Type:
-      - text/plain; charset=utf-8
-      Date:
-      - Thu, 13 Nov 2025 17:52:04 GMT
-      Server:
-      - Werkzeug/2.2.3 Python/3.10.12
-=======
-    headers: {}
->>>>>>> 9462037b
-    status:
-      code: 200
-      message: OK
-- request:
-    body: null
-<<<<<<< HEAD
-    headers:
-      Accept:
-      - '*/*'
-      Accept-Encoding:
-      - gzip, deflate
-      Connection:
-      - keep-alive
-      User-Agent:
-      - python-requests/2.32.5
-=======
-    headers: {}
->>>>>>> 9462037b
+    headers: {}
+    status:
+      code: 200
+      message: OK
+- request:
+    body: null
+    headers: {}
     method: GET
     uri: http://localhost:5000/seqrepo/1/metadata/ga4gh:SQ.Ya6Rs7DHhDeg7YaOSg1EoNi3U_nQ9SvO
   response:
@@ -117,343 +53,109 @@
         \   \"SHA1:14251de9527aba2912fd558b6e119d5668f6ace0\",\n    \"VMC:GS_Ya6Rs7DHhDeg7YaOSg1EoNi3U_nQ9SvO\",\n
         \   \"sha512t24u:Ya6Rs7DHhDeg7YaOSg1EoNi3U_nQ9SvO\",\n    \"ga4gh:SQ.Ya6Rs7DHhDeg7YaOSg1EoNi3U_nQ9SvO\"\n
         \ ],\n  \"alphabet\": \"ACGMNRT\",\n  \"length\": 248956422\n}\n"
-<<<<<<< HEAD
-    headers:
-      Connection:
-      - close
-      Content-Length:
-      - '976'
-      Content-Type:
-      - application/json
-      Date:
-      - Thu, 13 Nov 2025 17:52:04 GMT
-      Server:
-      - Werkzeug/2.2.3 Python/3.10.12
-=======
-    headers: {}
->>>>>>> 9462037b
-    status:
-      code: 200
-      message: OK
-- request:
-    body: null
-<<<<<<< HEAD
-    headers:
-      Accept:
-      - '*/*'
-      Accept-Encoding:
-      - gzip, deflate
-      Connection:
-      - keep-alive
-      User-Agent:
-      - python-requests/2.32.5
-=======
-    headers: {}
->>>>>>> 9462037b
+    headers: {}
+    status:
+      code: 200
+      message: OK
+- request:
+    body: null
+    headers: {}
     method: GET
     uri: http://localhost:5000/seqrepo/1/sequence/ga4gh:SQ.Ya6Rs7DHhDeg7YaOSg1EoNi3U_nQ9SvO?start=145916839&end=145916844
   response:
     body:
       string: CTCCT
-<<<<<<< HEAD
-    headers:
-      Connection:
-      - close
-      Content-Length:
-      - '5'
-      Content-Type:
-      - text/plain; charset=utf-8
-      Date:
-      - Thu, 13 Nov 2025 17:52:04 GMT
-      Server:
-      - Werkzeug/2.2.3 Python/3.10.12
-=======
-    headers: {}
->>>>>>> 9462037b
-    status:
-      code: 200
-      message: OK
-- request:
-    body: null
-<<<<<<< HEAD
-    headers:
-      Accept:
-      - '*/*'
-      Accept-Encoding:
-      - gzip, deflate
-      Connection:
-      - keep-alive
-      User-Agent:
-      - python-requests/2.32.5
-=======
-    headers: {}
->>>>>>> 9462037b
+    headers: {}
+    status:
+      code: 200
+      message: OK
+- request:
+    body: null
+    headers: {}
     method: GET
     uri: http://localhost:5000/seqrepo/1/sequence/ga4gh:SQ.Ya6Rs7DHhDeg7YaOSg1EoNi3U_nQ9SvO?start=145916841&end=145916844
   response:
     body:
       string: CCT
-<<<<<<< HEAD
-    headers:
-      Connection:
-      - close
-      Content-Length:
-      - '3'
-      Content-Type:
-      - text/plain; charset=utf-8
-      Date:
-      - Thu, 13 Nov 2025 17:52:04 GMT
-      Server:
-      - Werkzeug/2.2.3 Python/3.10.12
-=======
-    headers: {}
->>>>>>> 9462037b
-    status:
-      code: 200
-      message: OK
-- request:
-    body: null
-<<<<<<< HEAD
-    headers:
-      Accept:
-      - '*/*'
-      Accept-Encoding:
-      - gzip, deflate
-      Connection:
-      - keep-alive
-      User-Agent:
-      - python-requests/2.32.5
-=======
-    headers: {}
->>>>>>> 9462037b
+    headers: {}
+    status:
+      code: 200
+      message: OK
+- request:
+    body: null
+    headers: {}
     method: GET
     uri: http://localhost:5000/seqrepo/1/sequence/ga4gh:SQ.Ya6Rs7DHhDeg7YaOSg1EoNi3U_nQ9SvO?start=145916840&end=145916841
   response:
     body:
       string: T
-<<<<<<< HEAD
-    headers:
-      Connection:
-      - close
-      Content-Length:
-      - '1'
-      Content-Type:
-      - text/plain; charset=utf-8
-      Date:
-      - Thu, 13 Nov 2025 17:52:04 GMT
-      Server:
-      - Werkzeug/2.2.3 Python/3.10.12
-=======
-    headers: {}
->>>>>>> 9462037b
-    status:
-      code: 200
-      message: OK
-- request:
-    body: null
-<<<<<<< HEAD
-    headers:
-      Accept:
-      - '*/*'
-      Accept-Encoding:
-      - gzip, deflate
-      Connection:
-      - keep-alive
-      User-Agent:
-      - python-requests/2.32.5
-=======
-    headers: {}
->>>>>>> 9462037b
+    headers: {}
+    status:
+      code: 200
+      message: OK
+- request:
+    body: null
+    headers: {}
     method: GET
     uri: http://localhost:5000/seqrepo/1/sequence/ga4gh:SQ.Ya6Rs7DHhDeg7YaOSg1EoNi3U_nQ9SvO?start=145916839&end=145916840
   response:
     body:
       string: C
-<<<<<<< HEAD
-    headers:
-      Connection:
-      - close
-      Content-Length:
-      - '1'
-      Content-Type:
-      - text/plain; charset=utf-8
-      Date:
-      - Thu, 13 Nov 2025 17:52:04 GMT
-      Server:
-      - Werkzeug/2.2.3 Python/3.10.12
-=======
-    headers: {}
->>>>>>> 9462037b
-    status:
-      code: 200
-      message: OK
-- request:
-    body: null
-<<<<<<< HEAD
-    headers:
-      Accept:
-      - '*/*'
-      Accept-Encoding:
-      - gzip, deflate
-      Connection:
-      - keep-alive
-      User-Agent:
-      - python-requests/2.32.5
-=======
-    headers: {}
->>>>>>> 9462037b
+    headers: {}
+    status:
+      code: 200
+      message: OK
+- request:
+    body: null
+    headers: {}
     method: GET
     uri: http://localhost:5000/seqrepo/1/sequence/ga4gh:SQ.Ya6Rs7DHhDeg7YaOSg1EoNi3U_nQ9SvO?start=145916838&end=145916839
   response:
     body:
       string: T
-<<<<<<< HEAD
-    headers:
-      Connection:
-      - close
-      Content-Length:
-      - '1'
-      Content-Type:
-      - text/plain; charset=utf-8
-      Date:
-      - Thu, 13 Nov 2025 17:52:04 GMT
-      Server:
-      - Werkzeug/2.2.3 Python/3.10.12
-=======
-    headers: {}
->>>>>>> 9462037b
-    status:
-      code: 200
-      message: OK
-- request:
-    body: null
-<<<<<<< HEAD
-    headers:
-      Accept:
-      - '*/*'
-      Accept-Encoding:
-      - gzip, deflate
-      Connection:
-      - keep-alive
-      User-Agent:
-      - python-requests/2.32.5
-=======
-    headers: {}
->>>>>>> 9462037b
+    headers: {}
+    status:
+      code: 200
+      message: OK
+- request:
+    body: null
+    headers: {}
     method: GET
     uri: http://localhost:5000/seqrepo/1/sequence/ga4gh:SQ.Ya6Rs7DHhDeg7YaOSg1EoNi3U_nQ9SvO?start=145916844&end=145916845
   response:
     body:
       string: G
-<<<<<<< HEAD
-    headers:
-      Connection:
-      - close
-      Content-Length:
-      - '1'
-      Content-Type:
-      - text/plain; charset=utf-8
-      Date:
-      - Thu, 13 Nov 2025 17:52:04 GMT
-      Server:
-      - Werkzeug/2.2.3 Python/3.10.12
-=======
-    headers: {}
->>>>>>> 9462037b
-    status:
-      code: 200
-      message: OK
-- request:
-    body: null
-<<<<<<< HEAD
-    headers:
-      Accept:
-      - '*/*'
-      Accept-Encoding:
-      - gzip, deflate
-      Connection:
-      - keep-alive
-      User-Agent:
-      - python-requests/2.32.5
-=======
-    headers: {}
->>>>>>> 9462037b
+    headers: {}
+    status:
+      code: 200
+      message: OK
+- request:
+    body: null
+    headers: {}
     method: GET
     uri: http://localhost:5000/seqrepo/1/sequence/ga4gh:SQ.Ya6Rs7DHhDeg7YaOSg1EoNi3U_nQ9SvO?start=145916839&end=145916841
   response:
     body:
       string: CT
-<<<<<<< HEAD
-    headers:
-      Connection:
-      - close
-      Content-Length:
-      - '2'
-      Content-Type:
-      - text/plain; charset=utf-8
-      Date:
-      - Thu, 13 Nov 2025 17:52:04 GMT
-      Server:
-      - Werkzeug/2.2.3 Python/3.10.12
-=======
-    headers: {}
->>>>>>> 9462037b
-    status:
-      code: 200
-      message: OK
-- request:
-    body: null
-<<<<<<< HEAD
-    headers:
-      Accept:
-      - '*/*'
-      Accept-Encoding:
-      - gzip, deflate
-      Connection:
-      - keep-alive
-      User-Agent:
-      - python-requests/2.32.5
-=======
-    headers: {}
->>>>>>> 9462037b
+    headers: {}
+    status:
+      code: 200
+      message: OK
+- request:
+    body: null
+    headers: {}
     method: GET
     uri: http://localhost:5000/seqrepo/1/sequence/ga4gh:SQ.Ya6Rs7DHhDeg7YaOSg1EoNi3U_nQ9SvO?start=145916844&end=145916844
   response:
     body:
       string: ''
-<<<<<<< HEAD
-    headers:
-      Connection:
-      - close
-      Content-Length:
-      - '0'
-      Content-Type:
-      - text/plain; charset=utf-8
-      Date:
-      - Thu, 13 Nov 2025 17:52:04 GMT
-      Server:
-      - Werkzeug/2.2.3 Python/3.10.12
-=======
-    headers: {}
->>>>>>> 9462037b
-    status:
-      code: 200
-      message: OK
-- request:
-    body: null
-<<<<<<< HEAD
-    headers:
-      Accept:
-      - '*/*'
-      Accept-Encoding:
-      - gzip, deflate
-      Connection:
-      - keep-alive
-      User-Agent:
-      - python-requests/2.32.5
-=======
-    headers: {}
->>>>>>> 9462037b
+    headers: {}
+    status:
+      code: 200
+      message: OK
+- request:
+    body: null
+    headers: {}
     method: GET
     uri: http://localhost:5000/seqrepo/1/metadata/refseq:NC_000001.11
   response:
@@ -470,39 +172,13 @@
         \   \"SHA1:14251de9527aba2912fd558b6e119d5668f6ace0\",\n    \"VMC:GS_Ya6Rs7DHhDeg7YaOSg1EoNi3U_nQ9SvO\",\n
         \   \"sha512t24u:Ya6Rs7DHhDeg7YaOSg1EoNi3U_nQ9SvO\",\n    \"ga4gh:SQ.Ya6Rs7DHhDeg7YaOSg1EoNi3U_nQ9SvO\"\n
         \ ],\n  \"alphabet\": \"ACGMNRT\",\n  \"length\": 248956422\n}\n"
-<<<<<<< HEAD
-    headers:
-      Connection:
-      - close
-      Content-Length:
-      - '976'
-      Content-Type:
-      - application/json
-      Date:
-      - Thu, 13 Nov 2025 17:52:04 GMT
-      Server:
-      - Werkzeug/2.2.3 Python/3.10.12
-=======
-    headers: {}
->>>>>>> 9462037b
-    status:
-      code: 200
-      message: OK
-- request:
-    body: null
-<<<<<<< HEAD
-    headers:
-      Accept:
-      - '*/*'
-      Accept-Encoding:
-      - gzip, deflate
-      Connection:
-      - keep-alive
-      User-Agent:
-      - python-requests/2.32.5
-=======
-    headers: {}
->>>>>>> 9462037b
+    headers: {}
+    status:
+      code: 200
+      message: OK
+- request:
+    body: null
+    headers: {}
     method: GET
     uri: http://localhost:5000/seqrepo/1/metadata/NC_000001.11
   response:
@@ -519,77 +195,25 @@
         \   \"SHA1:14251de9527aba2912fd558b6e119d5668f6ace0\",\n    \"VMC:GS_Ya6Rs7DHhDeg7YaOSg1EoNi3U_nQ9SvO\",\n
         \   \"sha512t24u:Ya6Rs7DHhDeg7YaOSg1EoNi3U_nQ9SvO\",\n    \"ga4gh:SQ.Ya6Rs7DHhDeg7YaOSg1EoNi3U_nQ9SvO\"\n
         \ ],\n  \"alphabet\": \"ACGMNRT\",\n  \"length\": 248956422\n}\n"
-<<<<<<< HEAD
-    headers:
-      Connection:
-      - close
-      Content-Length:
-      - '976'
-      Content-Type:
-      - application/json
-      Date:
-      - Thu, 13 Nov 2025 17:52:04 GMT
-      Server:
-      - Werkzeug/2.2.3 Python/3.10.12
-=======
-    headers: {}
->>>>>>> 9462037b
-    status:
-      code: 200
-      message: OK
-- request:
-    body: null
-<<<<<<< HEAD
-    headers:
-      Accept:
-      - '*/*'
-      Accept-Encoding:
-      - gzip, deflate
-      Connection:
-      - keep-alive
-      User-Agent:
-      - python-requests/2.32.5
-=======
-    headers: {}
->>>>>>> 9462037b
+    headers: {}
+    status:
+      code: 200
+      message: OK
+- request:
+    body: null
+    headers: {}
     method: GET
     uri: http://localhost:5000/seqrepo/1/sequence/NC_000001.11?start=145916839&end=145916844
   response:
     body:
       string: CTCCT
-<<<<<<< HEAD
-    headers:
-      Connection:
-      - close
-      Content-Length:
-      - '5'
-      Content-Type:
-      - text/plain; charset=utf-8
-      Date:
-      - Thu, 13 Nov 2025 17:52:04 GMT
-      Server:
-      - Werkzeug/2.2.3 Python/3.10.12
-=======
-    headers: {}
->>>>>>> 9462037b
-    status:
-      code: 200
-      message: OK
-- request:
-    body: null
-<<<<<<< HEAD
-    headers:
-      Accept:
-      - '*/*'
-      Accept-Encoding:
-      - gzip, deflate
-      Connection:
-      - keep-alive
-      User-Agent:
-      - python-requests/2.32.5
-=======
-    headers: {}
->>>>>>> 9462037b
+    headers: {}
+    status:
+      code: 200
+      message: OK
+- request:
+    body: null
+    headers: {}
     method: GET
     uri: http://localhost:5000/seqrepo/1/metadata/GRCh38:21
   response:
@@ -607,77 +231,25 @@
         \   \"SHA1:9cd6646f3c103801c2ed5b95c8874dec8559780c\",\n    \"VMC:GS_5ZUqxCmDDgN4xTRbaSjN8LwgZironmB8\",\n
         \   \"sha512t24u:5ZUqxCmDDgN4xTRbaSjN8LwgZironmB8\",\n    \"ga4gh:SQ.5ZUqxCmDDgN4xTRbaSjN8LwgZironmB8\"\n
         \ ],\n  \"alphabet\": \"ACGMNRT\",\n  \"length\": 46709983\n}\n"
-<<<<<<< HEAD
-    headers:
-      Connection:
-      - close
-      Content-Length:
-      - '999'
-      Content-Type:
-      - application/json
-      Date:
-      - Thu, 13 Nov 2025 17:52:04 GMT
-      Server:
-      - Werkzeug/2.2.3 Python/3.10.12
-=======
-    headers: {}
->>>>>>> 9462037b
-    status:
-      code: 200
-      message: OK
-- request:
-    body: null
-<<<<<<< HEAD
-    headers:
-      Accept:
-      - '*/*'
-      Accept-Encoding:
-      - gzip, deflate
-      Connection:
-      - keep-alive
-      User-Agent:
-      - python-requests/2.32.5
-=======
-    headers: {}
->>>>>>> 9462037b
+    headers: {}
+    status:
+      code: 200
+      message: OK
+- request:
+    body: null
+    headers: {}
     method: GET
     uri: http://localhost:5000/seqrepo/1/sequence/GRCh38:21?start=5033799&end=5033843
   response:
     body:
       string: TGGGTCCAGGCACCGGCGCCCAGCCCCCGTGGGGTGTCCAGGGC
-<<<<<<< HEAD
-    headers:
-      Connection:
-      - close
-      Content-Length:
-      - '44'
-      Content-Type:
-      - text/plain; charset=utf-8
-      Date:
-      - Thu, 13 Nov 2025 17:52:04 GMT
-      Server:
-      - Werkzeug/2.2.3 Python/3.10.12
-=======
-    headers: {}
->>>>>>> 9462037b
-    status:
-      code: 200
-      message: OK
-- request:
-    body: null
-<<<<<<< HEAD
-    headers:
-      Accept:
-      - '*/*'
-      Accept-Encoding:
-      - gzip, deflate
-      Connection:
-      - keep-alive
-      User-Agent:
-      - python-requests/2.32.5
-=======
-    headers: {}
->>>>>>> 9462037b
+    headers: {}
+    status:
+      code: 200
+      message: OK
+- request:
+    body: null
+    headers: {}
     method: GET
     uri: http://localhost:5000/seqrepo/1/metadata/ga4gh:SQ.5ZUqxCmDDgN4xTRbaSjN8LwgZironmB8
   response:
@@ -695,2965 +267,937 @@
         \   \"SHA1:9cd6646f3c103801c2ed5b95c8874dec8559780c\",\n    \"VMC:GS_5ZUqxCmDDgN4xTRbaSjN8LwgZironmB8\",\n
         \   \"sha512t24u:5ZUqxCmDDgN4xTRbaSjN8LwgZironmB8\",\n    \"ga4gh:SQ.5ZUqxCmDDgN4xTRbaSjN8LwgZironmB8\"\n
         \ ],\n  \"alphabet\": \"ACGMNRT\",\n  \"length\": 46709983\n}\n"
-<<<<<<< HEAD
-    headers:
-      Connection:
-      - close
-      Content-Length:
-      - '999'
-      Content-Type:
-      - application/json
-      Date:
-      - Thu, 13 Nov 2025 17:52:04 GMT
-      Server:
-      - Werkzeug/2.2.3 Python/3.10.12
-=======
-    headers: {}
->>>>>>> 9462037b
-    status:
-      code: 200
-      message: OK
-- request:
-    body: null
-<<<<<<< HEAD
-    headers:
-      Accept:
-      - '*/*'
-      Accept-Encoding:
-      - gzip, deflate
-      Connection:
-      - keep-alive
-      User-Agent:
-      - python-requests/2.32.5
-=======
-    headers: {}
->>>>>>> 9462037b
+    headers: {}
+    status:
+      code: 200
+      message: OK
+- request:
+    body: null
+    headers: {}
     method: GET
     uri: http://localhost:5000/seqrepo/1/sequence/ga4gh:SQ.5ZUqxCmDDgN4xTRbaSjN8LwgZironmB8?start=5033799&end=5033843
   response:
     body:
       string: TGGGTCCAGGCACCGGCGCCCAGCCCCCGTGGGGTGTCCAGGGC
-<<<<<<< HEAD
-    headers:
-      Connection:
-      - close
-      Content-Length:
-      - '44'
-      Content-Type:
-      - text/plain; charset=utf-8
-      Date:
-      - Thu, 13 Nov 2025 17:52:04 GMT
-      Server:
-      - Werkzeug/2.2.3 Python/3.10.12
-=======
-    headers: {}
->>>>>>> 9462037b
-    status:
-      code: 200
-      message: OK
-- request:
-    body: null
-<<<<<<< HEAD
-    headers:
-      Accept:
-      - '*/*'
-      Accept-Encoding:
-      - gzip, deflate
-      Connection:
-      - keep-alive
-      User-Agent:
-      - python-requests/2.32.5
-=======
-    headers: {}
->>>>>>> 9462037b
+    headers: {}
+    status:
+      code: 200
+      message: OK
+- request:
+    body: null
+    headers: {}
     method: GET
     uri: http://localhost:5000/seqrepo/1/sequence/ga4gh:SQ.5ZUqxCmDDgN4xTRbaSjN8LwgZironmB8?start=5033800&end=5033843
   response:
     body:
       string: GGGTCCAGGCACCGGCGCCCAGCCCCCGTGGGGTGTCCAGGGC
-<<<<<<< HEAD
-    headers:
-      Connection:
-      - close
-      Content-Length:
-      - '43'
-      Content-Type:
-      - text/plain; charset=utf-8
-      Date:
-      - Thu, 13 Nov 2025 17:52:04 GMT
-      Server:
-      - Werkzeug/2.2.3 Python/3.10.12
-=======
-    headers: {}
->>>>>>> 9462037b
-    status:
-      code: 200
-      message: OK
-- request:
-    body: null
-<<<<<<< HEAD
-    headers:
-      Accept:
-      - '*/*'
-      Accept-Encoding:
-      - gzip, deflate
-      Connection:
-      - keep-alive
-      User-Agent:
-      - python-requests/2.32.5
-=======
-    headers: {}
->>>>>>> 9462037b
+    headers: {}
+    status:
+      code: 200
+      message: OK
+- request:
+    body: null
+    headers: {}
     method: GET
     uri: http://localhost:5000/seqrepo/1/sequence/ga4gh:SQ.5ZUqxCmDDgN4xTRbaSjN8LwgZironmB8?start=5033799&end=5033800
   response:
     body:
       string: T
-<<<<<<< HEAD
-    headers:
-      Connection:
-      - close
-      Content-Length:
-      - '1'
-      Content-Type:
-      - text/plain; charset=utf-8
-      Date:
-      - Thu, 13 Nov 2025 17:52:04 GMT
-      Server:
-      - Werkzeug/2.2.3 Python/3.10.12
-=======
-    headers: {}
->>>>>>> 9462037b
-    status:
-      code: 200
-      message: OK
-- request:
-    body: null
-<<<<<<< HEAD
-    headers:
-      Accept:
-      - '*/*'
-      Accept-Encoding:
-      - gzip, deflate
-      Connection:
-      - keep-alive
-      User-Agent:
-      - python-requests/2.32.5
-=======
-    headers: {}
->>>>>>> 9462037b
+    headers: {}
+    status:
+      code: 200
+      message: OK
+- request:
+    body: null
+    headers: {}
     method: GET
     uri: http://localhost:5000/seqrepo/1/sequence/ga4gh:SQ.5ZUqxCmDDgN4xTRbaSjN8LwgZironmB8?start=5033843&end=5033844
   response:
     body:
       string: G
-<<<<<<< HEAD
-    headers:
-      Connection:
-      - close
-      Content-Length:
-      - '1'
-      Content-Type:
-      - text/plain; charset=utf-8
-      Date:
-      - Thu, 13 Nov 2025 17:52:04 GMT
-      Server:
-      - Werkzeug/2.2.3 Python/3.10.12
-=======
-    headers: {}
->>>>>>> 9462037b
-    status:
-      code: 200
-      message: OK
-- request:
-    body: null
-<<<<<<< HEAD
-    headers:
-      Accept:
-      - '*/*'
-      Accept-Encoding:
-      - gzip, deflate
-      Connection:
-      - keep-alive
-      User-Agent:
-      - python-requests/2.32.5
-=======
-    headers: {}
->>>>>>> 9462037b
+    headers: {}
+    status:
+      code: 200
+      message: OK
+- request:
+    body: null
+    headers: {}
     method: GET
     uri: http://localhost:5000/seqrepo/1/sequence/ga4gh:SQ.5ZUqxCmDDgN4xTRbaSjN8LwgZironmB8?start=5033844&end=5033845
   response:
     body:
       string: G
-<<<<<<< HEAD
-    headers:
-      Connection:
-      - close
-      Content-Length:
-      - '1'
-      Content-Type:
-      - text/plain; charset=utf-8
-      Date:
-      - Thu, 13 Nov 2025 17:52:04 GMT
-      Server:
-      - Werkzeug/2.2.3 Python/3.10.12
-=======
-    headers: {}
->>>>>>> 9462037b
-    status:
-      code: 200
-      message: OK
-- request:
-    body: null
-<<<<<<< HEAD
-    headers:
-      Accept:
-      - '*/*'
-      Accept-Encoding:
-      - gzip, deflate
-      Connection:
-      - keep-alive
-      User-Agent:
-      - python-requests/2.32.5
-=======
-    headers: {}
->>>>>>> 9462037b
+    headers: {}
+    status:
+      code: 200
+      message: OK
+- request:
+    body: null
+    headers: {}
     method: GET
     uri: http://localhost:5000/seqrepo/1/sequence/ga4gh:SQ.5ZUqxCmDDgN4xTRbaSjN8LwgZironmB8?start=5033845&end=5033846
   response:
     body:
       string: G
-<<<<<<< HEAD
-    headers:
-      Connection:
-      - close
-      Content-Length:
-      - '1'
-      Content-Type:
-      - text/plain; charset=utf-8
-      Date:
-      - Thu, 13 Nov 2025 17:52:04 GMT
-      Server:
-      - Werkzeug/2.2.3 Python/3.10.12
-=======
-    headers: {}
->>>>>>> 9462037b
-    status:
-      code: 200
-      message: OK
-- request:
-    body: null
-<<<<<<< HEAD
-    headers:
-      Accept:
-      - '*/*'
-      Accept-Encoding:
-      - gzip, deflate
-      Connection:
-      - keep-alive
-      User-Agent:
-      - python-requests/2.32.5
-=======
-    headers: {}
->>>>>>> 9462037b
+    headers: {}
+    status:
+      code: 200
+      message: OK
+- request:
+    body: null
+    headers: {}
     method: GET
     uri: http://localhost:5000/seqrepo/1/sequence/ga4gh:SQ.5ZUqxCmDDgN4xTRbaSjN8LwgZironmB8?start=5033846&end=5033847
   response:
     body:
       string: T
-<<<<<<< HEAD
-    headers:
-      Connection:
-      - close
-      Content-Length:
-      - '1'
-      Content-Type:
-      - text/plain; charset=utf-8
-      Date:
-      - Thu, 13 Nov 2025 17:52:04 GMT
-      Server:
-      - Werkzeug/2.2.3 Python/3.10.12
-=======
-    headers: {}
->>>>>>> 9462037b
-    status:
-      code: 200
-      message: OK
-- request:
-    body: null
-<<<<<<< HEAD
-    headers:
-      Accept:
-      - '*/*'
-      Accept-Encoding:
-      - gzip, deflate
-      Connection:
-      - keep-alive
-      User-Agent:
-      - python-requests/2.32.5
-=======
-    headers: {}
->>>>>>> 9462037b
+    headers: {}
+    status:
+      code: 200
+      message: OK
+- request:
+    body: null
+    headers: {}
     method: GET
     uri: http://localhost:5000/seqrepo/1/sequence/ga4gh:SQ.5ZUqxCmDDgN4xTRbaSjN8LwgZironmB8?start=5033847&end=5033848
   response:
     body:
       string: C
-<<<<<<< HEAD
-    headers:
-      Connection:
-      - close
-      Content-Length:
-      - '1'
-      Content-Type:
-      - text/plain; charset=utf-8
-      Date:
-      - Thu, 13 Nov 2025 17:52:04 GMT
-      Server:
-      - Werkzeug/2.2.3 Python/3.10.12
-=======
-    headers: {}
->>>>>>> 9462037b
-    status:
-      code: 200
-      message: OK
-- request:
-    body: null
-<<<<<<< HEAD
-    headers:
-      Accept:
-      - '*/*'
-      Accept-Encoding:
-      - gzip, deflate
-      Connection:
-      - keep-alive
-      User-Agent:
-      - python-requests/2.32.5
-=======
-    headers: {}
->>>>>>> 9462037b
+    headers: {}
+    status:
+      code: 200
+      message: OK
+- request:
+    body: null
+    headers: {}
     method: GET
     uri: http://localhost:5000/seqrepo/1/sequence/ga4gh:SQ.5ZUqxCmDDgN4xTRbaSjN8LwgZironmB8?start=5033848&end=5033849
   response:
     body:
       string: C
-<<<<<<< HEAD
-    headers:
-      Connection:
-      - close
-      Content-Length:
-      - '1'
-      Content-Type:
-      - text/plain; charset=utf-8
-      Date:
-      - Thu, 13 Nov 2025 17:52:04 GMT
-      Server:
-      - Werkzeug/2.2.3 Python/3.10.12
-=======
-    headers: {}
->>>>>>> 9462037b
-    status:
-      code: 200
-      message: OK
-- request:
-    body: null
-<<<<<<< HEAD
-    headers:
-      Accept:
-      - '*/*'
-      Accept-Encoding:
-      - gzip, deflate
-      Connection:
-      - keep-alive
-      User-Agent:
-      - python-requests/2.32.5
-=======
-    headers: {}
->>>>>>> 9462037b
+    headers: {}
+    status:
+      code: 200
+      message: OK
+- request:
+    body: null
+    headers: {}
     method: GET
     uri: http://localhost:5000/seqrepo/1/sequence/ga4gh:SQ.5ZUqxCmDDgN4xTRbaSjN8LwgZironmB8?start=5033849&end=5033850
   response:
     body:
       string: A
-<<<<<<< HEAD
-    headers:
-      Connection:
-      - close
-      Content-Length:
-      - '1'
-      Content-Type:
-      - text/plain; charset=utf-8
-      Date:
-      - Thu, 13 Nov 2025 17:52:04 GMT
-      Server:
-      - Werkzeug/2.2.3 Python/3.10.12
-=======
-    headers: {}
->>>>>>> 9462037b
-    status:
-      code: 200
-      message: OK
-- request:
-    body: null
-<<<<<<< HEAD
-    headers:
-      Accept:
-      - '*/*'
-      Accept-Encoding:
-      - gzip, deflate
-      Connection:
-      - keep-alive
-      User-Agent:
-      - python-requests/2.32.5
-=======
-    headers: {}
->>>>>>> 9462037b
+    headers: {}
+    status:
+      code: 200
+      message: OK
+- request:
+    body: null
+    headers: {}
     method: GET
     uri: http://localhost:5000/seqrepo/1/sequence/ga4gh:SQ.5ZUqxCmDDgN4xTRbaSjN8LwgZironmB8?start=5033850&end=5033851
   response:
     body:
       string: G
-<<<<<<< HEAD
-    headers:
-      Connection:
-      - close
-      Content-Length:
-      - '1'
-      Content-Type:
-      - text/plain; charset=utf-8
-      Date:
-      - Thu, 13 Nov 2025 17:52:04 GMT
-      Server:
-      - Werkzeug/2.2.3 Python/3.10.12
-=======
-    headers: {}
->>>>>>> 9462037b
-    status:
-      code: 200
-      message: OK
-- request:
-    body: null
-<<<<<<< HEAD
-    headers:
-      Accept:
-      - '*/*'
-      Accept-Encoding:
-      - gzip, deflate
-      Connection:
-      - keep-alive
-      User-Agent:
-      - python-requests/2.32.5
-=======
-    headers: {}
->>>>>>> 9462037b
+    headers: {}
+    status:
+      code: 200
+      message: OK
+- request:
+    body: null
+    headers: {}
     method: GET
     uri: http://localhost:5000/seqrepo/1/sequence/ga4gh:SQ.5ZUqxCmDDgN4xTRbaSjN8LwgZironmB8?start=5033851&end=5033852
   response:
     body:
       string: G
-<<<<<<< HEAD
-    headers:
-      Connection:
-      - close
-      Content-Length:
-      - '1'
-      Content-Type:
-      - text/plain; charset=utf-8
-      Date:
-      - Thu, 13 Nov 2025 17:52:04 GMT
-      Server:
-      - Werkzeug/2.2.3 Python/3.10.12
-=======
-    headers: {}
->>>>>>> 9462037b
-    status:
-      code: 200
-      message: OK
-- request:
-    body: null
-<<<<<<< HEAD
-    headers:
-      Accept:
-      - '*/*'
-      Accept-Encoding:
-      - gzip, deflate
-      Connection:
-      - keep-alive
-      User-Agent:
-      - python-requests/2.32.5
-=======
-    headers: {}
->>>>>>> 9462037b
+    headers: {}
+    status:
+      code: 200
+      message: OK
+- request:
+    body: null
+    headers: {}
     method: GET
     uri: http://localhost:5000/seqrepo/1/sequence/ga4gh:SQ.5ZUqxCmDDgN4xTRbaSjN8LwgZironmB8?start=5033852&end=5033853
   response:
     body:
       string: C
-<<<<<<< HEAD
-    headers:
-      Connection:
-      - close
-      Content-Length:
-      - '1'
-      Content-Type:
-      - text/plain; charset=utf-8
-      Date:
-      - Thu, 13 Nov 2025 17:52:04 GMT
-      Server:
-      - Werkzeug/2.2.3 Python/3.10.12
-=======
-    headers: {}
->>>>>>> 9462037b
-    status:
-      code: 200
-      message: OK
-- request:
-    body: null
-<<<<<<< HEAD
-    headers:
-      Accept:
-      - '*/*'
-      Accept-Encoding:
-      - gzip, deflate
-      Connection:
-      - keep-alive
-      User-Agent:
-      - python-requests/2.32.5
-=======
-    headers: {}
->>>>>>> 9462037b
+    headers: {}
+    status:
+      code: 200
+      message: OK
+- request:
+    body: null
+    headers: {}
     method: GET
     uri: http://localhost:5000/seqrepo/1/sequence/ga4gh:SQ.5ZUqxCmDDgN4xTRbaSjN8LwgZironmB8?start=5033853&end=5033854
   response:
     body:
       string: A
-<<<<<<< HEAD
-    headers:
-      Connection:
-      - close
-      Content-Length:
-      - '1'
-      Content-Type:
-      - text/plain; charset=utf-8
-      Date:
-      - Thu, 13 Nov 2025 17:52:04 GMT
-      Server:
-      - Werkzeug/2.2.3 Python/3.10.12
-=======
-    headers: {}
->>>>>>> 9462037b
-    status:
-      code: 200
-      message: OK
-- request:
-    body: null
-<<<<<<< HEAD
-    headers:
-      Accept:
-      - '*/*'
-      Accept-Encoding:
-      - gzip, deflate
-      Connection:
-      - keep-alive
-      User-Agent:
-      - python-requests/2.32.5
-=======
-    headers: {}
->>>>>>> 9462037b
+    headers: {}
+    status:
+      code: 200
+      message: OK
+- request:
+    body: null
+    headers: {}
     method: GET
     uri: http://localhost:5000/seqrepo/1/sequence/ga4gh:SQ.5ZUqxCmDDgN4xTRbaSjN8LwgZironmB8?start=5033854&end=5033855
   response:
     body:
       string: C
-<<<<<<< HEAD
-    headers:
-      Connection:
-      - close
-      Content-Length:
-      - '1'
-      Content-Type:
-      - text/plain; charset=utf-8
-      Date:
-      - Thu, 13 Nov 2025 17:52:04 GMT
-      Server:
-      - Werkzeug/2.2.3 Python/3.10.12
-=======
-    headers: {}
->>>>>>> 9462037b
-    status:
-      code: 200
-      message: OK
-- request:
-    body: null
-<<<<<<< HEAD
-    headers:
-      Accept:
-      - '*/*'
-      Accept-Encoding:
-      - gzip, deflate
-      Connection:
-      - keep-alive
-      User-Agent:
-      - python-requests/2.32.5
-=======
-    headers: {}
->>>>>>> 9462037b
+    headers: {}
+    status:
+      code: 200
+      message: OK
+- request:
+    body: null
+    headers: {}
     method: GET
     uri: http://localhost:5000/seqrepo/1/sequence/ga4gh:SQ.5ZUqxCmDDgN4xTRbaSjN8LwgZironmB8?start=5033855&end=5033856
   response:
     body:
       string: C
-<<<<<<< HEAD
-    headers:
-      Connection:
-      - close
-      Content-Length:
-      - '1'
-      Content-Type:
-      - text/plain; charset=utf-8
-      Date:
-      - Thu, 13 Nov 2025 17:52:04 GMT
-      Server:
-      - Werkzeug/2.2.3 Python/3.10.12
-=======
-    headers: {}
->>>>>>> 9462037b
-    status:
-      code: 200
-      message: OK
-- request:
-    body: null
-<<<<<<< HEAD
-    headers:
-      Accept:
-      - '*/*'
-      Accept-Encoding:
-      - gzip, deflate
-      Connection:
-      - keep-alive
-      User-Agent:
-      - python-requests/2.32.5
-=======
-    headers: {}
->>>>>>> 9462037b
+    headers: {}
+    status:
+      code: 200
+      message: OK
+- request:
+    body: null
+    headers: {}
     method: GET
     uri: http://localhost:5000/seqrepo/1/sequence/ga4gh:SQ.5ZUqxCmDDgN4xTRbaSjN8LwgZironmB8?start=5033856&end=5033857
   response:
     body:
       string: G
-<<<<<<< HEAD
-    headers:
-      Connection:
-      - close
-      Content-Length:
-      - '1'
-      Content-Type:
-      - text/plain; charset=utf-8
-      Date:
-      - Thu, 13 Nov 2025 17:52:04 GMT
-      Server:
-      - Werkzeug/2.2.3 Python/3.10.12
-=======
-    headers: {}
->>>>>>> 9462037b
-    status:
-      code: 200
-      message: OK
-- request:
-    body: null
-<<<<<<< HEAD
-    headers:
-      Accept:
-      - '*/*'
-      Accept-Encoding:
-      - gzip, deflate
-      Connection:
-      - keep-alive
-      User-Agent:
-      - python-requests/2.32.5
-=======
-    headers: {}
->>>>>>> 9462037b
+    headers: {}
+    status:
+      code: 200
+      message: OK
+- request:
+    body: null
+    headers: {}
     method: GET
     uri: http://localhost:5000/seqrepo/1/sequence/ga4gh:SQ.5ZUqxCmDDgN4xTRbaSjN8LwgZironmB8?start=5033857&end=5033858
   response:
     body:
       string: G
-<<<<<<< HEAD
-    headers:
-      Connection:
-      - close
-      Content-Length:
-      - '1'
-      Content-Type:
-      - text/plain; charset=utf-8
-      Date:
-      - Thu, 13 Nov 2025 17:52:04 GMT
-      Server:
-      - Werkzeug/2.2.3 Python/3.10.12
-=======
-    headers: {}
->>>>>>> 9462037b
-    status:
-      code: 200
-      message: OK
-- request:
-    body: null
-<<<<<<< HEAD
-    headers:
-      Accept:
-      - '*/*'
-      Accept-Encoding:
-      - gzip, deflate
-      Connection:
-      - keep-alive
-      User-Agent:
-      - python-requests/2.32.5
-=======
-    headers: {}
->>>>>>> 9462037b
+    headers: {}
+    status:
+      code: 200
+      message: OK
+- request:
+    body: null
+    headers: {}
     method: GET
     uri: http://localhost:5000/seqrepo/1/sequence/ga4gh:SQ.5ZUqxCmDDgN4xTRbaSjN8LwgZironmB8?start=5033858&end=5033859
   response:
     body:
       string: C
-<<<<<<< HEAD
-    headers:
-      Connection:
-      - close
-      Content-Length:
-      - '1'
-      Content-Type:
-      - text/plain; charset=utf-8
-      Date:
-      - Thu, 13 Nov 2025 17:52:04 GMT
-      Server:
-      - Werkzeug/2.2.3 Python/3.10.12
-=======
-    headers: {}
->>>>>>> 9462037b
-    status:
-      code: 200
-      message: OK
-- request:
-    body: null
-<<<<<<< HEAD
-    headers:
-      Accept:
-      - '*/*'
-      Accept-Encoding:
-      - gzip, deflate
-      Connection:
-      - keep-alive
-      User-Agent:
-      - python-requests/2.32.5
-=======
-    headers: {}
->>>>>>> 9462037b
+    headers: {}
+    status:
+      code: 200
+      message: OK
+- request:
+    body: null
+    headers: {}
     method: GET
     uri: http://localhost:5000/seqrepo/1/sequence/ga4gh:SQ.5ZUqxCmDDgN4xTRbaSjN8LwgZironmB8?start=5033859&end=5033860
   response:
     body:
       string: G
-<<<<<<< HEAD
-    headers:
-      Connection:
-      - close
-      Content-Length:
-      - '1'
-      Content-Type:
-      - text/plain; charset=utf-8
-      Date:
-      - Thu, 13 Nov 2025 17:52:04 GMT
-      Server:
-      - Werkzeug/2.2.3 Python/3.10.12
-=======
-    headers: {}
->>>>>>> 9462037b
-    status:
-      code: 200
-      message: OK
-- request:
-    body: null
-<<<<<<< HEAD
-    headers:
-      Accept:
-      - '*/*'
-      Accept-Encoding:
-      - gzip, deflate
-      Connection:
-      - keep-alive
-      User-Agent:
-      - python-requests/2.32.5
-=======
-    headers: {}
->>>>>>> 9462037b
+    headers: {}
+    status:
+      code: 200
+      message: OK
+- request:
+    body: null
+    headers: {}
     method: GET
     uri: http://localhost:5000/seqrepo/1/sequence/ga4gh:SQ.5ZUqxCmDDgN4xTRbaSjN8LwgZironmB8?start=5033860&end=5033861
   response:
     body:
       string: C
-<<<<<<< HEAD
-    headers:
-      Connection:
-      - close
-      Content-Length:
-      - '1'
-      Content-Type:
-      - text/plain; charset=utf-8
-      Date:
-      - Thu, 13 Nov 2025 17:52:04 GMT
-      Server:
-      - Werkzeug/2.2.3 Python/3.10.12
-=======
-    headers: {}
->>>>>>> 9462037b
-    status:
-      code: 200
-      message: OK
-- request:
-    body: null
-<<<<<<< HEAD
-    headers:
-      Accept:
-      - '*/*'
-      Accept-Encoding:
-      - gzip, deflate
-      Connection:
-      - keep-alive
-      User-Agent:
-      - python-requests/2.32.5
-=======
-    headers: {}
->>>>>>> 9462037b
+    headers: {}
+    status:
+      code: 200
+      message: OK
+- request:
+    body: null
+    headers: {}
     method: GET
     uri: http://localhost:5000/seqrepo/1/sequence/ga4gh:SQ.5ZUqxCmDDgN4xTRbaSjN8LwgZironmB8?start=5033861&end=5033862
   response:
     body:
       string: C
-<<<<<<< HEAD
-    headers:
-      Connection:
-      - close
-      Content-Length:
-      - '1'
-      Content-Type:
-      - text/plain; charset=utf-8
-      Date:
-      - Thu, 13 Nov 2025 17:52:04 GMT
-      Server:
-      - Werkzeug/2.2.3 Python/3.10.12
-=======
-    headers: {}
->>>>>>> 9462037b
-    status:
-      code: 200
-      message: OK
-- request:
-    body: null
-<<<<<<< HEAD
-    headers:
-      Accept:
-      - '*/*'
-      Accept-Encoding:
-      - gzip, deflate
-      Connection:
-      - keep-alive
-      User-Agent:
-      - python-requests/2.32.5
-=======
-    headers: {}
->>>>>>> 9462037b
+    headers: {}
+    status:
+      code: 200
+      message: OK
+- request:
+    body: null
+    headers: {}
     method: GET
     uri: http://localhost:5000/seqrepo/1/sequence/ga4gh:SQ.5ZUqxCmDDgN4xTRbaSjN8LwgZironmB8?start=5033862&end=5033863
   response:
     body:
       string: C
-<<<<<<< HEAD
-    headers:
-      Connection:
-      - close
-      Content-Length:
-      - '1'
-      Content-Type:
-      - text/plain; charset=utf-8
-      Date:
-      - Thu, 13 Nov 2025 17:52:04 GMT
-      Server:
-      - Werkzeug/2.2.3 Python/3.10.12
-=======
-    headers: {}
->>>>>>> 9462037b
-    status:
-      code: 200
-      message: OK
-- request:
-    body: null
-<<<<<<< HEAD
-    headers:
-      Accept:
-      - '*/*'
-      Accept-Encoding:
-      - gzip, deflate
-      Connection:
-      - keep-alive
-      User-Agent:
-      - python-requests/2.32.5
-=======
-    headers: {}
->>>>>>> 9462037b
+    headers: {}
+    status:
+      code: 200
+      message: OK
+- request:
+    body: null
+    headers: {}
     method: GET
     uri: http://localhost:5000/seqrepo/1/sequence/ga4gh:SQ.5ZUqxCmDDgN4xTRbaSjN8LwgZironmB8?start=5033863&end=5033864
   response:
     body:
       string: A
-<<<<<<< HEAD
-    headers:
-      Connection:
-      - close
-      Content-Length:
-      - '1'
-      Content-Type:
-      - text/plain; charset=utf-8
-      Date:
-      - Thu, 13 Nov 2025 17:52:04 GMT
-      Server:
-      - Werkzeug/2.2.3 Python/3.10.12
-=======
-    headers: {}
->>>>>>> 9462037b
-    status:
-      code: 200
-      message: OK
-- request:
-    body: null
-<<<<<<< HEAD
-    headers:
-      Accept:
-      - '*/*'
-      Accept-Encoding:
-      - gzip, deflate
-      Connection:
-      - keep-alive
-      User-Agent:
-      - python-requests/2.32.5
-=======
-    headers: {}
->>>>>>> 9462037b
+    headers: {}
+    status:
+      code: 200
+      message: OK
+- request:
+    body: null
+    headers: {}
     method: GET
     uri: http://localhost:5000/seqrepo/1/sequence/ga4gh:SQ.5ZUqxCmDDgN4xTRbaSjN8LwgZironmB8?start=5033864&end=5033865
   response:
     body:
       string: G
-<<<<<<< HEAD
-    headers:
-      Connection:
-      - close
-      Content-Length:
-      - '1'
-      Content-Type:
-      - text/plain; charset=utf-8
-      Date:
-      - Thu, 13 Nov 2025 17:52:04 GMT
-      Server:
-      - Werkzeug/2.2.3 Python/3.10.12
-=======
-    headers: {}
->>>>>>> 9462037b
-    status:
-      code: 200
-      message: OK
-- request:
-    body: null
-<<<<<<< HEAD
-    headers:
-      Accept:
-      - '*/*'
-      Accept-Encoding:
-      - gzip, deflate
-      Connection:
-      - keep-alive
-      User-Agent:
-      - python-requests/2.32.5
-=======
-    headers: {}
->>>>>>> 9462037b
+    headers: {}
+    status:
+      code: 200
+      message: OK
+- request:
+    body: null
+    headers: {}
     method: GET
     uri: http://localhost:5000/seqrepo/1/sequence/ga4gh:SQ.5ZUqxCmDDgN4xTRbaSjN8LwgZironmB8?start=5033865&end=5033866
   response:
     body:
       string: C
-<<<<<<< HEAD
-    headers:
-      Connection:
-      - close
-      Content-Length:
-      - '1'
-      Content-Type:
-      - text/plain; charset=utf-8
-      Date:
-      - Thu, 13 Nov 2025 17:52:04 GMT
-      Server:
-      - Werkzeug/2.2.3 Python/3.10.12
-=======
-    headers: {}
->>>>>>> 9462037b
-    status:
-      code: 200
-      message: OK
-- request:
-    body: null
-<<<<<<< HEAD
-    headers:
-      Accept:
-      - '*/*'
-      Accept-Encoding:
-      - gzip, deflate
-      Connection:
-      - keep-alive
-      User-Agent:
-      - python-requests/2.32.5
-=======
-    headers: {}
->>>>>>> 9462037b
+    headers: {}
+    status:
+      code: 200
+      message: OK
+- request:
+    body: null
+    headers: {}
     method: GET
     uri: http://localhost:5000/seqrepo/1/sequence/ga4gh:SQ.5ZUqxCmDDgN4xTRbaSjN8LwgZironmB8?start=5033866&end=5033867
   response:
     body:
       string: C
-<<<<<<< HEAD
-    headers:
-      Connection:
-      - close
-      Content-Length:
-      - '1'
-      Content-Type:
-      - text/plain; charset=utf-8
-      Date:
-      - Thu, 13 Nov 2025 17:52:04 GMT
-      Server:
-      - Werkzeug/2.2.3 Python/3.10.12
-=======
-    headers: {}
->>>>>>> 9462037b
-    status:
-      code: 200
-      message: OK
-- request:
-    body: null
-<<<<<<< HEAD
-    headers:
-      Accept:
-      - '*/*'
-      Accept-Encoding:
-      - gzip, deflate
-      Connection:
-      - keep-alive
-      User-Agent:
-      - python-requests/2.32.5
-=======
-    headers: {}
->>>>>>> 9462037b
+    headers: {}
+    status:
+      code: 200
+      message: OK
+- request:
+    body: null
+    headers: {}
     method: GET
     uri: http://localhost:5000/seqrepo/1/sequence/ga4gh:SQ.5ZUqxCmDDgN4xTRbaSjN8LwgZironmB8?start=5033867&end=5033868
   response:
     body:
       string: C
-<<<<<<< HEAD
-    headers:
-      Connection:
-      - close
-      Content-Length:
-      - '1'
-      Content-Type:
-      - text/plain; charset=utf-8
-      Date:
-      - Thu, 13 Nov 2025 17:52:04 GMT
-      Server:
-      - Werkzeug/2.2.3 Python/3.10.12
-=======
-    headers: {}
->>>>>>> 9462037b
-    status:
-      code: 200
-      message: OK
-- request:
-    body: null
-<<<<<<< HEAD
-    headers:
-      Accept:
-      - '*/*'
-      Accept-Encoding:
-      - gzip, deflate
-      Connection:
-      - keep-alive
-      User-Agent:
-      - python-requests/2.32.5
-=======
-    headers: {}
->>>>>>> 9462037b
+    headers: {}
+    status:
+      code: 200
+      message: OK
+- request:
+    body: null
+    headers: {}
     method: GET
     uri: http://localhost:5000/seqrepo/1/sequence/ga4gh:SQ.5ZUqxCmDDgN4xTRbaSjN8LwgZironmB8?start=5033868&end=5033869
   response:
     body:
       string: C
-<<<<<<< HEAD
-    headers:
-      Connection:
-      - close
-      Content-Length:
-      - '1'
-      Content-Type:
-      - text/plain; charset=utf-8
-      Date:
-      - Thu, 13 Nov 2025 17:52:04 GMT
-      Server:
-      - Werkzeug/2.2.3 Python/3.10.12
-=======
-    headers: {}
->>>>>>> 9462037b
-    status:
-      code: 200
-      message: OK
-- request:
-    body: null
-<<<<<<< HEAD
-    headers:
-      Accept:
-      - '*/*'
-      Accept-Encoding:
-      - gzip, deflate
-      Connection:
-      - keep-alive
-      User-Agent:
-      - python-requests/2.32.5
-=======
-    headers: {}
->>>>>>> 9462037b
+    headers: {}
+    status:
+      code: 200
+      message: OK
+- request:
+    body: null
+    headers: {}
     method: GET
     uri: http://localhost:5000/seqrepo/1/sequence/ga4gh:SQ.5ZUqxCmDDgN4xTRbaSjN8LwgZironmB8?start=5033869&end=5033870
   response:
     body:
       string: C
-<<<<<<< HEAD
-    headers:
-      Connection:
-      - close
-      Content-Length:
-      - '1'
-      Content-Type:
-      - text/plain; charset=utf-8
-      Date:
-      - Thu, 13 Nov 2025 17:52:04 GMT
-      Server:
-      - Werkzeug/2.2.3 Python/3.10.12
-=======
-    headers: {}
->>>>>>> 9462037b
-    status:
-      code: 200
-      message: OK
-- request:
-    body: null
-<<<<<<< HEAD
-    headers:
-      Accept:
-      - '*/*'
-      Accept-Encoding:
-      - gzip, deflate
-      Connection:
-      - keep-alive
-      User-Agent:
-      - python-requests/2.32.5
-=======
-    headers: {}
->>>>>>> 9462037b
+    headers: {}
+    status:
+      code: 200
+      message: OK
+- request:
+    body: null
+    headers: {}
     method: GET
     uri: http://localhost:5000/seqrepo/1/sequence/ga4gh:SQ.5ZUqxCmDDgN4xTRbaSjN8LwgZironmB8?start=5033870&end=5033871
   response:
     body:
       string: G
-<<<<<<< HEAD
-    headers:
-      Connection:
-      - close
-      Content-Length:
-      - '1'
-      Content-Type:
-      - text/plain; charset=utf-8
-      Date:
-      - Thu, 13 Nov 2025 17:52:04 GMT
-      Server:
-      - Werkzeug/2.2.3 Python/3.10.12
-=======
-    headers: {}
->>>>>>> 9462037b
-    status:
-      code: 200
-      message: OK
-- request:
-    body: null
-<<<<<<< HEAD
-    headers:
-      Accept:
-      - '*/*'
-      Accept-Encoding:
-      - gzip, deflate
-      Connection:
-      - keep-alive
-      User-Agent:
-      - python-requests/2.32.5
-=======
-    headers: {}
->>>>>>> 9462037b
+    headers: {}
+    status:
+      code: 200
+      message: OK
+- request:
+    body: null
+    headers: {}
     method: GET
     uri: http://localhost:5000/seqrepo/1/sequence/ga4gh:SQ.5ZUqxCmDDgN4xTRbaSjN8LwgZironmB8?start=5033871&end=5033872
   response:
     body:
       string: T
-<<<<<<< HEAD
-    headers:
-      Connection:
-      - close
-      Content-Length:
-      - '1'
-      Content-Type:
-      - text/plain; charset=utf-8
-      Date:
-      - Thu, 13 Nov 2025 17:52:04 GMT
-      Server:
-      - Werkzeug/2.2.3 Python/3.10.12
-=======
-    headers: {}
->>>>>>> 9462037b
-    status:
-      code: 200
-      message: OK
-- request:
-    body: null
-<<<<<<< HEAD
-    headers:
-      Accept:
-      - '*/*'
-      Accept-Encoding:
-      - gzip, deflate
-      Connection:
-      - keep-alive
-      User-Agent:
-      - python-requests/2.32.5
-=======
-    headers: {}
->>>>>>> 9462037b
+    headers: {}
+    status:
+      code: 200
+      message: OK
+- request:
+    body: null
+    headers: {}
     method: GET
     uri: http://localhost:5000/seqrepo/1/sequence/ga4gh:SQ.5ZUqxCmDDgN4xTRbaSjN8LwgZironmB8?start=5033872&end=5033873
   response:
     body:
       string: G
-<<<<<<< HEAD
-    headers:
-      Connection:
-      - close
-      Content-Length:
-      - '1'
-      Content-Type:
-      - text/plain; charset=utf-8
-      Date:
-      - Thu, 13 Nov 2025 17:52:04 GMT
-      Server:
-      - Werkzeug/2.2.3 Python/3.10.12
-=======
-    headers: {}
->>>>>>> 9462037b
-    status:
-      code: 200
-      message: OK
-- request:
-    body: null
-<<<<<<< HEAD
-    headers:
-      Accept:
-      - '*/*'
-      Accept-Encoding:
-      - gzip, deflate
-      Connection:
-      - keep-alive
-      User-Agent:
-      - python-requests/2.32.5
-=======
-    headers: {}
->>>>>>> 9462037b
+    headers: {}
+    status:
+      code: 200
+      message: OK
+- request:
+    body: null
+    headers: {}
     method: GET
     uri: http://localhost:5000/seqrepo/1/sequence/ga4gh:SQ.5ZUqxCmDDgN4xTRbaSjN8LwgZironmB8?start=5033873&end=5033874
   response:
     body:
       string: G
-<<<<<<< HEAD
-    headers:
-      Connection:
-      - close
-      Content-Length:
-      - '1'
-      Content-Type:
-      - text/plain; charset=utf-8
-      Date:
-      - Thu, 13 Nov 2025 17:52:04 GMT
-      Server:
-      - Werkzeug/2.2.3 Python/3.10.12
-=======
-    headers: {}
->>>>>>> 9462037b
-    status:
-      code: 200
-      message: OK
-- request:
-    body: null
-<<<<<<< HEAD
-    headers:
-      Accept:
-      - '*/*'
-      Accept-Encoding:
-      - gzip, deflate
-      Connection:
-      - keep-alive
-      User-Agent:
-      - python-requests/2.32.5
-=======
-    headers: {}
->>>>>>> 9462037b
+    headers: {}
+    status:
+      code: 200
+      message: OK
+- request:
+    body: null
+    headers: {}
     method: GET
     uri: http://localhost:5000/seqrepo/1/sequence/ga4gh:SQ.5ZUqxCmDDgN4xTRbaSjN8LwgZironmB8?start=5033874&end=5033875
   response:
     body:
       string: G
-<<<<<<< HEAD
-    headers:
-      Connection:
-      - close
-      Content-Length:
-      - '1'
-      Content-Type:
-      - text/plain; charset=utf-8
-      Date:
-      - Thu, 13 Nov 2025 17:52:04 GMT
-      Server:
-      - Werkzeug/2.2.3 Python/3.10.12
-=======
-    headers: {}
->>>>>>> 9462037b
-    status:
-      code: 200
-      message: OK
-- request:
-    body: null
-<<<<<<< HEAD
-    headers:
-      Accept:
-      - '*/*'
-      Accept-Encoding:
-      - gzip, deflate
-      Connection:
-      - keep-alive
-      User-Agent:
-      - python-requests/2.32.5
-=======
-    headers: {}
->>>>>>> 9462037b
+    headers: {}
+    status:
+      code: 200
+      message: OK
+- request:
+    body: null
+    headers: {}
     method: GET
     uri: http://localhost:5000/seqrepo/1/sequence/ga4gh:SQ.5ZUqxCmDDgN4xTRbaSjN8LwgZironmB8?start=5033875&end=5033876
   response:
     body:
       string: G
-<<<<<<< HEAD
-    headers:
-      Connection:
-      - close
-      Content-Length:
-      - '1'
-      Content-Type:
-      - text/plain; charset=utf-8
-      Date:
-      - Thu, 13 Nov 2025 17:52:04 GMT
-      Server:
-      - Werkzeug/2.2.3 Python/3.10.12
-=======
-    headers: {}
->>>>>>> 9462037b
-    status:
-      code: 200
-      message: OK
-- request:
-    body: null
-<<<<<<< HEAD
-    headers:
-      Accept:
-      - '*/*'
-      Accept-Encoding:
-      - gzip, deflate
-      Connection:
-      - keep-alive
-      User-Agent:
-      - python-requests/2.32.5
-=======
-    headers: {}
->>>>>>> 9462037b
+    headers: {}
+    status:
+      code: 200
+      message: OK
+- request:
+    body: null
+    headers: {}
     method: GET
     uri: http://localhost:5000/seqrepo/1/sequence/ga4gh:SQ.5ZUqxCmDDgN4xTRbaSjN8LwgZironmB8?start=5033876&end=5033877
   response:
     body:
       string: T
-<<<<<<< HEAD
-    headers:
-      Connection:
-      - close
-      Content-Length:
-      - '1'
-      Content-Type:
-      - text/plain; charset=utf-8
-      Date:
-      - Thu, 13 Nov 2025 17:52:04 GMT
-      Server:
-      - Werkzeug/2.2.3 Python/3.10.12
-=======
-    headers: {}
->>>>>>> 9462037b
-    status:
-      code: 200
-      message: OK
-- request:
-    body: null
-<<<<<<< HEAD
-    headers:
-      Accept:
-      - '*/*'
-      Accept-Encoding:
-      - gzip, deflate
-      Connection:
-      - keep-alive
-      User-Agent:
-      - python-requests/2.32.5
-=======
-    headers: {}
->>>>>>> 9462037b
+    headers: {}
+    status:
+      code: 200
+      message: OK
+- request:
+    body: null
+    headers: {}
     method: GET
     uri: http://localhost:5000/seqrepo/1/sequence/ga4gh:SQ.5ZUqxCmDDgN4xTRbaSjN8LwgZironmB8?start=5033877&end=5033878
   response:
     body:
       string: G
-<<<<<<< HEAD
-    headers:
-      Connection:
-      - close
-      Content-Length:
-      - '1'
-      Content-Type:
-      - text/plain; charset=utf-8
-      Date:
-      - Thu, 13 Nov 2025 17:52:04 GMT
-      Server:
-      - Werkzeug/2.2.3 Python/3.10.12
-=======
-    headers: {}
->>>>>>> 9462037b
-    status:
-      code: 200
-      message: OK
-- request:
-    body: null
-<<<<<<< HEAD
-    headers:
-      Accept:
-      - '*/*'
-      Accept-Encoding:
-      - gzip, deflate
-      Connection:
-      - keep-alive
-      User-Agent:
-      - python-requests/2.32.5
-=======
-    headers: {}
->>>>>>> 9462037b
+    headers: {}
+    status:
+      code: 200
+      message: OK
+- request:
+    body: null
+    headers: {}
     method: GET
     uri: http://localhost:5000/seqrepo/1/sequence/ga4gh:SQ.5ZUqxCmDDgN4xTRbaSjN8LwgZironmB8?start=5033878&end=5033879
   response:
     body:
       string: T
-<<<<<<< HEAD
-    headers:
-      Connection:
-      - close
-      Content-Length:
-      - '1'
-      Content-Type:
-      - text/plain; charset=utf-8
-      Date:
-      - Thu, 13 Nov 2025 17:52:04 GMT
-      Server:
-      - Werkzeug/2.2.3 Python/3.10.12
-=======
-    headers: {}
->>>>>>> 9462037b
-    status:
-      code: 200
-      message: OK
-- request:
-    body: null
-<<<<<<< HEAD
-    headers:
-      Accept:
-      - '*/*'
-      Accept-Encoding:
-      - gzip, deflate
-      Connection:
-      - keep-alive
-      User-Agent:
-      - python-requests/2.32.5
-=======
-    headers: {}
->>>>>>> 9462037b
+    headers: {}
+    status:
+      code: 200
+      message: OK
+- request:
+    body: null
+    headers: {}
     method: GET
     uri: http://localhost:5000/seqrepo/1/sequence/ga4gh:SQ.5ZUqxCmDDgN4xTRbaSjN8LwgZironmB8?start=5033879&end=5033880
   response:
     body:
       string: C
-<<<<<<< HEAD
-    headers:
-      Connection:
-      - close
-      Content-Length:
-      - '1'
-      Content-Type:
-      - text/plain; charset=utf-8
-      Date:
-      - Thu, 13 Nov 2025 17:52:04 GMT
-      Server:
-      - Werkzeug/2.2.3 Python/3.10.12
-=======
-    headers: {}
->>>>>>> 9462037b
-    status:
-      code: 200
-      message: OK
-- request:
-    body: null
-<<<<<<< HEAD
-    headers:
-      Accept:
-      - '*/*'
-      Accept-Encoding:
-      - gzip, deflate
-      Connection:
-      - keep-alive
-      User-Agent:
-      - python-requests/2.32.5
-=======
-    headers: {}
->>>>>>> 9462037b
+    headers: {}
+    status:
+      code: 200
+      message: OK
+- request:
+    body: null
+    headers: {}
     method: GET
     uri: http://localhost:5000/seqrepo/1/sequence/ga4gh:SQ.5ZUqxCmDDgN4xTRbaSjN8LwgZironmB8?start=5033880&end=5033881
   response:
     body:
       string: C
-<<<<<<< HEAD
-    headers:
-      Connection:
-      - close
-      Content-Length:
-      - '1'
-      Content-Type:
-      - text/plain; charset=utf-8
-      Date:
-      - Thu, 13 Nov 2025 17:52:04 GMT
-      Server:
-      - Werkzeug/2.2.3 Python/3.10.12
-=======
-    headers: {}
->>>>>>> 9462037b
-    status:
-      code: 200
-      message: OK
-- request:
-    body: null
-<<<<<<< HEAD
-    headers:
-      Accept:
-      - '*/*'
-      Accept-Encoding:
-      - gzip, deflate
-      Connection:
-      - keep-alive
-      User-Agent:
-      - python-requests/2.32.5
-=======
-    headers: {}
->>>>>>> 9462037b
+    headers: {}
+    status:
+      code: 200
+      message: OK
+- request:
+    body: null
+    headers: {}
     method: GET
     uri: http://localhost:5000/seqrepo/1/sequence/ga4gh:SQ.5ZUqxCmDDgN4xTRbaSjN8LwgZironmB8?start=5033881&end=5033882
   response:
     body:
       string: A
-<<<<<<< HEAD
-    headers:
-      Connection:
-      - close
-      Content-Length:
-      - '1'
-      Content-Type:
-      - text/plain; charset=utf-8
-      Date:
-      - Thu, 13 Nov 2025 17:52:04 GMT
-      Server:
-      - Werkzeug/2.2.3 Python/3.10.12
-=======
-    headers: {}
->>>>>>> 9462037b
-    status:
-      code: 200
-      message: OK
-- request:
-    body: null
-<<<<<<< HEAD
-    headers:
-      Accept:
-      - '*/*'
-      Accept-Encoding:
-      - gzip, deflate
-      Connection:
-      - keep-alive
-      User-Agent:
-      - python-requests/2.32.5
-=======
-    headers: {}
->>>>>>> 9462037b
+    headers: {}
+    status:
+      code: 200
+      message: OK
+- request:
+    body: null
+    headers: {}
     method: GET
     uri: http://localhost:5000/seqrepo/1/sequence/ga4gh:SQ.5ZUqxCmDDgN4xTRbaSjN8LwgZironmB8?start=5033882&end=5033883
   response:
     body:
       string: G
-<<<<<<< HEAD
-    headers:
-      Connection:
-      - close
-      Content-Length:
-      - '1'
-      Content-Type:
-      - text/plain; charset=utf-8
-      Date:
-      - Thu, 13 Nov 2025 17:52:04 GMT
-      Server:
-      - Werkzeug/2.2.3 Python/3.10.12
-=======
-    headers: {}
->>>>>>> 9462037b
-    status:
-      code: 200
-      message: OK
-- request:
-    body: null
-<<<<<<< HEAD
-    headers:
-      Accept:
-      - '*/*'
-      Accept-Encoding:
-      - gzip, deflate
-      Connection:
-      - keep-alive
-      User-Agent:
-      - python-requests/2.32.5
-=======
-    headers: {}
->>>>>>> 9462037b
+    headers: {}
+    status:
+      code: 200
+      message: OK
+- request:
+    body: null
+    headers: {}
     method: GET
     uri: http://localhost:5000/seqrepo/1/sequence/ga4gh:SQ.5ZUqxCmDDgN4xTRbaSjN8LwgZironmB8?start=5033883&end=5033884
   response:
     body:
       string: G
-<<<<<<< HEAD
-    headers:
-      Connection:
-      - close
-      Content-Length:
-      - '1'
-      Content-Type:
-      - text/plain; charset=utf-8
-      Date:
-      - Thu, 13 Nov 2025 17:52:04 GMT
-      Server:
-      - Werkzeug/2.2.3 Python/3.10.12
-=======
-    headers: {}
->>>>>>> 9462037b
-    status:
-      code: 200
-      message: OK
-- request:
-    body: null
-<<<<<<< HEAD
-    headers:
-      Accept:
-      - '*/*'
-      Accept-Encoding:
-      - gzip, deflate
-      Connection:
-      - keep-alive
-      User-Agent:
-      - python-requests/2.32.5
-=======
-    headers: {}
->>>>>>> 9462037b
+    headers: {}
+    status:
+      code: 200
+      message: OK
+- request:
+    body: null
+    headers: {}
     method: GET
     uri: http://localhost:5000/seqrepo/1/sequence/ga4gh:SQ.5ZUqxCmDDgN4xTRbaSjN8LwgZironmB8?start=5033884&end=5033885
   response:
     body:
       string: G
-<<<<<<< HEAD
-    headers:
-      Connection:
-      - close
-      Content-Length:
-      - '1'
-      Content-Type:
-      - text/plain; charset=utf-8
-      Date:
-      - Thu, 13 Nov 2025 17:52:04 GMT
-      Server:
-      - Werkzeug/2.2.3 Python/3.10.12
-=======
-    headers: {}
->>>>>>> 9462037b
-    status:
-      code: 200
-      message: OK
-- request:
-    body: null
-<<<<<<< HEAD
-    headers:
-      Accept:
-      - '*/*'
-      Accept-Encoding:
-      - gzip, deflate
-      Connection:
-      - keep-alive
-      User-Agent:
-      - python-requests/2.32.5
-=======
-    headers: {}
->>>>>>> 9462037b
+    headers: {}
+    status:
+      code: 200
+      message: OK
+- request:
+    body: null
+    headers: {}
     method: GET
     uri: http://localhost:5000/seqrepo/1/sequence/ga4gh:SQ.5ZUqxCmDDgN4xTRbaSjN8LwgZironmB8?start=5033885&end=5033886
   response:
     body:
       string: C
-<<<<<<< HEAD
-    headers:
-      Connection:
-      - close
-      Content-Length:
-      - '1'
-      Content-Type:
-      - text/plain; charset=utf-8
-      Date:
-      - Thu, 13 Nov 2025 17:52:04 GMT
-      Server:
-      - Werkzeug/2.2.3 Python/3.10.12
-=======
-    headers: {}
->>>>>>> 9462037b
-    status:
-      code: 200
-      message: OK
-- request:
-    body: null
-<<<<<<< HEAD
-    headers:
-      Accept:
-      - '*/*'
-      Accept-Encoding:
-      - gzip, deflate
-      Connection:
-      - keep-alive
-      User-Agent:
-      - python-requests/2.32.5
-=======
-    headers: {}
->>>>>>> 9462037b
+    headers: {}
+    status:
+      code: 200
+      message: OK
+- request:
+    body: null
+    headers: {}
     method: GET
     uri: http://localhost:5000/seqrepo/1/sequence/ga4gh:SQ.5ZUqxCmDDgN4xTRbaSjN8LwgZironmB8?start=5033886&end=5033887
   response:
     body:
       string: G
-<<<<<<< HEAD
-    headers:
-      Connection:
-      - close
-      Content-Length:
-      - '1'
-      Content-Type:
-      - text/plain; charset=utf-8
-      Date:
-      - Thu, 13 Nov 2025 17:52:05 GMT
-      Server:
-      - Werkzeug/2.2.3 Python/3.10.12
-=======
-    headers: {}
->>>>>>> 9462037b
-    status:
-      code: 200
-      message: OK
-- request:
-    body: null
-<<<<<<< HEAD
-    headers:
-      Accept:
-      - '*/*'
-      Accept-Encoding:
-      - gzip, deflate
-      Connection:
-      - keep-alive
-      User-Agent:
-      - python-requests/2.32.5
-=======
-    headers: {}
->>>>>>> 9462037b
+    headers: {}
+    status:
+      code: 200
+      message: OK
+- request:
+    body: null
+    headers: {}
     method: GET
     uri: http://localhost:5000/seqrepo/1/sequence/ga4gh:SQ.5ZUqxCmDDgN4xTRbaSjN8LwgZironmB8?start=5033887&end=5033888
   response:
     body:
       string: G
-<<<<<<< HEAD
-    headers:
-      Connection:
-      - close
-      Content-Length:
-      - '1'
-      Content-Type:
-      - text/plain; charset=utf-8
-      Date:
-      - Thu, 13 Nov 2025 17:52:05 GMT
-      Server:
-      - Werkzeug/2.2.3 Python/3.10.12
-=======
-    headers: {}
->>>>>>> 9462037b
-    status:
-      code: 200
-      message: OK
-- request:
-    body: null
-<<<<<<< HEAD
-    headers:
-      Accept:
-      - '*/*'
-      Accept-Encoding:
-      - gzip, deflate
-      Connection:
-      - keep-alive
-      User-Agent:
-      - python-requests/2.32.5
-=======
-    headers: {}
->>>>>>> 9462037b
+    headers: {}
+    status:
+      code: 200
+      message: OK
+- request:
+    body: null
+    headers: {}
     method: GET
     uri: http://localhost:5000/seqrepo/1/sequence/ga4gh:SQ.5ZUqxCmDDgN4xTRbaSjN8LwgZironmB8?start=5033888&end=5033889
   response:
     body:
       string: G
-<<<<<<< HEAD
-    headers:
-      Connection:
-      - close
-      Content-Length:
-      - '1'
-      Content-Type:
-      - text/plain; charset=utf-8
-      Date:
-      - Thu, 13 Nov 2025 17:52:05 GMT
-      Server:
-      - Werkzeug/2.2.3 Python/3.10.12
-=======
-    headers: {}
->>>>>>> 9462037b
-    status:
-      code: 200
-      message: OK
-- request:
-    body: null
-<<<<<<< HEAD
-    headers:
-      Accept:
-      - '*/*'
-      Accept-Encoding:
-      - gzip, deflate
-      Connection:
-      - keep-alive
-      User-Agent:
-      - python-requests/2.32.5
-=======
-    headers: {}
->>>>>>> 9462037b
+    headers: {}
+    status:
+      code: 200
+      message: OK
+- request:
+    body: null
+    headers: {}
     method: GET
     uri: http://localhost:5000/seqrepo/1/sequence/ga4gh:SQ.5ZUqxCmDDgN4xTRbaSjN8LwgZironmB8?start=5033889&end=5033890
   response:
     body:
       string: T
-<<<<<<< HEAD
-    headers:
-      Connection:
-      - close
-      Content-Length:
-      - '1'
-      Content-Type:
-      - text/plain; charset=utf-8
-      Date:
-      - Thu, 13 Nov 2025 17:52:05 GMT
-      Server:
-      - Werkzeug/2.2.3 Python/3.10.12
-=======
-    headers: {}
->>>>>>> 9462037b
-    status:
-      code: 200
-      message: OK
-- request:
-    body: null
-<<<<<<< HEAD
-    headers:
-      Accept:
-      - '*/*'
-      Accept-Encoding:
-      - gzip, deflate
-      Connection:
-      - keep-alive
-      User-Agent:
-      - python-requests/2.32.5
-=======
-    headers: {}
->>>>>>> 9462037b
+    headers: {}
+    status:
+      code: 200
+      message: OK
+- request:
+    body: null
+    headers: {}
     method: GET
     uri: http://localhost:5000/seqrepo/1/sequence/ga4gh:SQ.5ZUqxCmDDgN4xTRbaSjN8LwgZironmB8?start=5033890&end=5033891
   response:
     body:
       string: C
-<<<<<<< HEAD
-    headers:
-      Connection:
-      - close
-      Content-Length:
-      - '1'
-      Content-Type:
-      - text/plain; charset=utf-8
-      Date:
-      - Thu, 13 Nov 2025 17:52:05 GMT
-      Server:
-      - Werkzeug/2.2.3 Python/3.10.12
-=======
-    headers: {}
->>>>>>> 9462037b
-    status:
-      code: 200
-      message: OK
-- request:
-    body: null
-<<<<<<< HEAD
-    headers:
-      Accept:
-      - '*/*'
-      Accept-Encoding:
-      - gzip, deflate
-      Connection:
-      - keep-alive
-      User-Agent:
-      - python-requests/2.32.5
-=======
-    headers: {}
->>>>>>> 9462037b
+    headers: {}
+    status:
+      code: 200
+      message: OK
+- request:
+    body: null
+    headers: {}
     method: GET
     uri: http://localhost:5000/seqrepo/1/sequence/ga4gh:SQ.5ZUqxCmDDgN4xTRbaSjN8LwgZironmB8?start=5033891&end=5033892
   response:
     body:
       string: C
-<<<<<<< HEAD
-    headers:
-      Connection:
-      - close
-      Content-Length:
-      - '1'
-      Content-Type:
-      - text/plain; charset=utf-8
-      Date:
-      - Thu, 13 Nov 2025 17:52:05 GMT
-      Server:
-      - Werkzeug/2.2.3 Python/3.10.12
-=======
-    headers: {}
->>>>>>> 9462037b
-    status:
-      code: 200
-      message: OK
-- request:
-    body: null
-<<<<<<< HEAD
-    headers:
-      Accept:
-      - '*/*'
-      Accept-Encoding:
-      - gzip, deflate
-      Connection:
-      - keep-alive
-      User-Agent:
-      - python-requests/2.32.5
-=======
-    headers: {}
->>>>>>> 9462037b
+    headers: {}
+    status:
+      code: 200
+      message: OK
+- request:
+    body: null
+    headers: {}
     method: GET
     uri: http://localhost:5000/seqrepo/1/sequence/ga4gh:SQ.5ZUqxCmDDgN4xTRbaSjN8LwgZironmB8?start=5033892&end=5033893
   response:
     body:
       string: A
-<<<<<<< HEAD
-    headers:
-      Connection:
-      - close
-      Content-Length:
-      - '1'
-      Content-Type:
-      - text/plain; charset=utf-8
-      Date:
-      - Thu, 13 Nov 2025 17:52:05 GMT
-      Server:
-      - Werkzeug/2.2.3 Python/3.10.12
-=======
-    headers: {}
->>>>>>> 9462037b
-    status:
-      code: 200
-      message: OK
-- request:
-    body: null
-<<<<<<< HEAD
-    headers:
-      Accept:
-      - '*/*'
-      Accept-Encoding:
-      - gzip, deflate
-      Connection:
-      - keep-alive
-      User-Agent:
-      - python-requests/2.32.5
-=======
-    headers: {}
->>>>>>> 9462037b
+    headers: {}
+    status:
+      code: 200
+      message: OK
+- request:
+    body: null
+    headers: {}
     method: GET
     uri: http://localhost:5000/seqrepo/1/sequence/ga4gh:SQ.5ZUqxCmDDgN4xTRbaSjN8LwgZironmB8?start=5033893&end=5033894
   response:
     body:
       string: G
-<<<<<<< HEAD
-    headers:
-      Connection:
-      - close
-      Content-Length:
-      - '1'
-      Content-Type:
-      - text/plain; charset=utf-8
-      Date:
-      - Thu, 13 Nov 2025 17:52:05 GMT
-      Server:
-      - Werkzeug/2.2.3 Python/3.10.12
-=======
-    headers: {}
->>>>>>> 9462037b
-    status:
-      code: 200
-      message: OK
-- request:
-    body: null
-<<<<<<< HEAD
-    headers:
-      Accept:
-      - '*/*'
-      Accept-Encoding:
-      - gzip, deflate
-      Connection:
-      - keep-alive
-      User-Agent:
-      - python-requests/2.32.5
-=======
-    headers: {}
->>>>>>> 9462037b
+    headers: {}
+    status:
+      code: 200
+      message: OK
+- request:
+    body: null
+    headers: {}
     method: GET
     uri: http://localhost:5000/seqrepo/1/sequence/ga4gh:SQ.5ZUqxCmDDgN4xTRbaSjN8LwgZironmB8?start=5033894&end=5033895
   response:
     body:
       string: G
-<<<<<<< HEAD
-    headers:
-      Connection:
-      - close
-      Content-Length:
-      - '1'
-      Content-Type:
-      - text/plain; charset=utf-8
-      Date:
-      - Thu, 13 Nov 2025 17:52:05 GMT
-      Server:
-      - Werkzeug/2.2.3 Python/3.10.12
-=======
-    headers: {}
->>>>>>> 9462037b
-    status:
-      code: 200
-      message: OK
-- request:
-    body: null
-<<<<<<< HEAD
-    headers:
-      Accept:
-      - '*/*'
-      Accept-Encoding:
-      - gzip, deflate
-      Connection:
-      - keep-alive
-      User-Agent:
-      - python-requests/2.32.5
-=======
-    headers: {}
->>>>>>> 9462037b
+    headers: {}
+    status:
+      code: 200
+      message: OK
+- request:
+    body: null
+    headers: {}
     method: GET
     uri: http://localhost:5000/seqrepo/1/sequence/ga4gh:SQ.5ZUqxCmDDgN4xTRbaSjN8LwgZironmB8?start=5033895&end=5033896
   response:
     body:
       string: C
-<<<<<<< HEAD
-    headers:
-      Connection:
-      - close
-      Content-Length:
-      - '1'
-      Content-Type:
-      - text/plain; charset=utf-8
-      Date:
-      - Thu, 13 Nov 2025 17:52:05 GMT
-      Server:
-      - Werkzeug/2.2.3 Python/3.10.12
-=======
-    headers: {}
->>>>>>> 9462037b
-    status:
-      code: 200
-      message: OK
-- request:
-    body: null
-<<<<<<< HEAD
-    headers:
-      Accept:
-      - '*/*'
-      Accept-Encoding:
-      - gzip, deflate
-      Connection:
-      - keep-alive
-      User-Agent:
-      - python-requests/2.32.5
-=======
-    headers: {}
->>>>>>> 9462037b
+    headers: {}
+    status:
+      code: 200
+      message: OK
+- request:
+    body: null
+    headers: {}
     method: GET
     uri: http://localhost:5000/seqrepo/1/sequence/ga4gh:SQ.5ZUqxCmDDgN4xTRbaSjN8LwgZironmB8?start=5033896&end=5033897
   response:
     body:
       string: A
-<<<<<<< HEAD
-    headers:
-      Connection:
-      - close
-      Content-Length:
-      - '1'
-      Content-Type:
-      - text/plain; charset=utf-8
-      Date:
-      - Thu, 13 Nov 2025 17:52:05 GMT
-      Server:
-      - Werkzeug/2.2.3 Python/3.10.12
-=======
-    headers: {}
->>>>>>> 9462037b
-    status:
-      code: 200
-      message: OK
-- request:
-    body: null
-<<<<<<< HEAD
-    headers:
-      Accept:
-      - '*/*'
-      Accept-Encoding:
-      - gzip, deflate
-      Connection:
-      - keep-alive
-      User-Agent:
-      - python-requests/2.32.5
-=======
-    headers: {}
->>>>>>> 9462037b
+    headers: {}
+    status:
+      code: 200
+      message: OK
+- request:
+    body: null
+    headers: {}
     method: GET
     uri: http://localhost:5000/seqrepo/1/sequence/ga4gh:SQ.5ZUqxCmDDgN4xTRbaSjN8LwgZironmB8?start=5033897&end=5033898
   response:
     body:
       string: C
-<<<<<<< HEAD
-    headers:
-      Connection:
-      - close
-      Content-Length:
-      - '1'
-      Content-Type:
-      - text/plain; charset=utf-8
-      Date:
-      - Thu, 13 Nov 2025 17:52:05 GMT
-      Server:
-      - Werkzeug/2.2.3 Python/3.10.12
-=======
-    headers: {}
->>>>>>> 9462037b
-    status:
-      code: 200
-      message: OK
-- request:
-    body: null
-<<<<<<< HEAD
-    headers:
-      Accept:
-      - '*/*'
-      Accept-Encoding:
-      - gzip, deflate
-      Connection:
-      - keep-alive
-      User-Agent:
-      - python-requests/2.32.5
-=======
-    headers: {}
->>>>>>> 9462037b
+    headers: {}
+    status:
+      code: 200
+      message: OK
+- request:
+    body: null
+    headers: {}
     method: GET
     uri: http://localhost:5000/seqrepo/1/sequence/ga4gh:SQ.5ZUqxCmDDgN4xTRbaSjN8LwgZironmB8?start=5033898&end=5033899
   response:
     body:
       string: C
-<<<<<<< HEAD
-    headers:
-      Connection:
-      - close
-      Content-Length:
-      - '1'
-      Content-Type:
-      - text/plain; charset=utf-8
-      Date:
-      - Thu, 13 Nov 2025 17:52:05 GMT
-      Server:
-      - Werkzeug/2.2.3 Python/3.10.12
-=======
-    headers: {}
->>>>>>> 9462037b
-    status:
-      code: 200
-      message: OK
-- request:
-    body: null
-<<<<<<< HEAD
-    headers:
-      Accept:
-      - '*/*'
-      Accept-Encoding:
-      - gzip, deflate
-      Connection:
-      - keep-alive
-      User-Agent:
-      - python-requests/2.32.5
-=======
-    headers: {}
->>>>>>> 9462037b
+    headers: {}
+    status:
+      code: 200
+      message: OK
+- request:
+    body: null
+    headers: {}
     method: GET
     uri: http://localhost:5000/seqrepo/1/sequence/ga4gh:SQ.5ZUqxCmDDgN4xTRbaSjN8LwgZironmB8?start=5033899&end=5033900
   response:
     body:
       string: G
-<<<<<<< HEAD
-    headers:
-      Connection:
-      - close
-      Content-Length:
-      - '1'
-      Content-Type:
-      - text/plain; charset=utf-8
-      Date:
-      - Thu, 13 Nov 2025 17:52:05 GMT
-      Server:
-      - Werkzeug/2.2.3 Python/3.10.12
-=======
-    headers: {}
->>>>>>> 9462037b
-    status:
-      code: 200
-      message: OK
-- request:
-    body: null
-<<<<<<< HEAD
-    headers:
-      Accept:
-      - '*/*'
-      Accept-Encoding:
-      - gzip, deflate
-      Connection:
-      - keep-alive
-      User-Agent:
-      - python-requests/2.32.5
-=======
-    headers: {}
->>>>>>> 9462037b
+    headers: {}
+    status:
+      code: 200
+      message: OK
+- request:
+    body: null
+    headers: {}
     method: GET
     uri: http://localhost:5000/seqrepo/1/sequence/ga4gh:SQ.5ZUqxCmDDgN4xTRbaSjN8LwgZironmB8?start=5033900&end=5033901
   response:
     body:
       string: G
-<<<<<<< HEAD
-    headers:
-      Connection:
-      - close
-      Content-Length:
-      - '1'
-      Content-Type:
-      - text/plain; charset=utf-8
-      Date:
-      - Thu, 13 Nov 2025 17:52:05 GMT
-      Server:
-      - Werkzeug/2.2.3 Python/3.10.12
-=======
-    headers: {}
->>>>>>> 9462037b
-    status:
-      code: 200
-      message: OK
-- request:
-    body: null
-<<<<<<< HEAD
-    headers:
-      Accept:
-      - '*/*'
-      Accept-Encoding:
-      - gzip, deflate
-      Connection:
-      - keep-alive
-      User-Agent:
-      - python-requests/2.32.5
-=======
-    headers: {}
->>>>>>> 9462037b
+    headers: {}
+    status:
+      code: 200
+      message: OK
+- request:
+    body: null
+    headers: {}
     method: GET
     uri: http://localhost:5000/seqrepo/1/sequence/ga4gh:SQ.5ZUqxCmDDgN4xTRbaSjN8LwgZironmB8?start=5033901&end=5033902
   response:
     body:
       string: C
-<<<<<<< HEAD
-    headers:
-      Connection:
-      - close
-      Content-Length:
-      - '1'
-      Content-Type:
-      - text/plain; charset=utf-8
-      Date:
-      - Thu, 13 Nov 2025 17:52:05 GMT
-      Server:
-      - Werkzeug/2.2.3 Python/3.10.12
-=======
-    headers: {}
->>>>>>> 9462037b
-    status:
-      code: 200
-      message: OK
-- request:
-    body: null
-<<<<<<< HEAD
-    headers:
-      Accept:
-      - '*/*'
-      Accept-Encoding:
-      - gzip, deflate
-      Connection:
-      - keep-alive
-      User-Agent:
-      - python-requests/2.32.5
-=======
-    headers: {}
->>>>>>> 9462037b
+    headers: {}
+    status:
+      code: 200
+      message: OK
+- request:
+    body: null
+    headers: {}
     method: GET
     uri: http://localhost:5000/seqrepo/1/sequence/ga4gh:SQ.5ZUqxCmDDgN4xTRbaSjN8LwgZironmB8?start=5033902&end=5033903
   response:
     body:
       string: G
-<<<<<<< HEAD
-    headers:
-      Connection:
-      - close
-      Content-Length:
-      - '1'
-      Content-Type:
-      - text/plain; charset=utf-8
-      Date:
-      - Thu, 13 Nov 2025 17:52:05 GMT
-      Server:
-      - Werkzeug/2.2.3 Python/3.10.12
-=======
-    headers: {}
->>>>>>> 9462037b
-    status:
-      code: 200
-      message: OK
-- request:
-    body: null
-<<<<<<< HEAD
-    headers:
-      Accept:
-      - '*/*'
-      Accept-Encoding:
-      - gzip, deflate
-      Connection:
-      - keep-alive
-      User-Agent:
-      - python-requests/2.32.5
-=======
-    headers: {}
->>>>>>> 9462037b
+    headers: {}
+    status:
+      code: 200
+      message: OK
+- request:
+    body: null
+    headers: {}
     method: GET
     uri: http://localhost:5000/seqrepo/1/sequence/ga4gh:SQ.5ZUqxCmDDgN4xTRbaSjN8LwgZironmB8?start=5033903&end=5033904
   response:
     body:
       string: C
-<<<<<<< HEAD
-    headers:
-      Connection:
-      - close
-      Content-Length:
-      - '1'
-      Content-Type:
-      - text/plain; charset=utf-8
-      Date:
-      - Thu, 13 Nov 2025 17:52:05 GMT
-      Server:
-      - Werkzeug/2.2.3 Python/3.10.12
-=======
-    headers: {}
->>>>>>> 9462037b
-    status:
-      code: 200
-      message: OK
-- request:
-    body: null
-<<<<<<< HEAD
-    headers:
-      Accept:
-      - '*/*'
-      Accept-Encoding:
-      - gzip, deflate
-      Connection:
-      - keep-alive
-      User-Agent:
-      - python-requests/2.32.5
-=======
-    headers: {}
->>>>>>> 9462037b
+    headers: {}
+    status:
+      code: 200
+      message: OK
+- request:
+    body: null
+    headers: {}
     method: GET
     uri: http://localhost:5000/seqrepo/1/sequence/ga4gh:SQ.5ZUqxCmDDgN4xTRbaSjN8LwgZironmB8?start=5033904&end=5033905
   response:
     body:
       string: C
-<<<<<<< HEAD
-    headers:
-      Connection:
-      - close
-      Content-Length:
-      - '1'
-      Content-Type:
-      - text/plain; charset=utf-8
-      Date:
-      - Thu, 13 Nov 2025 17:52:05 GMT
-      Server:
-      - Werkzeug/2.2.3 Python/3.10.12
-=======
-    headers: {}
->>>>>>> 9462037b
-    status:
-      code: 200
-      message: OK
-- request:
-    body: null
-<<<<<<< HEAD
-    headers:
-      Accept:
-      - '*/*'
-      Accept-Encoding:
-      - gzip, deflate
-      Connection:
-      - keep-alive
-      User-Agent:
-      - python-requests/2.32.5
-=======
-    headers: {}
->>>>>>> 9462037b
+    headers: {}
+    status:
+      code: 200
+      message: OK
+- request:
+    body: null
+    headers: {}
     method: GET
     uri: http://localhost:5000/seqrepo/1/sequence/ga4gh:SQ.5ZUqxCmDDgN4xTRbaSjN8LwgZironmB8?start=5033905&end=5033906
   response:
     body:
       string: C
-<<<<<<< HEAD
-    headers:
-      Connection:
-      - close
-      Content-Length:
-      - '1'
-      Content-Type:
-      - text/plain; charset=utf-8
-      Date:
-      - Thu, 13 Nov 2025 17:52:05 GMT
-      Server:
-      - Werkzeug/2.2.3 Python/3.10.12
-=======
-    headers: {}
->>>>>>> 9462037b
-    status:
-      code: 200
-      message: OK
-- request:
-    body: null
-<<<<<<< HEAD
-    headers:
-      Accept:
-      - '*/*'
-      Accept-Encoding:
-      - gzip, deflate
-      Connection:
-      - keep-alive
-      User-Agent:
-      - python-requests/2.32.5
-=======
-    headers: {}
->>>>>>> 9462037b
+    headers: {}
+    status:
+      code: 200
+      message: OK
+- request:
+    body: null
+    headers: {}
     method: GET
     uri: http://localhost:5000/seqrepo/1/sequence/ga4gh:SQ.5ZUqxCmDDgN4xTRbaSjN8LwgZironmB8?start=5033906&end=5033907
   response:
     body:
       string: A
-<<<<<<< HEAD
-    headers:
-      Connection:
-      - close
-      Content-Length:
-      - '1'
-      Content-Type:
-      - text/plain; charset=utf-8
-      Date:
-      - Thu, 13 Nov 2025 17:52:05 GMT
-      Server:
-      - Werkzeug/2.2.3 Python/3.10.12
-=======
-    headers: {}
->>>>>>> 9462037b
-    status:
-      code: 200
-      message: OK
-- request:
-    body: null
-<<<<<<< HEAD
-    headers:
-      Accept:
-      - '*/*'
-      Accept-Encoding:
-      - gzip, deflate
-      Connection:
-      - keep-alive
-      User-Agent:
-      - python-requests/2.32.5
-=======
-    headers: {}
->>>>>>> 9462037b
+    headers: {}
+    status:
+      code: 200
+      message: OK
+- request:
+    body: null
+    headers: {}
     method: GET
     uri: http://localhost:5000/seqrepo/1/sequence/ga4gh:SQ.5ZUqxCmDDgN4xTRbaSjN8LwgZironmB8?start=5033907&end=5033908
   response:
     body:
       string: G
-<<<<<<< HEAD
-    headers:
-      Connection:
-      - close
-      Content-Length:
-      - '1'
-      Content-Type:
-      - text/plain; charset=utf-8
-      Date:
-      - Thu, 13 Nov 2025 17:52:05 GMT
-      Server:
-      - Werkzeug/2.2.3 Python/3.10.12
-=======
-    headers: {}
->>>>>>> 9462037b
-    status:
-      code: 200
-      message: OK
-- request:
-    body: null
-<<<<<<< HEAD
-    headers:
-      Accept:
-      - '*/*'
-      Accept-Encoding:
-      - gzip, deflate
-      Connection:
-      - keep-alive
-      User-Agent:
-      - python-requests/2.32.5
-=======
-    headers: {}
->>>>>>> 9462037b
+    headers: {}
+    status:
+      code: 200
+      message: OK
+- request:
+    body: null
+    headers: {}
     method: GET
     uri: http://localhost:5000/seqrepo/1/sequence/ga4gh:SQ.5ZUqxCmDDgN4xTRbaSjN8LwgZironmB8?start=5033908&end=5033909
   response:
     body:
       string: C
-<<<<<<< HEAD
-    headers:
-      Connection:
-      - close
-      Content-Length:
-      - '1'
-      Content-Type:
-      - text/plain; charset=utf-8
-      Date:
-      - Thu, 13 Nov 2025 17:52:05 GMT
-      Server:
-      - Werkzeug/2.2.3 Python/3.10.12
-=======
-    headers: {}
->>>>>>> 9462037b
-    status:
-      code: 200
-      message: OK
-- request:
-    body: null
-<<<<<<< HEAD
-    headers:
-      Accept:
-      - '*/*'
-      Accept-Encoding:
-      - gzip, deflate
-      Connection:
-      - keep-alive
-      User-Agent:
-      - python-requests/2.32.5
-=======
-    headers: {}
->>>>>>> 9462037b
+    headers: {}
+    status:
+      code: 200
+      message: OK
+- request:
+    body: null
+    headers: {}
     method: GET
     uri: http://localhost:5000/seqrepo/1/sequence/ga4gh:SQ.5ZUqxCmDDgN4xTRbaSjN8LwgZironmB8?start=5033909&end=5033910
   response:
     body:
       string: C
-<<<<<<< HEAD
-    headers:
-      Connection:
-      - close
-      Content-Length:
-      - '1'
-      Content-Type:
-      - text/plain; charset=utf-8
-      Date:
-      - Thu, 13 Nov 2025 17:52:05 GMT
-      Server:
-      - Werkzeug/2.2.3 Python/3.10.12
-=======
-    headers: {}
->>>>>>> 9462037b
-    status:
-      code: 200
-      message: OK
-- request:
-    body: null
-<<<<<<< HEAD
-    headers:
-      Accept:
-      - '*/*'
-      Accept-Encoding:
-      - gzip, deflate
-      Connection:
-      - keep-alive
-      User-Agent:
-      - python-requests/2.32.5
-=======
-    headers: {}
->>>>>>> 9462037b
+    headers: {}
+    status:
+      code: 200
+      message: OK
+- request:
+    body: null
+    headers: {}
     method: GET
     uri: http://localhost:5000/seqrepo/1/sequence/ga4gh:SQ.5ZUqxCmDDgN4xTRbaSjN8LwgZironmB8?start=5033910&end=5033911
   response:
     body:
       string: C
-<<<<<<< HEAD
-    headers:
-      Connection:
-      - close
-      Content-Length:
-      - '1'
-      Content-Type:
-      - text/plain; charset=utf-8
-      Date:
-      - Thu, 13 Nov 2025 17:52:05 GMT
-      Server:
-      - Werkzeug/2.2.3 Python/3.10.12
-=======
-    headers: {}
->>>>>>> 9462037b
-    status:
-      code: 200
-      message: OK
-- request:
-    body: null
-<<<<<<< HEAD
-    headers:
-      Accept:
-      - '*/*'
-      Accept-Encoding:
-      - gzip, deflate
-      Connection:
-      - keep-alive
-      User-Agent:
-      - python-requests/2.32.5
-=======
-    headers: {}
->>>>>>> 9462037b
+    headers: {}
+    status:
+      code: 200
+      message: OK
+- request:
+    body: null
+    headers: {}
     method: GET
     uri: http://localhost:5000/seqrepo/1/sequence/ga4gh:SQ.5ZUqxCmDDgN4xTRbaSjN8LwgZironmB8?start=5033911&end=5033912
   response:
     body:
       string: C
-<<<<<<< HEAD
-    headers:
-      Connection:
-      - close
-      Content-Length:
-      - '1'
-      Content-Type:
-      - text/plain; charset=utf-8
-      Date:
-      - Thu, 13 Nov 2025 17:52:05 GMT
-      Server:
-      - Werkzeug/2.2.3 Python/3.10.12
-=======
-    headers: {}
->>>>>>> 9462037b
-    status:
-      code: 200
-      message: OK
-- request:
-    body: null
-<<<<<<< HEAD
-    headers:
-      Accept:
-      - '*/*'
-      Accept-Encoding:
-      - gzip, deflate
-      Connection:
-      - keep-alive
-      User-Agent:
-      - python-requests/2.32.5
-=======
-    headers: {}
->>>>>>> 9462037b
+    headers: {}
+    status:
+      code: 200
+      message: OK
+- request:
+    body: null
+    headers: {}
     method: GET
     uri: http://localhost:5000/seqrepo/1/sequence/ga4gh:SQ.5ZUqxCmDDgN4xTRbaSjN8LwgZironmB8?start=5033912&end=5033913
   response:
     body:
       string: C
-<<<<<<< HEAD
-    headers:
-      Connection:
-      - close
-      Content-Length:
-      - '1'
-      Content-Type:
-      - text/plain; charset=utf-8
-      Date:
-      - Thu, 13 Nov 2025 17:52:05 GMT
-      Server:
-      - Werkzeug/2.2.3 Python/3.10.12
-=======
-    headers: {}
->>>>>>> 9462037b
-    status:
-      code: 200
-      message: OK
-- request:
-    body: null
-<<<<<<< HEAD
-    headers:
-      Accept:
-      - '*/*'
-      Accept-Encoding:
-      - gzip, deflate
-      Connection:
-      - keep-alive
-      User-Agent:
-      - python-requests/2.32.5
-=======
-    headers: {}
->>>>>>> 9462037b
+    headers: {}
+    status:
+      code: 200
+      message: OK
+- request:
+    body: null
+    headers: {}
     method: GET
     uri: http://localhost:5000/seqrepo/1/sequence/ga4gh:SQ.5ZUqxCmDDgN4xTRbaSjN8LwgZironmB8?start=5033913&end=5033914
   response:
     body:
       string: A
-<<<<<<< HEAD
-    headers:
-      Connection:
-      - close
-      Content-Length:
-      - '1'
-      Content-Type:
-      - text/plain; charset=utf-8
-      Date:
-      - Thu, 13 Nov 2025 17:52:05 GMT
-      Server:
-      - Werkzeug/2.2.3 Python/3.10.12
-=======
-    headers: {}
->>>>>>> 9462037b
-    status:
-      code: 200
-      message: OK
-- request:
-    body: null
-<<<<<<< HEAD
-    headers:
-      Accept:
-      - '*/*'
-      Accept-Encoding:
-      - gzip, deflate
-      Connection:
-      - keep-alive
-      User-Agent:
-      - python-requests/2.32.5
-=======
-    headers: {}
->>>>>>> 9462037b
+    headers: {}
+    status:
+      code: 200
+      message: OK
+- request:
+    body: null
+    headers: {}
     method: GET
     uri: http://localhost:5000/seqrepo/1/sequence/ga4gh:SQ.5ZUqxCmDDgN4xTRbaSjN8LwgZironmB8?start=5033800&end=5033800
   response:
     body:
       string: ''
-<<<<<<< HEAD
-    headers:
-      Connection:
-      - close
-      Content-Length:
-      - '0'
-      Content-Type:
-      - text/plain; charset=utf-8
-      Date:
-      - Thu, 13 Nov 2025 17:52:05 GMT
-      Server:
-      - Werkzeug/2.2.3 Python/3.10.12
-=======
-    headers: {}
->>>>>>> 9462037b
-    status:
-      code: 200
-      message: OK
-- request:
-    body: null
-<<<<<<< HEAD
-    headers:
-      Accept:
-      - '*/*'
-      Accept-Encoding:
-      - gzip, deflate
-      Connection:
-      - keep-alive
-      User-Agent:
-      - python-requests/2.32.5
-=======
-    headers: {}
->>>>>>> 9462037b
+    headers: {}
+    status:
+      code: 200
+      message: OK
+- request:
+    body: null
+    headers: {}
     method: GET
     uri: http://localhost:5000/seqrepo/1/sequence/ga4gh:SQ.5ZUqxCmDDgN4xTRbaSjN8LwgZironmB8?start=5033843&end=5033913
   response:
     body:
       string: GGGTCCAGGCACCGGCGCCCAGCCCCCGTGGGGTGTCCAGGGCGGGTCCAGGCACCGGCGCCCAGCCCCC
-<<<<<<< HEAD
-    headers:
-      Connection:
-      - close
-      Content-Length:
-      - '70'
-      Content-Type:
-      - text/plain; charset=utf-8
-      Date:
-      - Thu, 13 Nov 2025 17:52:05 GMT
-      Server:
-      - Werkzeug/2.2.3 Python/3.10.12
-=======
-    headers: {}
->>>>>>> 9462037b
-    status:
-      code: 200
-      message: OK
-- request:
-    body: null
-<<<<<<< HEAD
-    headers:
-      Accept:
-      - '*/*'
-      Accept-Encoding:
-      - gzip, deflate
-      Connection:
-      - keep-alive
-      User-Agent:
-      - python-requests/2.32.5
-=======
-    headers: {}
->>>>>>> 9462037b
+    headers: {}
+    status:
+      code: 200
+      message: OK
+- request:
+    body: null
+    headers: {}
     method: GET
     uri: http://localhost:5000/seqrepo/1/sequence/ga4gh:SQ.5ZUqxCmDDgN4xTRbaSjN8LwgZironmB8?start=5033800&end=5033913
   response:
     body:
       string: GGGTCCAGGCACCGGCGCCCAGCCCCCGTGGGGTGTCCAGGGCGGGTCCAGGCACCGGCGCCCAGCCCCCGTGGGGTGTCCAGGGCGGGTCCAGGCACCGGCGCCCAGCCCCC
-<<<<<<< HEAD
-    headers:
-      Connection:
-      - close
-      Content-Length:
-      - '113'
-      Content-Type:
-      - text/plain; charset=utf-8
-      Date:
-      - Thu, 13 Nov 2025 17:52:05 GMT
-      Server:
-      - Werkzeug/2.2.3 Python/3.10.12
-=======
-    headers: {}
->>>>>>> 9462037b
-    status:
-      code: 200
-      message: OK
-- request:
-    body: null
-<<<<<<< HEAD
-    headers:
-      Accept:
-      - '*/*'
-      Accept-Encoding:
-      - gzip, deflate
-      Connection:
-      - keep-alive
-      User-Agent:
-      - python-requests/2.32.5
-=======
-    headers: {}
->>>>>>> 9462037b
+    headers: {}
+    status:
+      code: 200
+      message: OK
+- request:
+    body: null
+    headers: {}
     method: GET
     uri: http://localhost:5000/seqrepo/1/metadata/refseq:NC_000021.9
   response:
@@ -3671,1787 +1215,565 @@
         \   \"SHA1:9cd6646f3c103801c2ed5b95c8874dec8559780c\",\n    \"VMC:GS_5ZUqxCmDDgN4xTRbaSjN8LwgZironmB8\",\n
         \   \"sha512t24u:5ZUqxCmDDgN4xTRbaSjN8LwgZironmB8\",\n    \"ga4gh:SQ.5ZUqxCmDDgN4xTRbaSjN8LwgZironmB8\"\n
         \ ],\n  \"alphabet\": \"ACGMNRT\",\n  \"length\": 46709983\n}\n"
-<<<<<<< HEAD
-    headers:
-      Connection:
-      - close
-      Content-Length:
-      - '999'
-      Content-Type:
-      - application/json
-      Date:
-      - Thu, 13 Nov 2025 17:52:05 GMT
-      Server:
-      - Werkzeug/2.2.3 Python/3.10.12
-=======
-    headers: {}
->>>>>>> 9462037b
-    status:
-      code: 200
-      message: OK
-- request:
-    body: null
-<<<<<<< HEAD
-    headers:
-      Accept:
-      - '*/*'
-      Accept-Encoding:
-      - gzip, deflate
-      Connection:
-      - keep-alive
-      User-Agent:
-      - python-requests/2.32.5
-=======
-    headers: {}
->>>>>>> 9462037b
+    headers: {}
+    status:
+      code: 200
+      message: OK
+- request:
+    body: null
+    headers: {}
     method: GET
     uri: http://localhost:5000/seqrepo/1/sequence/ga4gh:SQ.5ZUqxCmDDgN4xTRbaSjN8LwgZironmB8?start=5033870&end=5033913
   response:
     body:
       string: GTGGGGTGTCCAGGGCGGGTCCAGGCACCGGCGCCCAGCCCCC
-<<<<<<< HEAD
-    headers:
-      Connection:
-      - close
-      Content-Length:
-      - '43'
-      Content-Type:
-      - text/plain; charset=utf-8
-      Date:
-      - Thu, 13 Nov 2025 17:52:05 GMT
-      Server:
-      - Werkzeug/2.2.3 Python/3.10.12
-=======
-    headers: {}
->>>>>>> 9462037b
-    status:
-      code: 200
-      message: OK
-- request:
-    body: null
-<<<<<<< HEAD
-    headers:
-      Accept:
-      - '*/*'
-      Accept-Encoding:
-      - gzip, deflate
-      Connection:
-      - keep-alive
-      User-Agent:
-      - python-requests/2.32.5
-=======
-    headers: {}
->>>>>>> 9462037b
+    headers: {}
+    status:
+      code: 200
+      message: OK
+- request:
+    body: null
+    headers: {}
     method: GET
     uri: http://localhost:5000/seqrepo/1/sequence/ga4gh:SQ.5ZUqxCmDDgN4xTRbaSjN8LwgZironmB8?start=5033842&end=5033843
   response:
     body:
       string: C
-<<<<<<< HEAD
-    headers:
-      Connection:
-      - close
-      Content-Length:
-      - '1'
-      Content-Type:
-      - text/plain; charset=utf-8
-      Date:
-      - Thu, 13 Nov 2025 17:52:05 GMT
-      Server:
-      - Werkzeug/2.2.3 Python/3.10.12
-=======
-    headers: {}
->>>>>>> 9462037b
-    status:
-      code: 200
-      message: OK
-- request:
-    body: null
-<<<<<<< HEAD
-    headers:
-      Accept:
-      - '*/*'
-      Accept-Encoding:
-      - gzip, deflate
-      Connection:
-      - keep-alive
-      User-Agent:
-      - python-requests/2.32.5
-=======
-    headers: {}
->>>>>>> 9462037b
+    headers: {}
+    status:
+      code: 200
+      message: OK
+- request:
+    body: null
+    headers: {}
     method: GET
     uri: http://localhost:5000/seqrepo/1/sequence/ga4gh:SQ.5ZUqxCmDDgN4xTRbaSjN8LwgZironmB8?start=5033841&end=5033842
   response:
     body:
       string: G
-<<<<<<< HEAD
-    headers:
-      Connection:
-      - close
-      Content-Length:
-      - '1'
-      Content-Type:
-      - text/plain; charset=utf-8
-      Date:
-      - Thu, 13 Nov 2025 17:52:05 GMT
-      Server:
-      - Werkzeug/2.2.3 Python/3.10.12
-=======
-    headers: {}
->>>>>>> 9462037b
-    status:
-      code: 200
-      message: OK
-- request:
-    body: null
-<<<<<<< HEAD
-    headers:
-      Accept:
-      - '*/*'
-      Accept-Encoding:
-      - gzip, deflate
-      Connection:
-      - keep-alive
-      User-Agent:
-      - python-requests/2.32.5
-=======
-    headers: {}
->>>>>>> 9462037b
+    headers: {}
+    status:
+      code: 200
+      message: OK
+- request:
+    body: null
+    headers: {}
     method: GET
     uri: http://localhost:5000/seqrepo/1/sequence/ga4gh:SQ.5ZUqxCmDDgN4xTRbaSjN8LwgZironmB8?start=5033840&end=5033841
   response:
     body:
       string: G
-<<<<<<< HEAD
-    headers:
-      Connection:
-      - close
-      Content-Length:
-      - '1'
-      Content-Type:
-      - text/plain; charset=utf-8
-      Date:
-      - Thu, 13 Nov 2025 17:52:05 GMT
-      Server:
-      - Werkzeug/2.2.3 Python/3.10.12
-=======
-    headers: {}
->>>>>>> 9462037b
-    status:
-      code: 200
-      message: OK
-- request:
-    body: null
-<<<<<<< HEAD
-    headers:
-      Accept:
-      - '*/*'
-      Accept-Encoding:
-      - gzip, deflate
-      Connection:
-      - keep-alive
-      User-Agent:
-      - python-requests/2.32.5
-=======
-    headers: {}
->>>>>>> 9462037b
+    headers: {}
+    status:
+      code: 200
+      message: OK
+- request:
+    body: null
+    headers: {}
     method: GET
     uri: http://localhost:5000/seqrepo/1/sequence/ga4gh:SQ.5ZUqxCmDDgN4xTRbaSjN8LwgZironmB8?start=5033839&end=5033840
   response:
     body:
       string: G
-<<<<<<< HEAD
-    headers:
-      Connection:
-      - close
-      Content-Length:
-      - '1'
-      Content-Type:
-      - text/plain; charset=utf-8
-      Date:
-      - Thu, 13 Nov 2025 17:52:05 GMT
-      Server:
-      - Werkzeug/2.2.3 Python/3.10.12
-=======
-    headers: {}
->>>>>>> 9462037b
-    status:
-      code: 200
-      message: OK
-- request:
-    body: null
-<<<<<<< HEAD
-    headers:
-      Accept:
-      - '*/*'
-      Accept-Encoding:
-      - gzip, deflate
-      Connection:
-      - keep-alive
-      User-Agent:
-      - python-requests/2.32.5
-=======
-    headers: {}
->>>>>>> 9462037b
+    headers: {}
+    status:
+      code: 200
+      message: OK
+- request:
+    body: null
+    headers: {}
     method: GET
     uri: http://localhost:5000/seqrepo/1/sequence/ga4gh:SQ.5ZUqxCmDDgN4xTRbaSjN8LwgZironmB8?start=5033838&end=5033839
   response:
     body:
       string: A
-<<<<<<< HEAD
-    headers:
-      Connection:
-      - close
-      Content-Length:
-      - '1'
-      Content-Type:
-      - text/plain; charset=utf-8
-      Date:
-      - Thu, 13 Nov 2025 17:52:05 GMT
-      Server:
-      - Werkzeug/2.2.3 Python/3.10.12
-=======
-    headers: {}
->>>>>>> 9462037b
-    status:
-      code: 200
-      message: OK
-- request:
-    body: null
-<<<<<<< HEAD
-    headers:
-      Accept:
-      - '*/*'
-      Accept-Encoding:
-      - gzip, deflate
-      Connection:
-      - keep-alive
-      User-Agent:
-      - python-requests/2.32.5
-=======
-    headers: {}
->>>>>>> 9462037b
+    headers: {}
+    status:
+      code: 200
+      message: OK
+- request:
+    body: null
+    headers: {}
     method: GET
     uri: http://localhost:5000/seqrepo/1/sequence/ga4gh:SQ.5ZUqxCmDDgN4xTRbaSjN8LwgZironmB8?start=5033837&end=5033838
   response:
     body:
       string: C
-<<<<<<< HEAD
-    headers:
-      Connection:
-      - close
-      Content-Length:
-      - '1'
-      Content-Type:
-      - text/plain; charset=utf-8
-      Date:
-      - Thu, 13 Nov 2025 17:52:05 GMT
-      Server:
-      - Werkzeug/2.2.3 Python/3.10.12
-=======
-    headers: {}
->>>>>>> 9462037b
-    status:
-      code: 200
-      message: OK
-- request:
-    body: null
-<<<<<<< HEAD
-    headers:
-      Accept:
-      - '*/*'
-      Accept-Encoding:
-      - gzip, deflate
-      Connection:
-      - keep-alive
-      User-Agent:
-      - python-requests/2.32.5
-=======
-    headers: {}
->>>>>>> 9462037b
+    headers: {}
+    status:
+      code: 200
+      message: OK
+- request:
+    body: null
+    headers: {}
     method: GET
     uri: http://localhost:5000/seqrepo/1/sequence/ga4gh:SQ.5ZUqxCmDDgN4xTRbaSjN8LwgZironmB8?start=5033836&end=5033837
   response:
     body:
       string: C
-<<<<<<< HEAD
-    headers:
-      Connection:
-      - close
-      Content-Length:
-      - '1'
-      Content-Type:
-      - text/plain; charset=utf-8
-      Date:
-      - Thu, 13 Nov 2025 17:52:05 GMT
-      Server:
-      - Werkzeug/2.2.3 Python/3.10.12
-=======
-    headers: {}
->>>>>>> 9462037b
-    status:
-      code: 200
-      message: OK
-- request:
-    body: null
-<<<<<<< HEAD
-    headers:
-      Accept:
-      - '*/*'
-      Accept-Encoding:
-      - gzip, deflate
-      Connection:
-      - keep-alive
-      User-Agent:
-      - python-requests/2.32.5
-=======
-    headers: {}
->>>>>>> 9462037b
+    headers: {}
+    status:
+      code: 200
+      message: OK
+- request:
+    body: null
+    headers: {}
     method: GET
     uri: http://localhost:5000/seqrepo/1/sequence/ga4gh:SQ.5ZUqxCmDDgN4xTRbaSjN8LwgZironmB8?start=5033835&end=5033836
   response:
     body:
       string: T
-<<<<<<< HEAD
-    headers:
-      Connection:
-      - close
-      Content-Length:
-      - '1'
-      Content-Type:
-      - text/plain; charset=utf-8
-      Date:
-      - Thu, 13 Nov 2025 17:52:05 GMT
-      Server:
-      - Werkzeug/2.2.3 Python/3.10.12
-=======
-    headers: {}
->>>>>>> 9462037b
-    status:
-      code: 200
-      message: OK
-- request:
-    body: null
-<<<<<<< HEAD
-    headers:
-      Accept:
-      - '*/*'
-      Accept-Encoding:
-      - gzip, deflate
-      Connection:
-      - keep-alive
-      User-Agent:
-      - python-requests/2.32.5
-=======
-    headers: {}
->>>>>>> 9462037b
+    headers: {}
+    status:
+      code: 200
+      message: OK
+- request:
+    body: null
+    headers: {}
     method: GET
     uri: http://localhost:5000/seqrepo/1/sequence/ga4gh:SQ.5ZUqxCmDDgN4xTRbaSjN8LwgZironmB8?start=5033834&end=5033835
   response:
     body:
       string: G
-<<<<<<< HEAD
-    headers:
-      Connection:
-      - close
-      Content-Length:
-      - '1'
-      Content-Type:
-      - text/plain; charset=utf-8
-      Date:
-      - Thu, 13 Nov 2025 17:52:05 GMT
-      Server:
-      - Werkzeug/2.2.3 Python/3.10.12
-=======
-    headers: {}
->>>>>>> 9462037b
-    status:
-      code: 200
-      message: OK
-- request:
-    body: null
-<<<<<<< HEAD
-    headers:
-      Accept:
-      - '*/*'
-      Accept-Encoding:
-      - gzip, deflate
-      Connection:
-      - keep-alive
-      User-Agent:
-      - python-requests/2.32.5
-=======
-    headers: {}
->>>>>>> 9462037b
+    headers: {}
+    status:
+      code: 200
+      message: OK
+- request:
+    body: null
+    headers: {}
     method: GET
     uri: http://localhost:5000/seqrepo/1/sequence/ga4gh:SQ.5ZUqxCmDDgN4xTRbaSjN8LwgZironmB8?start=5033833&end=5033834
   response:
     body:
       string: T
-<<<<<<< HEAD
-    headers:
-      Connection:
-      - close
-      Content-Length:
-      - '1'
-      Content-Type:
-      - text/plain; charset=utf-8
-      Date:
-      - Thu, 13 Nov 2025 17:52:05 GMT
-      Server:
-      - Werkzeug/2.2.3 Python/3.10.12
-=======
-    headers: {}
->>>>>>> 9462037b
-    status:
-      code: 200
-      message: OK
-- request:
-    body: null
-<<<<<<< HEAD
-    headers:
-      Accept:
-      - '*/*'
-      Accept-Encoding:
-      - gzip, deflate
-      Connection:
-      - keep-alive
-      User-Agent:
-      - python-requests/2.32.5
-=======
-    headers: {}
->>>>>>> 9462037b
+    headers: {}
+    status:
+      code: 200
+      message: OK
+- request:
+    body: null
+    headers: {}
     method: GET
     uri: http://localhost:5000/seqrepo/1/sequence/ga4gh:SQ.5ZUqxCmDDgN4xTRbaSjN8LwgZironmB8?start=5033832&end=5033833
   response:
     body:
       string: G
-<<<<<<< HEAD
-    headers:
-      Connection:
-      - close
-      Content-Length:
-      - '1'
-      Content-Type:
-      - text/plain; charset=utf-8
-      Date:
-      - Thu, 13 Nov 2025 17:52:05 GMT
-      Server:
-      - Werkzeug/2.2.3 Python/3.10.12
-=======
-    headers: {}
->>>>>>> 9462037b
-    status:
-      code: 200
-      message: OK
-- request:
-    body: null
-<<<<<<< HEAD
-    headers:
-      Accept:
-      - '*/*'
-      Accept-Encoding:
-      - gzip, deflate
-      Connection:
-      - keep-alive
-      User-Agent:
-      - python-requests/2.32.5
-=======
-    headers: {}
->>>>>>> 9462037b
+    headers: {}
+    status:
+      code: 200
+      message: OK
+- request:
+    body: null
+    headers: {}
     method: GET
     uri: http://localhost:5000/seqrepo/1/sequence/ga4gh:SQ.5ZUqxCmDDgN4xTRbaSjN8LwgZironmB8?start=5033831&end=5033832
   response:
     body:
       string: G
-<<<<<<< HEAD
-    headers:
-      Connection:
-      - close
-      Content-Length:
-      - '1'
-      Content-Type:
-      - text/plain; charset=utf-8
-      Date:
-      - Thu, 13 Nov 2025 17:52:05 GMT
-      Server:
-      - Werkzeug/2.2.3 Python/3.10.12
-=======
-    headers: {}
->>>>>>> 9462037b
-    status:
-      code: 200
-      message: OK
-- request:
-    body: null
-<<<<<<< HEAD
-    headers:
-      Accept:
-      - '*/*'
-      Accept-Encoding:
-      - gzip, deflate
-      Connection:
-      - keep-alive
-      User-Agent:
-      - python-requests/2.32.5
-=======
-    headers: {}
->>>>>>> 9462037b
+    headers: {}
+    status:
+      code: 200
+      message: OK
+- request:
+    body: null
+    headers: {}
     method: GET
     uri: http://localhost:5000/seqrepo/1/sequence/ga4gh:SQ.5ZUqxCmDDgN4xTRbaSjN8LwgZironmB8?start=5033830&end=5033831
   response:
     body:
       string: G
-<<<<<<< HEAD
-    headers:
-      Connection:
-      - close
-      Content-Length:
-      - '1'
-      Content-Type:
-      - text/plain; charset=utf-8
-      Date:
-      - Thu, 13 Nov 2025 17:52:05 GMT
-      Server:
-      - Werkzeug/2.2.3 Python/3.10.12
-=======
-    headers: {}
->>>>>>> 9462037b
-    status:
-      code: 200
-      message: OK
-- request:
-    body: null
-<<<<<<< HEAD
-    headers:
-      Accept:
-      - '*/*'
-      Accept-Encoding:
-      - gzip, deflate
-      Connection:
-      - keep-alive
-      User-Agent:
-      - python-requests/2.32.5
-=======
-    headers: {}
->>>>>>> 9462037b
+    headers: {}
+    status:
+      code: 200
+      message: OK
+- request:
+    body: null
+    headers: {}
     method: GET
     uri: http://localhost:5000/seqrepo/1/sequence/ga4gh:SQ.5ZUqxCmDDgN4xTRbaSjN8LwgZironmB8?start=5033829&end=5033830
   response:
     body:
       string: G
-<<<<<<< HEAD
-    headers:
-      Connection:
-      - close
-      Content-Length:
-      - '1'
-      Content-Type:
-      - text/plain; charset=utf-8
-      Date:
-      - Thu, 13 Nov 2025 17:52:05 GMT
-      Server:
-      - Werkzeug/2.2.3 Python/3.10.12
-=======
-    headers: {}
->>>>>>> 9462037b
-    status:
-      code: 200
-      message: OK
-- request:
-    body: null
-<<<<<<< HEAD
-    headers:
-      Accept:
-      - '*/*'
-      Accept-Encoding:
-      - gzip, deflate
-      Connection:
-      - keep-alive
-      User-Agent:
-      - python-requests/2.32.5
-=======
-    headers: {}
->>>>>>> 9462037b
+    headers: {}
+    status:
+      code: 200
+      message: OK
+- request:
+    body: null
+    headers: {}
     method: GET
     uri: http://localhost:5000/seqrepo/1/sequence/ga4gh:SQ.5ZUqxCmDDgN4xTRbaSjN8LwgZironmB8?start=5033828&end=5033829
   response:
     body:
       string: T
-<<<<<<< HEAD
-    headers:
-      Connection:
-      - close
-      Content-Length:
-      - '1'
-      Content-Type:
-      - text/plain; charset=utf-8
-      Date:
-      - Thu, 13 Nov 2025 17:52:05 GMT
-      Server:
-      - Werkzeug/2.2.3 Python/3.10.12
-=======
-    headers: {}
->>>>>>> 9462037b
-    status:
-      code: 200
-      message: OK
-- request:
-    body: null
-<<<<<<< HEAD
-    headers:
-      Accept:
-      - '*/*'
-      Accept-Encoding:
-      - gzip, deflate
-      Connection:
-      - keep-alive
-      User-Agent:
-      - python-requests/2.32.5
-=======
-    headers: {}
->>>>>>> 9462037b
+    headers: {}
+    status:
+      code: 200
+      message: OK
+- request:
+    body: null
+    headers: {}
     method: GET
     uri: http://localhost:5000/seqrepo/1/sequence/ga4gh:SQ.5ZUqxCmDDgN4xTRbaSjN8LwgZironmB8?start=5033827&end=5033828
   response:
     body:
       string: G
-<<<<<<< HEAD
-    headers:
-      Connection:
-      - close
-      Content-Length:
-      - '1'
-      Content-Type:
-      - text/plain; charset=utf-8
-      Date:
-      - Thu, 13 Nov 2025 17:52:05 GMT
-      Server:
-      - Werkzeug/2.2.3 Python/3.10.12
-=======
-    headers: {}
->>>>>>> 9462037b
-    status:
-      code: 200
-      message: OK
-- request:
-    body: null
-<<<<<<< HEAD
-    headers:
-      Accept:
-      - '*/*'
-      Accept-Encoding:
-      - gzip, deflate
-      Connection:
-      - keep-alive
-      User-Agent:
-      - python-requests/2.32.5
-=======
-    headers: {}
->>>>>>> 9462037b
+    headers: {}
+    status:
+      code: 200
+      message: OK
+- request:
+    body: null
+    headers: {}
     method: GET
     uri: http://localhost:5000/seqrepo/1/sequence/ga4gh:SQ.5ZUqxCmDDgN4xTRbaSjN8LwgZironmB8?start=5033826&end=5033827
   response:
     body:
       string: C
-<<<<<<< HEAD
-    headers:
-      Connection:
-      - close
-      Content-Length:
-      - '1'
-      Content-Type:
-      - text/plain; charset=utf-8
-      Date:
-      - Thu, 13 Nov 2025 17:52:05 GMT
-      Server:
-      - Werkzeug/2.2.3 Python/3.10.12
-=======
-    headers: {}
->>>>>>> 9462037b
-    status:
-      code: 200
-      message: OK
-- request:
-    body: null
-<<<<<<< HEAD
-    headers:
-      Accept:
-      - '*/*'
-      Accept-Encoding:
-      - gzip, deflate
-      Connection:
-      - keep-alive
-      User-Agent:
-      - python-requests/2.32.5
-=======
-    headers: {}
->>>>>>> 9462037b
+    headers: {}
+    status:
+      code: 200
+      message: OK
+- request:
+    body: null
+    headers: {}
     method: GET
     uri: http://localhost:5000/seqrepo/1/sequence/ga4gh:SQ.5ZUqxCmDDgN4xTRbaSjN8LwgZironmB8?start=5033825&end=5033826
   response:
     body:
       string: C
-<<<<<<< HEAD
-    headers:
-      Connection:
-      - close
-      Content-Length:
-      - '1'
-      Content-Type:
-      - text/plain; charset=utf-8
-      Date:
-      - Thu, 13 Nov 2025 17:52:05 GMT
-      Server:
-      - Werkzeug/2.2.3 Python/3.10.12
-=======
-    headers: {}
->>>>>>> 9462037b
-    status:
-      code: 200
-      message: OK
-- request:
-    body: null
-<<<<<<< HEAD
-    headers:
-      Accept:
-      - '*/*'
-      Accept-Encoding:
-      - gzip, deflate
-      Connection:
-      - keep-alive
-      User-Agent:
-      - python-requests/2.32.5
-=======
-    headers: {}
->>>>>>> 9462037b
+    headers: {}
+    status:
+      code: 200
+      message: OK
+- request:
+    body: null
+    headers: {}
     method: GET
     uri: http://localhost:5000/seqrepo/1/sequence/ga4gh:SQ.5ZUqxCmDDgN4xTRbaSjN8LwgZironmB8?start=5033824&end=5033825
   response:
     body:
       string: C
-<<<<<<< HEAD
-    headers:
-      Connection:
-      - close
-      Content-Length:
-      - '1'
-      Content-Type:
-      - text/plain; charset=utf-8
-      Date:
-      - Thu, 13 Nov 2025 17:52:05 GMT
-      Server:
-      - Werkzeug/2.2.3 Python/3.10.12
-=======
-    headers: {}
->>>>>>> 9462037b
-    status:
-      code: 200
-      message: OK
-- request:
-    body: null
-<<<<<<< HEAD
-    headers:
-      Accept:
-      - '*/*'
-      Accept-Encoding:
-      - gzip, deflate
-      Connection:
-      - keep-alive
-      User-Agent:
-      - python-requests/2.32.5
-=======
-    headers: {}
->>>>>>> 9462037b
+    headers: {}
+    status:
+      code: 200
+      message: OK
+- request:
+    body: null
+    headers: {}
     method: GET
     uri: http://localhost:5000/seqrepo/1/sequence/ga4gh:SQ.5ZUqxCmDDgN4xTRbaSjN8LwgZironmB8?start=5033823&end=5033824
   response:
     body:
       string: C
-<<<<<<< HEAD
-    headers:
-      Connection:
-      - close
-      Content-Length:
-      - '1'
-      Content-Type:
-      - text/plain; charset=utf-8
-      Date:
-      - Thu, 13 Nov 2025 17:52:05 GMT
-      Server:
-      - Werkzeug/2.2.3 Python/3.10.12
-=======
-    headers: {}
->>>>>>> 9462037b
-    status:
-      code: 200
-      message: OK
-- request:
-    body: null
-<<<<<<< HEAD
-    headers:
-      Accept:
-      - '*/*'
-      Accept-Encoding:
-      - gzip, deflate
-      Connection:
-      - keep-alive
-      User-Agent:
-      - python-requests/2.32.5
-=======
-    headers: {}
->>>>>>> 9462037b
+    headers: {}
+    status:
+      code: 200
+      message: OK
+- request:
+    body: null
+    headers: {}
     method: GET
     uri: http://localhost:5000/seqrepo/1/sequence/ga4gh:SQ.5ZUqxCmDDgN4xTRbaSjN8LwgZironmB8?start=5033822&end=5033823
   response:
     body:
       string: C
-<<<<<<< HEAD
-    headers:
-      Connection:
-      - close
-      Content-Length:
-      - '1'
-      Content-Type:
-      - text/plain; charset=utf-8
-      Date:
-      - Thu, 13 Nov 2025 17:52:05 GMT
-      Server:
-      - Werkzeug/2.2.3 Python/3.10.12
-=======
-    headers: {}
->>>>>>> 9462037b
-    status:
-      code: 200
-      message: OK
-- request:
-    body: null
-<<<<<<< HEAD
-    headers:
-      Accept:
-      - '*/*'
-      Accept-Encoding:
-      - gzip, deflate
-      Connection:
-      - keep-alive
-      User-Agent:
-      - python-requests/2.32.5
-=======
-    headers: {}
->>>>>>> 9462037b
+    headers: {}
+    status:
+      code: 200
+      message: OK
+- request:
+    body: null
+    headers: {}
     method: GET
     uri: http://localhost:5000/seqrepo/1/sequence/ga4gh:SQ.5ZUqxCmDDgN4xTRbaSjN8LwgZironmB8?start=5033821&end=5033822
   response:
     body:
       string: G
-<<<<<<< HEAD
-    headers:
-      Connection:
-      - close
-      Content-Length:
-      - '1'
-      Content-Type:
-      - text/plain; charset=utf-8
-      Date:
-      - Thu, 13 Nov 2025 17:52:05 GMT
-      Server:
-      - Werkzeug/2.2.3 Python/3.10.12
-=======
-    headers: {}
->>>>>>> 9462037b
-    status:
-      code: 200
-      message: OK
-- request:
-    body: null
-<<<<<<< HEAD
-    headers:
-      Accept:
-      - '*/*'
-      Accept-Encoding:
-      - gzip, deflate
-      Connection:
-      - keep-alive
-      User-Agent:
-      - python-requests/2.32.5
-=======
-    headers: {}
->>>>>>> 9462037b
+    headers: {}
+    status:
+      code: 200
+      message: OK
+- request:
+    body: null
+    headers: {}
     method: GET
     uri: http://localhost:5000/seqrepo/1/sequence/ga4gh:SQ.5ZUqxCmDDgN4xTRbaSjN8LwgZironmB8?start=5033820&end=5033821
   response:
     body:
       string: A
-<<<<<<< HEAD
-    headers:
-      Connection:
-      - close
-      Content-Length:
-      - '1'
-      Content-Type:
-      - text/plain; charset=utf-8
-      Date:
-      - Thu, 13 Nov 2025 17:52:05 GMT
-      Server:
-      - Werkzeug/2.2.3 Python/3.10.12
-=======
-    headers: {}
->>>>>>> 9462037b
-    status:
-      code: 200
-      message: OK
-- request:
-    body: null
-<<<<<<< HEAD
-    headers:
-      Accept:
-      - '*/*'
-      Accept-Encoding:
-      - gzip, deflate
-      Connection:
-      - keep-alive
-      User-Agent:
-      - python-requests/2.32.5
-=======
-    headers: {}
->>>>>>> 9462037b
+    headers: {}
+    status:
+      code: 200
+      message: OK
+- request:
+    body: null
+    headers: {}
     method: GET
     uri: http://localhost:5000/seqrepo/1/sequence/ga4gh:SQ.5ZUqxCmDDgN4xTRbaSjN8LwgZironmB8?start=5033819&end=5033820
   response:
     body:
       string: C
-<<<<<<< HEAD
-    headers:
-      Connection:
-      - close
-      Content-Length:
-      - '1'
-      Content-Type:
-      - text/plain; charset=utf-8
-      Date:
-      - Thu, 13 Nov 2025 17:52:05 GMT
-      Server:
-      - Werkzeug/2.2.3 Python/3.10.12
-=======
-    headers: {}
->>>>>>> 9462037b
-    status:
-      code: 200
-      message: OK
-- request:
-    body: null
-<<<<<<< HEAD
-    headers:
-      Accept:
-      - '*/*'
-      Accept-Encoding:
-      - gzip, deflate
-      Connection:
-      - keep-alive
-      User-Agent:
-      - python-requests/2.32.5
-=======
-    headers: {}
->>>>>>> 9462037b
+    headers: {}
+    status:
+      code: 200
+      message: OK
+- request:
+    body: null
+    headers: {}
     method: GET
     uri: http://localhost:5000/seqrepo/1/sequence/ga4gh:SQ.5ZUqxCmDDgN4xTRbaSjN8LwgZironmB8?start=5033818&end=5033819
   response:
     body:
       string: C
-<<<<<<< HEAD
-    headers:
-      Connection:
-      - close
-      Content-Length:
-      - '1'
-      Content-Type:
-      - text/plain; charset=utf-8
-      Date:
-      - Thu, 13 Nov 2025 17:52:05 GMT
-      Server:
-      - Werkzeug/2.2.3 Python/3.10.12
-=======
-    headers: {}
->>>>>>> 9462037b
-    status:
-      code: 200
-      message: OK
-- request:
-    body: null
-<<<<<<< HEAD
-    headers:
-      Accept:
-      - '*/*'
-      Accept-Encoding:
-      - gzip, deflate
-      Connection:
-      - keep-alive
-      User-Agent:
-      - python-requests/2.32.5
-=======
-    headers: {}
->>>>>>> 9462037b
+    headers: {}
+    status:
+      code: 200
+      message: OK
+- request:
+    body: null
+    headers: {}
     method: GET
     uri: http://localhost:5000/seqrepo/1/sequence/ga4gh:SQ.5ZUqxCmDDgN4xTRbaSjN8LwgZironmB8?start=5033817&end=5033818
   response:
     body:
       string: C
-<<<<<<< HEAD
-    headers:
-      Connection:
-      - close
-      Content-Length:
-      - '1'
-      Content-Type:
-      - text/plain; charset=utf-8
-      Date:
-      - Thu, 13 Nov 2025 17:52:05 GMT
-      Server:
-      - Werkzeug/2.2.3 Python/3.10.12
-=======
-    headers: {}
->>>>>>> 9462037b
-    status:
-      code: 200
-      message: OK
-- request:
-    body: null
-<<<<<<< HEAD
-    headers:
-      Accept:
-      - '*/*'
-      Accept-Encoding:
-      - gzip, deflate
-      Connection:
-      - keep-alive
-      User-Agent:
-      - python-requests/2.32.5
-=======
-    headers: {}
->>>>>>> 9462037b
+    headers: {}
+    status:
+      code: 200
+      message: OK
+- request:
+    body: null
+    headers: {}
     method: GET
     uri: http://localhost:5000/seqrepo/1/sequence/ga4gh:SQ.5ZUqxCmDDgN4xTRbaSjN8LwgZironmB8?start=5033816&end=5033817
   response:
     body:
       string: G
-<<<<<<< HEAD
-    headers:
-      Connection:
-      - close
-      Content-Length:
-      - '1'
-      Content-Type:
-      - text/plain; charset=utf-8
-      Date:
-      - Thu, 13 Nov 2025 17:52:05 GMT
-      Server:
-      - Werkzeug/2.2.3 Python/3.10.12
-=======
-    headers: {}
->>>>>>> 9462037b
-    status:
-      code: 200
-      message: OK
-- request:
-    body: null
-<<<<<<< HEAD
-    headers:
-      Accept:
-      - '*/*'
-      Accept-Encoding:
-      - gzip, deflate
-      Connection:
-      - keep-alive
-      User-Agent:
-      - python-requests/2.32.5
-=======
-    headers: {}
->>>>>>> 9462037b
+    headers: {}
+    status:
+      code: 200
+      message: OK
+- request:
+    body: null
+    headers: {}
     method: GET
     uri: http://localhost:5000/seqrepo/1/sequence/ga4gh:SQ.5ZUqxCmDDgN4xTRbaSjN8LwgZironmB8?start=5033815&end=5033816
   response:
     body:
       string: C
-<<<<<<< HEAD
-    headers:
-      Connection:
-      - close
-      Content-Length:
-      - '1'
-      Content-Type:
-      - text/plain; charset=utf-8
-      Date:
-      - Thu, 13 Nov 2025 17:52:05 GMT
-      Server:
-      - Werkzeug/2.2.3 Python/3.10.12
-=======
-    headers: {}
->>>>>>> 9462037b
-    status:
-      code: 200
-      message: OK
-- request:
-    body: null
-<<<<<<< HEAD
-    headers:
-      Accept:
-      - '*/*'
-      Accept-Encoding:
-      - gzip, deflate
-      Connection:
-      - keep-alive
-      User-Agent:
-      - python-requests/2.32.5
-=======
-    headers: {}
->>>>>>> 9462037b
+    headers: {}
+    status:
+      code: 200
+      message: OK
+- request:
+    body: null
+    headers: {}
     method: GET
     uri: http://localhost:5000/seqrepo/1/sequence/ga4gh:SQ.5ZUqxCmDDgN4xTRbaSjN8LwgZironmB8?start=5033814&end=5033815
   response:
     body:
       string: G
-<<<<<<< HEAD
-    headers:
-      Connection:
-      - close
-      Content-Length:
-      - '1'
-      Content-Type:
-      - text/plain; charset=utf-8
-      Date:
-      - Thu, 13 Nov 2025 17:52:05 GMT
-      Server:
-      - Werkzeug/2.2.3 Python/3.10.12
-=======
-    headers: {}
->>>>>>> 9462037b
-    status:
-      code: 200
-      message: OK
-- request:
-    body: null
-<<<<<<< HEAD
-    headers:
-      Accept:
-      - '*/*'
-      Accept-Encoding:
-      - gzip, deflate
-      Connection:
-      - keep-alive
-      User-Agent:
-      - python-requests/2.32.5
-=======
-    headers: {}
->>>>>>> 9462037b
+    headers: {}
+    status:
+      code: 200
+      message: OK
+- request:
+    body: null
+    headers: {}
     method: GET
     uri: http://localhost:5000/seqrepo/1/sequence/ga4gh:SQ.5ZUqxCmDDgN4xTRbaSjN8LwgZironmB8?start=5033813&end=5033814
   response:
     body:
       string: G
-<<<<<<< HEAD
-    headers:
-      Connection:
-      - close
-      Content-Length:
-      - '1'
-      Content-Type:
-      - text/plain; charset=utf-8
-      Date:
-      - Thu, 13 Nov 2025 17:52:05 GMT
-      Server:
-      - Werkzeug/2.2.3 Python/3.10.12
-=======
-    headers: {}
->>>>>>> 9462037b
-    status:
-      code: 200
-      message: OK
-- request:
-    body: null
-<<<<<<< HEAD
-    headers:
-      Accept:
-      - '*/*'
-      Accept-Encoding:
-      - gzip, deflate
-      Connection:
-      - keep-alive
-      User-Agent:
-      - python-requests/2.32.5
-=======
-    headers: {}
->>>>>>> 9462037b
+    headers: {}
+    status:
+      code: 200
+      message: OK
+- request:
+    body: null
+    headers: {}
     method: GET
     uri: http://localhost:5000/seqrepo/1/sequence/ga4gh:SQ.5ZUqxCmDDgN4xTRbaSjN8LwgZironmB8?start=5033812&end=5033813
   response:
     body:
       string: C
-<<<<<<< HEAD
-    headers:
-      Connection:
-      - close
-      Content-Length:
-      - '1'
-      Content-Type:
-      - text/plain; charset=utf-8
-      Date:
-      - Thu, 13 Nov 2025 17:52:05 GMT
-      Server:
-      - Werkzeug/2.2.3 Python/3.10.12
-=======
-    headers: {}
->>>>>>> 9462037b
-    status:
-      code: 200
-      message: OK
-- request:
-    body: null
-<<<<<<< HEAD
-    headers:
-      Accept:
-      - '*/*'
-      Accept-Encoding:
-      - gzip, deflate
-      Connection:
-      - keep-alive
-      User-Agent:
-      - python-requests/2.32.5
-=======
-    headers: {}
->>>>>>> 9462037b
+    headers: {}
+    status:
+      code: 200
+      message: OK
+- request:
+    body: null
+    headers: {}
     method: GET
     uri: http://localhost:5000/seqrepo/1/sequence/ga4gh:SQ.5ZUqxCmDDgN4xTRbaSjN8LwgZironmB8?start=5033811&end=5033812
   response:
     body:
       string: C
-<<<<<<< HEAD
-    headers:
-      Connection:
-      - close
-      Content-Length:
-      - '1'
-      Content-Type:
-      - text/plain; charset=utf-8
-      Date:
-      - Thu, 13 Nov 2025 17:52:05 GMT
-      Server:
-      - Werkzeug/2.2.3 Python/3.10.12
-=======
-    headers: {}
->>>>>>> 9462037b
-    status:
-      code: 200
-      message: OK
-- request:
-    body: null
-<<<<<<< HEAD
-    headers:
-      Accept:
-      - '*/*'
-      Accept-Encoding:
-      - gzip, deflate
-      Connection:
-      - keep-alive
-      User-Agent:
-      - python-requests/2.32.5
-=======
-    headers: {}
->>>>>>> 9462037b
+    headers: {}
+    status:
+      code: 200
+      message: OK
+- request:
+    body: null
+    headers: {}
     method: GET
     uri: http://localhost:5000/seqrepo/1/sequence/ga4gh:SQ.5ZUqxCmDDgN4xTRbaSjN8LwgZironmB8?start=5033810&end=5033811
   response:
     body:
       string: A
-<<<<<<< HEAD
-    headers:
-      Connection:
-      - close
-      Content-Length:
-      - '1'
-      Content-Type:
-      - text/plain; charset=utf-8
-      Date:
-      - Thu, 13 Nov 2025 17:52:05 GMT
-      Server:
-      - Werkzeug/2.2.3 Python/3.10.12
-=======
-    headers: {}
->>>>>>> 9462037b
-    status:
-      code: 200
-      message: OK
-- request:
-    body: null
-<<<<<<< HEAD
-    headers:
-      Accept:
-      - '*/*'
-      Accept-Encoding:
-      - gzip, deflate
-      Connection:
-      - keep-alive
-      User-Agent:
-      - python-requests/2.32.5
-=======
-    headers: {}
->>>>>>> 9462037b
+    headers: {}
+    status:
+      code: 200
+      message: OK
+- request:
+    body: null
+    headers: {}
     method: GET
     uri: http://localhost:5000/seqrepo/1/sequence/ga4gh:SQ.5ZUqxCmDDgN4xTRbaSjN8LwgZironmB8?start=5033809&end=5033810
   response:
     body:
       string: C
-<<<<<<< HEAD
-    headers:
-      Connection:
-      - close
-      Content-Length:
-      - '1'
-      Content-Type:
-      - text/plain; charset=utf-8
-      Date:
-      - Thu, 13 Nov 2025 17:52:05 GMT
-      Server:
-      - Werkzeug/2.2.3 Python/3.10.12
-=======
-    headers: {}
->>>>>>> 9462037b
-    status:
-      code: 200
-      message: OK
-- request:
-    body: null
-<<<<<<< HEAD
-    headers:
-      Accept:
-      - '*/*'
-      Accept-Encoding:
-      - gzip, deflate
-      Connection:
-      - keep-alive
-      User-Agent:
-      - python-requests/2.32.5
-=======
-    headers: {}
->>>>>>> 9462037b
+    headers: {}
+    status:
+      code: 200
+      message: OK
+- request:
+    body: null
+    headers: {}
     method: GET
     uri: http://localhost:5000/seqrepo/1/sequence/ga4gh:SQ.5ZUqxCmDDgN4xTRbaSjN8LwgZironmB8?start=5033808&end=5033809
   response:
     body:
       string: G
-<<<<<<< HEAD
-    headers:
-      Connection:
-      - close
-      Content-Length:
-      - '1'
-      Content-Type:
-      - text/plain; charset=utf-8
-      Date:
-      - Thu, 13 Nov 2025 17:52:05 GMT
-      Server:
-      - Werkzeug/2.2.3 Python/3.10.12
-=======
-    headers: {}
->>>>>>> 9462037b
-    status:
-      code: 200
-      message: OK
-- request:
-    body: null
-<<<<<<< HEAD
-    headers:
-      Accept:
-      - '*/*'
-      Accept-Encoding:
-      - gzip, deflate
-      Connection:
-      - keep-alive
-      User-Agent:
-      - python-requests/2.32.5
-=======
-    headers: {}
->>>>>>> 9462037b
+    headers: {}
+    status:
+      code: 200
+      message: OK
+- request:
+    body: null
+    headers: {}
     method: GET
     uri: http://localhost:5000/seqrepo/1/sequence/ga4gh:SQ.5ZUqxCmDDgN4xTRbaSjN8LwgZironmB8?start=5033807&end=5033808
   response:
     body:
       string: G
-<<<<<<< HEAD
-    headers:
-      Connection:
-      - close
-      Content-Length:
-      - '1'
-      Content-Type:
-      - text/plain; charset=utf-8
-      Date:
-      - Thu, 13 Nov 2025 17:52:05 GMT
-      Server:
-      - Werkzeug/2.2.3 Python/3.10.12
-=======
-    headers: {}
->>>>>>> 9462037b
-    status:
-      code: 200
-      message: OK
-- request:
-    body: null
-<<<<<<< HEAD
-    headers:
-      Accept:
-      - '*/*'
-      Accept-Encoding:
-      - gzip, deflate
-      Connection:
-      - keep-alive
-      User-Agent:
-      - python-requests/2.32.5
-=======
-    headers: {}
->>>>>>> 9462037b
+    headers: {}
+    status:
+      code: 200
+      message: OK
+- request:
+    body: null
+    headers: {}
     method: GET
     uri: http://localhost:5000/seqrepo/1/sequence/ga4gh:SQ.5ZUqxCmDDgN4xTRbaSjN8LwgZironmB8?start=5033806&end=5033807
   response:
     body:
       string: A
-<<<<<<< HEAD
-    headers:
-      Connection:
-      - close
-      Content-Length:
-      - '1'
-      Content-Type:
-      - text/plain; charset=utf-8
-      Date:
-      - Thu, 13 Nov 2025 17:52:05 GMT
-      Server:
-      - Werkzeug/2.2.3 Python/3.10.12
-=======
-    headers: {}
->>>>>>> 9462037b
-    status:
-      code: 200
-      message: OK
-- request:
-    body: null
-<<<<<<< HEAD
-    headers:
-      Accept:
-      - '*/*'
-      Accept-Encoding:
-      - gzip, deflate
-      Connection:
-      - keep-alive
-      User-Agent:
-      - python-requests/2.32.5
-=======
-    headers: {}
->>>>>>> 9462037b
+    headers: {}
+    status:
+      code: 200
+      message: OK
+- request:
+    body: null
+    headers: {}
     method: GET
     uri: http://localhost:5000/seqrepo/1/sequence/ga4gh:SQ.5ZUqxCmDDgN4xTRbaSjN8LwgZironmB8?start=5033805&end=5033806
   response:
     body:
       string: C
-<<<<<<< HEAD
-    headers:
-      Connection:
-      - close
-      Content-Length:
-      - '1'
-      Content-Type:
-      - text/plain; charset=utf-8
-      Date:
-      - Thu, 13 Nov 2025 17:52:05 GMT
-      Server:
-      - Werkzeug/2.2.3 Python/3.10.12
-=======
-    headers: {}
->>>>>>> 9462037b
-    status:
-      code: 200
-      message: OK
-- request:
-    body: null
-<<<<<<< HEAD
-    headers:
-      Accept:
-      - '*/*'
-      Accept-Encoding:
-      - gzip, deflate
-      Connection:
-      - keep-alive
-      User-Agent:
-      - python-requests/2.32.5
-=======
-    headers: {}
->>>>>>> 9462037b
+    headers: {}
+    status:
+      code: 200
+      message: OK
+- request:
+    body: null
+    headers: {}
     method: GET
     uri: http://localhost:5000/seqrepo/1/sequence/ga4gh:SQ.5ZUqxCmDDgN4xTRbaSjN8LwgZironmB8?start=5033804&end=5033805
   response:
     body:
       string: C
-<<<<<<< HEAD
-    headers:
-      Connection:
-      - close
-      Content-Length:
-      - '1'
-      Content-Type:
-      - text/plain; charset=utf-8
-      Date:
-      - Thu, 13 Nov 2025 17:52:05 GMT
-      Server:
-      - Werkzeug/2.2.3 Python/3.10.12
-=======
-    headers: {}
->>>>>>> 9462037b
-    status:
-      code: 200
-      message: OK
-- request:
-    body: null
-<<<<<<< HEAD
-    headers:
-      Accept:
-      - '*/*'
-      Accept-Encoding:
-      - gzip, deflate
-      Connection:
-      - keep-alive
-      User-Agent:
-      - python-requests/2.32.5
-=======
-    headers: {}
->>>>>>> 9462037b
+    headers: {}
+    status:
+      code: 200
+      message: OK
+- request:
+    body: null
+    headers: {}
     method: GET
     uri: http://localhost:5000/seqrepo/1/sequence/ga4gh:SQ.5ZUqxCmDDgN4xTRbaSjN8LwgZironmB8?start=5033803&end=5033804
   response:
     body:
       string: T
-<<<<<<< HEAD
-    headers:
-      Connection:
-      - close
-      Content-Length:
-      - '1'
-      Content-Type:
-      - text/plain; charset=utf-8
-      Date:
-      - Thu, 13 Nov 2025 17:52:05 GMT
-      Server:
-      - Werkzeug/2.2.3 Python/3.10.12
-=======
-    headers: {}
->>>>>>> 9462037b
-    status:
-      code: 200
-      message: OK
-- request:
-    body: null
-<<<<<<< HEAD
-    headers:
-      Accept:
-      - '*/*'
-      Accept-Encoding:
-      - gzip, deflate
-      Connection:
-      - keep-alive
-      User-Agent:
-      - python-requests/2.32.5
-=======
-    headers: {}
->>>>>>> 9462037b
+    headers: {}
+    status:
+      code: 200
+      message: OK
+- request:
+    body: null
+    headers: {}
     method: GET
     uri: http://localhost:5000/seqrepo/1/sequence/ga4gh:SQ.5ZUqxCmDDgN4xTRbaSjN8LwgZironmB8?start=5033802&end=5033803
   response:
     body:
       string: G
-<<<<<<< HEAD
-    headers:
-      Connection:
-      - close
-      Content-Length:
-      - '1'
-      Content-Type:
-      - text/plain; charset=utf-8
-      Date:
-      - Thu, 13 Nov 2025 17:52:05 GMT
-      Server:
-      - Werkzeug/2.2.3 Python/3.10.12
-=======
-    headers: {}
->>>>>>> 9462037b
-    status:
-      code: 200
-      message: OK
-- request:
-    body: null
-<<<<<<< HEAD
-    headers:
-      Accept:
-      - '*/*'
-      Accept-Encoding:
-      - gzip, deflate
-      Connection:
-      - keep-alive
-      User-Agent:
-      - python-requests/2.32.5
-=======
-    headers: {}
->>>>>>> 9462037b
+    headers: {}
+    status:
+      code: 200
+      message: OK
+- request:
+    body: null
+    headers: {}
     method: GET
     uri: http://localhost:5000/seqrepo/1/sequence/ga4gh:SQ.5ZUqxCmDDgN4xTRbaSjN8LwgZironmB8?start=5033801&end=5033802
   response:
     body:
       string: G
-<<<<<<< HEAD
-    headers:
-      Connection:
-      - close
-      Content-Length:
-      - '1'
-      Content-Type:
-      - text/plain; charset=utf-8
-      Date:
-      - Thu, 13 Nov 2025 17:52:06 GMT
-      Server:
-      - Werkzeug/2.2.3 Python/3.10.12
-=======
-    headers: {}
->>>>>>> 9462037b
-    status:
-      code: 200
-      message: OK
-- request:
-    body: null
-<<<<<<< HEAD
-    headers:
-      Accept:
-      - '*/*'
-      Accept-Encoding:
-      - gzip, deflate
-      Connection:
-      - keep-alive
-      User-Agent:
-      - python-requests/2.32.5
-=======
-    headers: {}
->>>>>>> 9462037b
+    headers: {}
+    status:
+      code: 200
+      message: OK
+- request:
+    body: null
+    headers: {}
     method: GET
     uri: http://localhost:5000/seqrepo/1/sequence/ga4gh:SQ.5ZUqxCmDDgN4xTRbaSjN8LwgZironmB8?start=5033800&end=5033801
   response:
     body:
       string: G
-<<<<<<< HEAD
-    headers:
-      Connection:
-      - close
-      Content-Length:
-      - '1'
-      Content-Type:
-      - text/plain; charset=utf-8
-      Date:
-      - Thu, 13 Nov 2025 17:52:06 GMT
-      Server:
-      - Werkzeug/2.2.3 Python/3.10.12
-=======
-    headers: {}
->>>>>>> 9462037b
-    status:
-      code: 200
-      message: OK
-- request:
-    body: null
-<<<<<<< HEAD
-    headers:
-      Accept:
-      - '*/*'
-      Accept-Encoding:
-      - gzip, deflate
-      Connection:
-      - keep-alive
-      User-Agent:
-      - python-requests/2.32.5
-=======
-    headers: {}
->>>>>>> 9462037b
+    headers: {}
+    status:
+      code: 200
+      message: OK
+- request:
+    body: null
+    headers: {}
     method: GET
     uri: http://localhost:5000/seqrepo/1/sequence/ga4gh:SQ.5ZUqxCmDDgN4xTRbaSjN8LwgZironmB8?start=5033800&end=5033870
   response:
     body:
       string: GGGTCCAGGCACCGGCGCCCAGCCCCCGTGGGGTGTCCAGGGCGGGTCCAGGCACCGGCGCCCAGCCCCC
-<<<<<<< HEAD
-    headers:
-      Connection:
-      - close
-      Content-Length:
-      - '70'
-      Content-Type:
-      - text/plain; charset=utf-8
-      Date:
-      - Thu, 13 Nov 2025 17:52:06 GMT
-      Server:
-      - Werkzeug/2.2.3 Python/3.10.12
-=======
-    headers: {}
->>>>>>> 9462037b
-    status:
-      code: 200
-      message: OK
-- request:
-    body: null
-<<<<<<< HEAD
-    headers:
-      Accept:
-      - '*/*'
-      Accept-Encoding:
-      - gzip, deflate
-      Connection:
-      - keep-alive
-      User-Agent:
-      - python-requests/2.32.5
-=======
-    headers: {}
->>>>>>> 9462037b
+    headers: {}
+    status:
+      code: 200
+      message: OK
+- request:
+    body: null
+    headers: {}
     method: GET
     uri: http://localhost:5000/seqrepo/1/sequence/ga4gh:SQ.5ZUqxCmDDgN4xTRbaSjN8LwgZironmB8?start=5033913&end=5033913
   response:
     body:
       string: ''
-<<<<<<< HEAD
-    headers:
-      Connection:
-      - close
-      Content-Length:
-      - '0'
-      Content-Type:
-      - text/plain; charset=utf-8
-      Date:
-      - Thu, 13 Nov 2025 17:52:06 GMT
-      Server:
-      - Werkzeug/2.2.3 Python/3.10.12
-=======
-    headers: {}
->>>>>>> 9462037b
-    status:
-      code: 200
-      message: OK
-- request:
-    body: null
-<<<<<<< HEAD
-    headers:
-      Accept:
-      - '*/*'
-      Accept-Encoding:
-      - gzip, deflate
-      Connection:
-      - keep-alive
-      User-Agent:
-      - python-requests/2.32.5
-=======
-    headers: {}
->>>>>>> 9462037b
+    headers: {}
+    status:
+      code: 200
+      message: OK
+- request:
+    body: null
+    headers: {}
     method: GET
     uri: http://localhost:5000/seqrepo/1/metadata/NC_000021.9
   response:
@@ -5469,1199 +1791,379 @@
         \   \"SHA1:9cd6646f3c103801c2ed5b95c8874dec8559780c\",\n    \"VMC:GS_5ZUqxCmDDgN4xTRbaSjN8LwgZironmB8\",\n
         \   \"sha512t24u:5ZUqxCmDDgN4xTRbaSjN8LwgZironmB8\",\n    \"ga4gh:SQ.5ZUqxCmDDgN4xTRbaSjN8LwgZironmB8\"\n
         \ ],\n  \"alphabet\": \"ACGMNRT\",\n  \"length\": 46709983\n}\n"
-<<<<<<< HEAD
-    headers:
-      Connection:
-      - close
-      Content-Length:
-      - '999'
-      Content-Type:
-      - application/json
-      Date:
-      - Thu, 13 Nov 2025 17:52:06 GMT
-      Server:
-      - Werkzeug/2.2.3 Python/3.10.12
-=======
-    headers: {}
->>>>>>> 9462037b
-    status:
-      code: 200
-      message: OK
-- request:
-    body: null
-<<<<<<< HEAD
-    headers:
-      Accept:
-      - '*/*'
-      Accept-Encoding:
-      - gzip, deflate
-      Connection:
-      - keep-alive
-      User-Agent:
-      - python-requests/2.32.5
-=======
-    headers: {}
->>>>>>> 9462037b
+    headers: {}
+    status:
+      code: 200
+      message: OK
+- request:
+    body: null
+    headers: {}
     method: GET
     uri: http://localhost:5000/seqrepo/1/sequence/NC_000021.9?start=5033800&end=5033913
   response:
     body:
       string: GGGTCCAGGCACCGGCGCCCAGCCCCCGTGGGGTGTCCAGGGCGGGTCCAGGCACCGGCGCCCAGCCCCCGTGGGGTGTCCAGGGCGGGTCCAGGCACCGGCGCCCAGCCCCC
-<<<<<<< HEAD
-    headers:
-      Connection:
-      - close
-      Content-Length:
-      - '113'
-      Content-Type:
-      - text/plain; charset=utf-8
-      Date:
-      - Thu, 13 Nov 2025 17:52:06 GMT
-      Server:
-      - Werkzeug/2.2.3 Python/3.10.12
-=======
-    headers: {}
->>>>>>> 9462037b
-    status:
-      code: 200
-      message: OK
-- request:
-    body: null
-<<<<<<< HEAD
-    headers:
-      Accept:
-      - '*/*'
-      Accept-Encoding:
-      - gzip, deflate
-      Connection:
-      - keep-alive
-      User-Agent:
-      - python-requests/2.32.5
-=======
-    headers: {}
->>>>>>> 9462037b
+    headers: {}
+    status:
+      code: 200
+      message: OK
+- request:
+    body: null
+    headers: {}
     method: GET
     uri: http://localhost:5000/seqrepo/1/sequence/GRCh38:1?start=2228955&end=2228962
   response:
     body:
       string: GTGCCCG
-<<<<<<< HEAD
-    headers:
-      Connection:
-      - close
-      Content-Length:
-      - '7'
-      Content-Type:
-      - text/plain; charset=utf-8
-      Date:
-      - Thu, 13 Nov 2025 17:52:06 GMT
-      Server:
-      - Werkzeug/2.2.3 Python/3.10.12
-=======
-    headers: {}
->>>>>>> 9462037b
-    status:
-      code: 200
-      message: OK
-- request:
-    body: null
-<<<<<<< HEAD
-    headers:
-      Accept:
-      - '*/*'
-      Accept-Encoding:
-      - gzip, deflate
-      Connection:
-      - keep-alive
-      User-Agent:
-      - python-requests/2.32.5
-=======
-    headers: {}
->>>>>>> 9462037b
+    headers: {}
+    status:
+      code: 200
+      message: OK
+- request:
+    body: null
+    headers: {}
     method: GET
     uri: http://localhost:5000/seqrepo/1/sequence/ga4gh:SQ.Ya6Rs7DHhDeg7YaOSg1EoNi3U_nQ9SvO?start=2228955&end=2228962
   response:
     body:
       string: GTGCCCG
-<<<<<<< HEAD
-    headers:
-      Connection:
-      - close
-      Content-Length:
-      - '7'
-      Content-Type:
-      - text/plain; charset=utf-8
-      Date:
-      - Thu, 13 Nov 2025 17:52:06 GMT
-      Server:
-      - Werkzeug/2.2.3 Python/3.10.12
-=======
-    headers: {}
->>>>>>> 9462037b
-    status:
-      code: 200
-      message: OK
-- request:
-    body: null
-<<<<<<< HEAD
-    headers:
-      Accept:
-      - '*/*'
-      Accept-Encoding:
-      - gzip, deflate
-      Connection:
-      - keep-alive
-      User-Agent:
-      - python-requests/2.32.5
-=======
-    headers: {}
->>>>>>> 9462037b
+    headers: {}
+    status:
+      code: 200
+      message: OK
+- request:
+    body: null
+    headers: {}
     method: GET
     uri: http://localhost:5000/seqrepo/1/sequence/ga4gh:SQ.Ya6Rs7DHhDeg7YaOSg1EoNi3U_nQ9SvO?start=2228962&end=2228962
   response:
     body:
       string: ''
-<<<<<<< HEAD
-    headers:
-      Connection:
-      - close
-      Content-Length:
-      - '0'
-      Content-Type:
-      - text/plain; charset=utf-8
-      Date:
-      - Thu, 13 Nov 2025 17:52:06 GMT
-      Server:
-      - Werkzeug/2.2.3 Python/3.10.12
-=======
-    headers: {}
->>>>>>> 9462037b
-    status:
-      code: 200
-      message: OK
-- request:
-    body: null
-<<<<<<< HEAD
-    headers:
-      Accept:
-      - '*/*'
-      Accept-Encoding:
-      - gzip, deflate
-      Connection:
-      - keep-alive
-      User-Agent:
-      - python-requests/2.32.5
-=======
-    headers: {}
->>>>>>> 9462037b
+    headers: {}
+    status:
+      code: 200
+      message: OK
+- request:
+    body: null
+    headers: {}
     method: GET
     uri: http://localhost:5000/seqrepo/1/sequence/ga4gh:SQ.Ya6Rs7DHhDeg7YaOSg1EoNi3U_nQ9SvO?start=2228961&end=2228962
   response:
     body:
       string: G
-<<<<<<< HEAD
-    headers:
-      Connection:
-      - close
-      Content-Length:
-      - '1'
-      Content-Type:
-      - text/plain; charset=utf-8
-      Date:
-      - Thu, 13 Nov 2025 17:52:06 GMT
-      Server:
-      - Werkzeug/2.2.3 Python/3.10.12
-=======
-    headers: {}
->>>>>>> 9462037b
-    status:
-      code: 200
-      message: OK
-- request:
-    body: null
-<<<<<<< HEAD
-    headers:
-      Accept:
-      - '*/*'
-      Accept-Encoding:
-      - gzip, deflate
-      Connection:
-      - keep-alive
-      User-Agent:
-      - python-requests/2.32.5
-=======
-    headers: {}
->>>>>>> 9462037b
+    headers: {}
+    status:
+      code: 200
+      message: OK
+- request:
+    body: null
+    headers: {}
     method: GET
     uri: http://localhost:5000/seqrepo/1/sequence/ga4gh:SQ.Ya6Rs7DHhDeg7YaOSg1EoNi3U_nQ9SvO?start=2228960&end=2228961
   response:
     body:
       string: C
-<<<<<<< HEAD
-    headers:
-      Connection:
-      - close
-      Content-Length:
-      - '1'
-      Content-Type:
-      - text/plain; charset=utf-8
-      Date:
-      - Thu, 13 Nov 2025 17:52:06 GMT
-      Server:
-      - Werkzeug/2.2.3 Python/3.10.12
-=======
-    headers: {}
->>>>>>> 9462037b
-    status:
-      code: 200
-      message: OK
-- request:
-    body: null
-<<<<<<< HEAD
-    headers:
-      Accept:
-      - '*/*'
-      Accept-Encoding:
-      - gzip, deflate
-      Connection:
-      - keep-alive
-      User-Agent:
-      - python-requests/2.32.5
-=======
-    headers: {}
->>>>>>> 9462037b
+    headers: {}
+    status:
+      code: 200
+      message: OK
+- request:
+    body: null
+    headers: {}
     method: GET
     uri: http://localhost:5000/seqrepo/1/sequence/ga4gh:SQ.Ya6Rs7DHhDeg7YaOSg1EoNi3U_nQ9SvO?start=2228959&end=2228960
   response:
     body:
       string: C
-<<<<<<< HEAD
-    headers:
-      Connection:
-      - close
-      Content-Length:
-      - '1'
-      Content-Type:
-      - text/plain; charset=utf-8
-      Date:
-      - Thu, 13 Nov 2025 17:52:06 GMT
-      Server:
-      - Werkzeug/2.2.3 Python/3.10.12
-=======
-    headers: {}
->>>>>>> 9462037b
-    status:
-      code: 200
-      message: OK
-- request:
-    body: null
-<<<<<<< HEAD
-    headers:
-      Accept:
-      - '*/*'
-      Accept-Encoding:
-      - gzip, deflate
-      Connection:
-      - keep-alive
-      User-Agent:
-      - python-requests/2.32.5
-=======
-    headers: {}
->>>>>>> 9462037b
+    headers: {}
+    status:
+      code: 200
+      message: OK
+- request:
+    body: null
+    headers: {}
     method: GET
     uri: http://localhost:5000/seqrepo/1/sequence/ga4gh:SQ.Ya6Rs7DHhDeg7YaOSg1EoNi3U_nQ9SvO?start=2228958&end=2228959
   response:
     body:
       string: C
-<<<<<<< HEAD
-    headers:
-      Connection:
-      - close
-      Content-Length:
-      - '1'
-      Content-Type:
-      - text/plain; charset=utf-8
-      Date:
-      - Thu, 13 Nov 2025 17:52:06 GMT
-      Server:
-      - Werkzeug/2.2.3 Python/3.10.12
-=======
-    headers: {}
->>>>>>> 9462037b
-    status:
-      code: 200
-      message: OK
-- request:
-    body: null
-<<<<<<< HEAD
-    headers:
-      Accept:
-      - '*/*'
-      Accept-Encoding:
-      - gzip, deflate
-      Connection:
-      - keep-alive
-      User-Agent:
-      - python-requests/2.32.5
-=======
-    headers: {}
->>>>>>> 9462037b
+    headers: {}
+    status:
+      code: 200
+      message: OK
+- request:
+    body: null
+    headers: {}
     method: GET
     uri: http://localhost:5000/seqrepo/1/sequence/ga4gh:SQ.Ya6Rs7DHhDeg7YaOSg1EoNi3U_nQ9SvO?start=2228957&end=2228958
   response:
     body:
       string: G
-<<<<<<< HEAD
-    headers:
-      Connection:
-      - close
-      Content-Length:
-      - '1'
-      Content-Type:
-      - text/plain; charset=utf-8
-      Date:
-      - Thu, 13 Nov 2025 17:52:06 GMT
-      Server:
-      - Werkzeug/2.2.3 Python/3.10.12
-=======
-    headers: {}
->>>>>>> 9462037b
-    status:
-      code: 200
-      message: OK
-- request:
-    body: null
-<<<<<<< HEAD
-    headers:
-      Accept:
-      - '*/*'
-      Accept-Encoding:
-      - gzip, deflate
-      Connection:
-      - keep-alive
-      User-Agent:
-      - python-requests/2.32.5
-=======
-    headers: {}
->>>>>>> 9462037b
+    headers: {}
+    status:
+      code: 200
+      message: OK
+- request:
+    body: null
+    headers: {}
     method: GET
     uri: http://localhost:5000/seqrepo/1/sequence/ga4gh:SQ.Ya6Rs7DHhDeg7YaOSg1EoNi3U_nQ9SvO?start=2228956&end=2228957
   response:
     body:
       string: T
-<<<<<<< HEAD
-    headers:
-      Connection:
-      - close
-      Content-Length:
-      - '1'
-      Content-Type:
-      - text/plain; charset=utf-8
-      Date:
-      - Thu, 13 Nov 2025 17:52:06 GMT
-      Server:
-      - Werkzeug/2.2.3 Python/3.10.12
-=======
-    headers: {}
->>>>>>> 9462037b
-    status:
-      code: 200
-      message: OK
-- request:
-    body: null
-<<<<<<< HEAD
-    headers:
-      Accept:
-      - '*/*'
-      Accept-Encoding:
-      - gzip, deflate
-      Connection:
-      - keep-alive
-      User-Agent:
-      - python-requests/2.32.5
-=======
-    headers: {}
->>>>>>> 9462037b
+    headers: {}
+    status:
+      code: 200
+      message: OK
+- request:
+    body: null
+    headers: {}
     method: GET
     uri: http://localhost:5000/seqrepo/1/sequence/ga4gh:SQ.Ya6Rs7DHhDeg7YaOSg1EoNi3U_nQ9SvO?start=2228955&end=2228956
   response:
     body:
       string: G
-<<<<<<< HEAD
-    headers:
-      Connection:
-      - close
-      Content-Length:
-      - '1'
-      Content-Type:
-      - text/plain; charset=utf-8
-      Date:
-      - Thu, 13 Nov 2025 17:52:06 GMT
-      Server:
-      - Werkzeug/2.2.3 Python/3.10.12
-=======
-    headers: {}
->>>>>>> 9462037b
-    status:
-      code: 200
-      message: OK
-- request:
-    body: null
-<<<<<<< HEAD
-    headers:
-      Accept:
-      - '*/*'
-      Accept-Encoding:
-      - gzip, deflate
-      Connection:
-      - keep-alive
-      User-Agent:
-      - python-requests/2.32.5
-=======
-    headers: {}
->>>>>>> 9462037b
+    headers: {}
+    status:
+      code: 200
+      message: OK
+- request:
+    body: null
+    headers: {}
     method: GET
     uri: http://localhost:5000/seqrepo/1/sequence/ga4gh:SQ.Ya6Rs7DHhDeg7YaOSg1EoNi3U_nQ9SvO?start=2228954&end=2228955
   response:
     body:
       string: G
-<<<<<<< HEAD
-    headers:
-      Connection:
-      - close
-      Content-Length:
-      - '1'
-      Content-Type:
-      - text/plain; charset=utf-8
-      Date:
-      - Thu, 13 Nov 2025 17:52:06 GMT
-      Server:
-      - Werkzeug/2.2.3 Python/3.10.12
-=======
-    headers: {}
->>>>>>> 9462037b
-    status:
-      code: 200
-      message: OK
-- request:
-    body: null
-<<<<<<< HEAD
-    headers:
-      Accept:
-      - '*/*'
-      Accept-Encoding:
-      - gzip, deflate
-      Connection:
-      - keep-alive
-      User-Agent:
-      - python-requests/2.32.5
-=======
-    headers: {}
->>>>>>> 9462037b
+    headers: {}
+    status:
+      code: 200
+      message: OK
+- request:
+    body: null
+    headers: {}
     method: GET
     uri: http://localhost:5000/seqrepo/1/sequence/ga4gh:SQ.Ya6Rs7DHhDeg7YaOSg1EoNi3U_nQ9SvO?start=2228962&end=2228963
   response:
     body:
       string: C
-<<<<<<< HEAD
-    headers:
-      Connection:
-      - close
-      Content-Length:
-      - '1'
-      Content-Type:
-      - text/plain; charset=utf-8
-      Date:
-      - Thu, 13 Nov 2025 17:52:06 GMT
-      Server:
-      - Werkzeug/2.2.3 Python/3.10.12
-=======
-    headers: {}
->>>>>>> 9462037b
-    status:
-      code: 200
-      message: OK
-- request:
-    body: null
-<<<<<<< HEAD
-    headers:
-      Accept:
-      - '*/*'
-      Accept-Encoding:
-      - gzip, deflate
-      Connection:
-      - keep-alive
-      User-Agent:
-      - python-requests/2.32.5
-=======
-    headers: {}
->>>>>>> 9462037b
+    headers: {}
+    status:
+      code: 200
+      message: OK
+- request:
+    body: null
+    headers: {}
     method: GET
     uri: http://localhost:5000/seqrepo/1/sequence/NC_000001.11?start=2228955&end=2228962
   response:
     body:
       string: GTGCCCG
-<<<<<<< HEAD
-    headers:
-      Connection:
-      - close
-      Content-Length:
-      - '7'
-      Content-Type:
-      - text/plain; charset=utf-8
-      Date:
-      - Thu, 13 Nov 2025 17:52:06 GMT
-      Server:
-      - Werkzeug/2.2.3 Python/3.10.12
-=======
-    headers: {}
->>>>>>> 9462037b
-    status:
-      code: 200
-      message: OK
-- request:
-    body: null
-<<<<<<< HEAD
-    headers:
-      Accept:
-      - '*/*'
-      Accept-Encoding:
-      - gzip, deflate
-      Connection:
-      - keep-alive
-      User-Agent:
-      - python-requests/2.32.5
-=======
-    headers: {}
->>>>>>> 9462037b
+    headers: {}
+    status:
+      code: 200
+      message: OK
+- request:
+    body: null
+    headers: {}
     method: GET
     uri: http://localhost:5000/seqrepo/1/sequence/GRCh38:1?start=236900409&end=236900410
   response:
     body:
       string: A
-<<<<<<< HEAD
-    headers:
-      Connection:
-      - close
-      Content-Length:
-      - '1'
-      Content-Type:
-      - text/plain; charset=utf-8
-      Date:
-      - Thu, 13 Nov 2025 17:52:06 GMT
-      Server:
-      - Werkzeug/2.2.3 Python/3.10.12
-=======
-    headers: {}
->>>>>>> 9462037b
-    status:
-      code: 200
-      message: OK
-- request:
-    body: null
-<<<<<<< HEAD
-    headers:
-      Accept:
-      - '*/*'
-      Accept-Encoding:
-      - gzip, deflate
-      Connection:
-      - keep-alive
-      User-Agent:
-      - python-requests/2.32.5
-=======
-    headers: {}
->>>>>>> 9462037b
+    headers: {}
+    status:
+      code: 200
+      message: OK
+- request:
+    body: null
+    headers: {}
     method: GET
     uri: http://localhost:5000/seqrepo/1/sequence/ga4gh:SQ.Ya6Rs7DHhDeg7YaOSg1EoNi3U_nQ9SvO?start=236900409&end=236900410
   response:
     body:
       string: A
-<<<<<<< HEAD
-    headers:
-      Connection:
-      - close
-      Content-Length:
-      - '1'
-      Content-Type:
-      - text/plain; charset=utf-8
-      Date:
-      - Thu, 13 Nov 2025 17:52:06 GMT
-      Server:
-      - Werkzeug/2.2.3 Python/3.10.12
-=======
-    headers: {}
->>>>>>> 9462037b
-    status:
-      code: 200
-      message: OK
-- request:
-    body: null
-<<<<<<< HEAD
-    headers:
-      Accept:
-      - '*/*'
-      Accept-Encoding:
-      - gzip, deflate
-      Connection:
-      - keep-alive
-      User-Agent:
-      - python-requests/2.32.5
-=======
-    headers: {}
->>>>>>> 9462037b
+    headers: {}
+    status:
+      code: 200
+      message: OK
+- request:
+    body: null
+    headers: {}
     method: GET
     uri: http://localhost:5000/seqrepo/1/sequence/ga4gh:SQ.Ya6Rs7DHhDeg7YaOSg1EoNi3U_nQ9SvO?start=236900410&end=236900410
   response:
     body:
       string: ''
-<<<<<<< HEAD
-    headers:
-      Connection:
-      - close
-      Content-Length:
-      - '0'
-      Content-Type:
-      - text/plain; charset=utf-8
-      Date:
-      - Thu, 13 Nov 2025 17:52:06 GMT
-      Server:
-      - Werkzeug/2.2.3 Python/3.10.12
-=======
-    headers: {}
->>>>>>> 9462037b
-    status:
-      code: 200
-      message: OK
-- request:
-    body: null
-<<<<<<< HEAD
-    headers:
-      Accept:
-      - '*/*'
-      Accept-Encoding:
-      - gzip, deflate
-      Connection:
-      - keep-alive
-      User-Agent:
-      - python-requests/2.32.5
-=======
-    headers: {}
->>>>>>> 9462037b
+    headers: {}
+    status:
+      code: 200
+      message: OK
+- request:
+    body: null
+    headers: {}
     method: GET
     uri: http://localhost:5000/seqrepo/1/sequence/ga4gh:SQ.Ya6Rs7DHhDeg7YaOSg1EoNi3U_nQ9SvO?start=236900408&end=236900409
   response:
     body:
       string: T
-<<<<<<< HEAD
-    headers:
-      Connection:
-      - close
-      Content-Length:
-      - '1'
-      Content-Type:
-      - text/plain; charset=utf-8
-      Date:
-      - Thu, 13 Nov 2025 17:52:06 GMT
-      Server:
-      - Werkzeug/2.2.3 Python/3.10.12
-=======
-    headers: {}
->>>>>>> 9462037b
-    status:
-      code: 200
-      message: OK
-- request:
-    body: null
-<<<<<<< HEAD
-    headers:
-      Accept:
-      - '*/*'
-      Accept-Encoding:
-      - gzip, deflate
-      Connection:
-      - keep-alive
-      User-Agent:
-      - python-requests/2.32.5
-=======
-    headers: {}
->>>>>>> 9462037b
+    headers: {}
+    status:
+      code: 200
+      message: OK
+- request:
+    body: null
+    headers: {}
     method: GET
     uri: http://localhost:5000/seqrepo/1/sequence/ga4gh:SQ.Ya6Rs7DHhDeg7YaOSg1EoNi3U_nQ9SvO?start=236900410&end=236900411
   response:
     body:
       string: A
-<<<<<<< HEAD
-    headers:
-      Connection:
-      - close
-      Content-Length:
-      - '1'
-      Content-Type:
-      - text/plain; charset=utf-8
-      Date:
-      - Thu, 13 Nov 2025 17:52:06 GMT
-      Server:
-      - Werkzeug/2.2.3 Python/3.10.12
-=======
-    headers: {}
->>>>>>> 9462037b
-    status:
-      code: 200
-      message: OK
-- request:
-    body: null
-<<<<<<< HEAD
-    headers:
-      Accept:
-      - '*/*'
-      Accept-Encoding:
-      - gzip, deflate
-      Connection:
-      - keep-alive
-      User-Agent:
-      - python-requests/2.32.5
-=======
-    headers: {}
->>>>>>> 9462037b
+    headers: {}
+    status:
+      code: 200
+      message: OK
+- request:
+    body: null
+    headers: {}
     method: GET
     uri: http://localhost:5000/seqrepo/1/sequence/ga4gh:SQ.Ya6Rs7DHhDeg7YaOSg1EoNi3U_nQ9SvO?start=236900411&end=236900412
   response:
     body:
       string: A
-<<<<<<< HEAD
-    headers:
-      Connection:
-      - close
-      Content-Length:
-      - '1'
-      Content-Type:
-      - text/plain; charset=utf-8
-      Date:
-      - Thu, 13 Nov 2025 17:52:06 GMT
-      Server:
-      - Werkzeug/2.2.3 Python/3.10.12
-=======
-    headers: {}
->>>>>>> 9462037b
-    status:
-      code: 200
-      message: OK
-- request:
-    body: null
-<<<<<<< HEAD
-    headers:
-      Accept:
-      - '*/*'
-      Accept-Encoding:
-      - gzip, deflate
-      Connection:
-      - keep-alive
-      User-Agent:
-      - python-requests/2.32.5
-=======
-    headers: {}
->>>>>>> 9462037b
+    headers: {}
+    status:
+      code: 200
+      message: OK
+- request:
+    body: null
+    headers: {}
     method: GET
     uri: http://localhost:5000/seqrepo/1/sequence/ga4gh:SQ.Ya6Rs7DHhDeg7YaOSg1EoNi3U_nQ9SvO?start=236900412&end=236900413
   response:
     body:
       string: A
-<<<<<<< HEAD
-    headers:
-      Connection:
-      - close
-      Content-Length:
-      - '1'
-      Content-Type:
-      - text/plain; charset=utf-8
-      Date:
-      - Thu, 13 Nov 2025 17:52:06 GMT
-      Server:
-      - Werkzeug/2.2.3 Python/3.10.12
-=======
-    headers: {}
->>>>>>> 9462037b
-    status:
-      code: 200
-      message: OK
-- request:
-    body: null
-<<<<<<< HEAD
-    headers:
-      Accept:
-      - '*/*'
-      Accept-Encoding:
-      - gzip, deflate
-      Connection:
-      - keep-alive
-      User-Agent:
-      - python-requests/2.32.5
-=======
-    headers: {}
->>>>>>> 9462037b
+    headers: {}
+    status:
+      code: 200
+      message: OK
+- request:
+    body: null
+    headers: {}
     method: GET
     uri: http://localhost:5000/seqrepo/1/sequence/ga4gh:SQ.Ya6Rs7DHhDeg7YaOSg1EoNi3U_nQ9SvO?start=236900413&end=236900414
   response:
     body:
       string: A
-<<<<<<< HEAD
-    headers:
-      Connection:
-      - close
-      Content-Length:
-      - '1'
-      Content-Type:
-      - text/plain; charset=utf-8
-      Date:
-      - Thu, 13 Nov 2025 17:52:06 GMT
-      Server:
-      - Werkzeug/2.2.3 Python/3.10.12
-=======
-    headers: {}
->>>>>>> 9462037b
-    status:
-      code: 200
-      message: OK
-- request:
-    body: null
-<<<<<<< HEAD
-    headers:
-      Accept:
-      - '*/*'
-      Accept-Encoding:
-      - gzip, deflate
-      Connection:
-      - keep-alive
-      User-Agent:
-      - python-requests/2.32.5
-=======
-    headers: {}
->>>>>>> 9462037b
+    headers: {}
+    status:
+      code: 200
+      message: OK
+- request:
+    body: null
+    headers: {}
     method: GET
     uri: http://localhost:5000/seqrepo/1/sequence/ga4gh:SQ.Ya6Rs7DHhDeg7YaOSg1EoNi3U_nQ9SvO?start=236900414&end=236900415
   response:
     body:
       string: A
-<<<<<<< HEAD
-    headers:
-      Connection:
-      - close
-      Content-Length:
-      - '1'
-      Content-Type:
-      - text/plain; charset=utf-8
-      Date:
-      - Thu, 13 Nov 2025 17:52:06 GMT
-      Server:
-      - Werkzeug/2.2.3 Python/3.10.12
-=======
-    headers: {}
->>>>>>> 9462037b
-    status:
-      code: 200
-      message: OK
-- request:
-    body: null
-<<<<<<< HEAD
-    headers:
-      Accept:
-      - '*/*'
-      Accept-Encoding:
-      - gzip, deflate
-      Connection:
-      - keep-alive
-      User-Agent:
-      - python-requests/2.32.5
-=======
-    headers: {}
->>>>>>> 9462037b
+    headers: {}
+    status:
+      code: 200
+      message: OK
+- request:
+    body: null
+    headers: {}
     method: GET
     uri: http://localhost:5000/seqrepo/1/sequence/ga4gh:SQ.Ya6Rs7DHhDeg7YaOSg1EoNi3U_nQ9SvO?start=236900415&end=236900416
   response:
     body:
       string: A
-<<<<<<< HEAD
-    headers:
-      Connection:
-      - close
-      Content-Length:
-      - '1'
-      Content-Type:
-      - text/plain; charset=utf-8
-      Date:
-      - Thu, 13 Nov 2025 17:52:06 GMT
-      Server:
-      - Werkzeug/2.2.3 Python/3.10.12
-=======
-    headers: {}
->>>>>>> 9462037b
-    status:
-      code: 200
-      message: OK
-- request:
-    body: null
-<<<<<<< HEAD
-    headers:
-      Accept:
-      - '*/*'
-      Accept-Encoding:
-      - gzip, deflate
-      Connection:
-      - keep-alive
-      User-Agent:
-      - python-requests/2.32.5
-=======
-    headers: {}
->>>>>>> 9462037b
+    headers: {}
+    status:
+      code: 200
+      message: OK
+- request:
+    body: null
+    headers: {}
     method: GET
     uri: http://localhost:5000/seqrepo/1/sequence/ga4gh:SQ.Ya6Rs7DHhDeg7YaOSg1EoNi3U_nQ9SvO?start=236900416&end=236900417
   response:
     body:
       string: A
-<<<<<<< HEAD
-    headers:
-      Connection:
-      - close
-      Content-Length:
-      - '1'
-      Content-Type:
-      - text/plain; charset=utf-8
-      Date:
-      - Thu, 13 Nov 2025 17:52:06 GMT
-      Server:
-      - Werkzeug/2.2.3 Python/3.10.12
-=======
-    headers: {}
->>>>>>> 9462037b
-    status:
-      code: 200
-      message: OK
-- request:
-    body: null
-<<<<<<< HEAD
-    headers:
-      Accept:
-      - '*/*'
-      Accept-Encoding:
-      - gzip, deflate
-      Connection:
-      - keep-alive
-      User-Agent:
-      - python-requests/2.32.5
-=======
-    headers: {}
->>>>>>> 9462037b
+    headers: {}
+    status:
+      code: 200
+      message: OK
+- request:
+    body: null
+    headers: {}
     method: GET
     uri: http://localhost:5000/seqrepo/1/sequence/ga4gh:SQ.Ya6Rs7DHhDeg7YaOSg1EoNi3U_nQ9SvO?start=236900417&end=236900418
   response:
     body:
       string: A
-<<<<<<< HEAD
-    headers:
-      Connection:
-      - close
-      Content-Length:
-      - '1'
-      Content-Type:
-      - text/plain; charset=utf-8
-      Date:
-      - Thu, 13 Nov 2025 17:52:06 GMT
-      Server:
-      - Werkzeug/2.2.3 Python/3.10.12
-=======
-    headers: {}
->>>>>>> 9462037b
-    status:
-      code: 200
-      message: OK
-- request:
-    body: null
-<<<<<<< HEAD
-    headers:
-      Accept:
-      - '*/*'
-      Accept-Encoding:
-      - gzip, deflate
-      Connection:
-      - keep-alive
-      User-Agent:
-      - python-requests/2.32.5
-=======
-    headers: {}
->>>>>>> 9462037b
+    headers: {}
+    status:
+      code: 200
+      message: OK
+- request:
+    body: null
+    headers: {}
     method: GET
     uri: http://localhost:5000/seqrepo/1/sequence/ga4gh:SQ.Ya6Rs7DHhDeg7YaOSg1EoNi3U_nQ9SvO?start=236900418&end=236900419
   response:
     body:
       string: G
-<<<<<<< HEAD
-    headers:
-      Connection:
-      - close
-      Content-Length:
-      - '1'
-      Content-Type:
-      - text/plain; charset=utf-8
-      Date:
-      - Thu, 13 Nov 2025 17:52:06 GMT
-      Server:
-      - Werkzeug/2.2.3 Python/3.10.12
-=======
-    headers: {}
->>>>>>> 9462037b
-    status:
-      code: 200
-      message: OK
-- request:
-    body: null
-<<<<<<< HEAD
-    headers:
-      Accept:
-      - '*/*'
-      Accept-Encoding:
-      - gzip, deflate
-      Connection:
-      - keep-alive
-      User-Agent:
-      - python-requests/2.32.5
-=======
-    headers: {}
->>>>>>> 9462037b
+    headers: {}
+    status:
+      code: 200
+      message: OK
+- request:
+    body: null
+    headers: {}
     method: GET
     uri: http://localhost:5000/seqrepo/1/sequence/ga4gh:SQ.Ya6Rs7DHhDeg7YaOSg1EoNi3U_nQ9SvO?start=236900410&end=236900418
   response:
     body:
       string: AAAAAAAA
-<<<<<<< HEAD
-    headers:
-      Connection:
-      - close
-      Content-Length:
-      - '8'
-      Content-Type:
-      - text/plain; charset=utf-8
-      Date:
-      - Thu, 13 Nov 2025 17:52:06 GMT
-      Server:
-      - Werkzeug/2.2.3 Python/3.10.12
-=======
-    headers: {}
->>>>>>> 9462037b
-    status:
-      code: 200
-      message: OK
-- request:
-    body: null
-<<<<<<< HEAD
-    headers:
-      Accept:
-      - '*/*'
-      Accept-Encoding:
-      - gzip, deflate
-      Connection:
-      - keep-alive
-      User-Agent:
-      - python-requests/2.32.5
-=======
-    headers: {}
->>>>>>> 9462037b
+    headers: {}
+    status:
+      code: 200
+      message: OK
+- request:
+    body: null
+    headers: {}
     method: GET
     uri: http://localhost:5000/seqrepo/1/sequence/ga4gh:SQ.Ya6Rs7DHhDeg7YaOSg1EoNi3U_nQ9SvO?start=236900409&end=236900418
   response:
     body:
       string: AAAAAAAAA
-<<<<<<< HEAD
-    headers:
-      Connection:
-      - close
-      Content-Length:
-      - '9'
-      Content-Type:
-      - text/plain; charset=utf-8
-      Date:
-      - Thu, 13 Nov 2025 17:52:06 GMT
-      Server:
-      - Werkzeug/2.2.3 Python/3.10.12
-=======
-    headers: {}
->>>>>>> 9462037b
-    status:
-      code: 200
-      message: OK
-- request:
-    body: null
-<<<<<<< HEAD
-    headers:
-      Accept:
-      - '*/*'
-      Accept-Encoding:
-      - gzip, deflate
-      Connection:
-      - keep-alive
-      User-Agent:
-      - python-requests/2.32.5
-=======
-    headers: {}
->>>>>>> 9462037b
+    headers: {}
+    status:
+      code: 200
+      message: OK
+- request:
+    body: null
+    headers: {}
     method: GET
     uri: http://localhost:5000/seqrepo/1/sequence/ga4gh:SQ.Ya6Rs7DHhDeg7YaOSg1EoNi3U_nQ9SvO?start=236900418&end=236900418
   response:
     body:
       string: ''
-<<<<<<< HEAD
-    headers:
-      Connection:
-      - close
-      Content-Length:
-      - '0'
-      Content-Type:
-      - text/plain; charset=utf-8
-      Date:
-      - Thu, 13 Nov 2025 17:52:06 GMT
-      Server:
-      - Werkzeug/2.2.3 Python/3.10.12
-=======
-    headers: {}
->>>>>>> 9462037b
-    status:
-      code: 200
-      message: OK
-- request:
-    body: null
-<<<<<<< HEAD
-    headers:
-      Accept:
-      - '*/*'
-      Accept-Encoding:
-      - gzip, deflate
-      Connection:
-      - keep-alive
-      User-Agent:
-      - python-requests/2.32.5
-=======
-    headers: {}
->>>>>>> 9462037b
+    headers: {}
+    status:
+      code: 200
+      message: OK
+- request:
+    body: null
+    headers: {}
     method: GET
     uri: http://localhost:5000/seqrepo/1/sequence/NC_000001.11?start=236900409&end=236900418
   response:
     body:
       string: AAAAAAAAA
-<<<<<<< HEAD
-    headers:
-      Connection:
-      - close
-      Content-Length:
-      - '9'
-      Content-Type:
-      - text/plain; charset=utf-8
-      Date:
-      - Thu, 13 Nov 2025 17:52:06 GMT
-      Server:
-      - Werkzeug/2.2.3 Python/3.10.12
-=======
-    headers: {}
->>>>>>> 9462037b
+    headers: {}
     status:
       code: 200
       message: OK
