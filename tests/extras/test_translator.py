import pytest

from ga4gh.vrs import models

snv_inputs = {
    "hgvs": "NC_000013.11:g.32936732G>C",
    "beacon": "13 : 32936732 G > C",
    "spdi": "NC_000013.11:32936731:1:C",
    "gnomad": "13-32936732-G-C"
}

<<<<<<< HEAD
output = {
    'location': {
        'end': {'value': 32936732, 'type': 'Number'},
        'start': {'value': 32936731, 'type': 'Number'},
        'sequence_id': 'ga4gh:SQ._0wi-qoDrvram155UmcSC-zA5ZK4fpLT',
        'type': 'SequenceLocation'
=======
snv_output = {
    "location": {
        "interval": {
            "end": {"value": 32936732, "type": "Number"},
            "start": {"value": 32936731, "type": "Number"},
            "type": "SequenceInterval"
        },
        "sequence_id": "ga4gh:SQ._0wi-qoDrvram155UmcSC-zA5ZK4fpLT",
        "type": "SequenceLocation"
>>>>>>> 7095b781
    },
    "state": {
        "sequence": "C",
        "type": "LiteralSequenceExpression"
    },
    "type": "Allele"
}

# https://www.ncbi.nlm.nih.gov/clinvar/variation/1373966/?new_evidence=true
deletion_inputs = {
    "hgvs": "NC_000013.11:g.20003097del",
    "spdi": ["NC_000013.11:20003096:C:", "NC_000013.11:20003096:1:"]
}

deletion_output = {
    "location": {
        "interval": {
            "end": {"value": 20003097, "type": "Number"},
            "start": {"value": 20003096, "type": "Number"},
            "type": "SequenceInterval"
        },
        "sequence_id": "ga4gh:SQ._0wi-qoDrvram155UmcSC-zA5ZK4fpLT",
        "type": "SequenceLocation"
    },
    "state": {
        "sequence": "",
        "type": "LiteralSequenceExpression"
    },
    "type": "Allele"
}

# https://www.ncbi.nlm.nih.gov/clinvar/variation/1687427/?new_evidence=true
insertion_inputs = {
    "hgvs": "NC_000013.11:g.20003010_20003011insG",
    "spdi": ["NC_000013.11:20003010::G", "NC_000013.11:20003010:0:G"]
}

insertion_output = {
    "location": {
        "interval": {
            "end": {"value": 20003010, "type": "Number"},
            "start": {"value": 20003010, "type": "Number"},
            "type": "SequenceInterval"
        },
        "sequence_id": "ga4gh:SQ._0wi-qoDrvram155UmcSC-zA5ZK4fpLT",
        "type": "SequenceLocation"
    },
    "state": {
        "sequence": "G",
        "type": "LiteralSequenceExpression"
    },
    "type": "Allele"
}

# https://www.ncbi.nlm.nih.gov/clinvar/variation/1264314/?new_evidence=true
duplication_inputs = {
    "hgvs": "NC_000013.11:g.19993838_19993839dup",
    "spdi": "NC_000013.11:19993837:GT:GTGT"
}

duplication_output = {
    "location": {
        "interval": {
            "end": {"value": 19993839, "type": "Number"},
            "start": {"value": 19993837, "type": "Number"},
            "type": "SequenceInterval"
        },
        "sequence_id": "ga4gh:SQ._0wi-qoDrvram155UmcSC-zA5ZK4fpLT",
        "type": "SequenceLocation"
    },
    "state": {
        "sequence": "GTGT",
        "type": "LiteralSequenceExpression"
    },
    "type": "Allele"
}


@pytest.mark.vcr
def test_from_beacon(tlr):
    assert tlr._from_beacon(snv_inputs["beacon"]).as_dict() == snv_output


@pytest.mark.vcr
def test_from_gnomad(tlr):
    assert tlr._from_gnomad(snv_inputs["gnomad"]).as_dict() == snv_output


@pytest.mark.vcr
def test_from_hgvs(tlr):
    assert tlr._from_hgvs(snv_inputs["hgvs"]).as_dict() == snv_output
    assert tlr._from_hgvs(deletion_inputs["hgvs"]).as_dict() == deletion_output
    assert tlr._from_hgvs(insertion_inputs["hgvs"]).as_dict() == insertion_output
    assert tlr._from_hgvs(duplication_inputs["hgvs"]).as_dict() == duplication_output


@pytest.mark.vcr
def test_from_spdi(tlr):
    assert tlr._from_spdi(snv_inputs["spdi"]).as_dict() == snv_output
    for spdi_del_expr in deletion_inputs["spdi"]:
        assert tlr._from_spdi(spdi_del_expr).as_dict() == deletion_output, spdi_del_expr
    for spdi_ins_expr in insertion_inputs["spdi"]:
        assert tlr._from_spdi(spdi_ins_expr).as_dict() == insertion_output, spdi_ins_expr
    assert tlr._from_spdi(duplication_inputs["spdi"]).as_dict() == duplication_output


@pytest.mark.vcr
def test_to_spdi(tlr):
    tlr.normalize = True
    spdiexpr = snv_inputs["spdi"]
    allele = tlr.translate_from(spdiexpr, "spdi")
    to_spdi = tlr.translate_to(allele, "spdi")
    assert 1 == len(to_spdi)
    assert spdiexpr == to_spdi[0]

hgvs_tests = (
    ("NC_000013.11:g.32936732=", {
<<<<<<< HEAD
        'location': {
            'end': {'value': 32936732, 'type': 'Number'},
            'start': {'value': 32936731, 'type': 'Number'},
            'sequence_id': 'ga4gh:SQ._0wi-qoDrvram155UmcSC-zA5ZK4fpLT',
            'type': 'SequenceLocation'
=======
        "location": {
            "interval": {
                "end": {"value": 32936732, "type": "Number"},
                "start": {"value": 32936731, "type": "Number"},
                "type": "SequenceInterval"
            },
            "sequence_id": "ga4gh:SQ._0wi-qoDrvram155UmcSC-zA5ZK4fpLT",
            "type": "SequenceLocation"
>>>>>>> 7095b781
        },
        "state": {
            "sequence": "C",
            "type": "LiteralSequenceExpression"
        },
        "type": "Allele"
    }),
    ("NC_000007.14:g.55181320A>T", {
<<<<<<< HEAD
        'location': {
            'end': {'value': 55181320, 'type': 'Number'},
            'start': {'value': 55181319, 'type': 'Number'},
            'sequence_id': 'ga4gh:SQ.F-LrLMe1SRpfUZHkQmvkVKFEGaoDeHul',
            'type': 'SequenceLocation'
=======
        "location": {
            "interval": {
                "end": {"value": 55181320, "type": "Number"},
                "start": {"value": 55181319, "type": "Number"},
                "type": "SequenceInterval"
            },
            "sequence_id": "ga4gh:SQ.F-LrLMe1SRpfUZHkQmvkVKFEGaoDeHul",
            "type": "SequenceLocation"
>>>>>>> 7095b781
        },
        "state": {
            "sequence": "T",
            "type": "LiteralSequenceExpression"
        },
        "type": "Allele"
    }),
    ("NC_000007.14:g.55181220del", {
<<<<<<< HEAD
        'location': {
            'end': {'value': 55181220, 'type': 'Number'},
            'start': {'value': 55181219, 'type': 'Number'},
            'sequence_id': 'ga4gh:SQ.F-LrLMe1SRpfUZHkQmvkVKFEGaoDeHul',
            'type': 'SequenceLocation'
=======
        "location": {
            "interval": {
                "end": {"value": 55181220, "type": "Number"},
                "start": {"value": 55181219, "type": "Number"},
                "type": "SequenceInterval"
            },
            "sequence_id": "ga4gh:SQ.F-LrLMe1SRpfUZHkQmvkVKFEGaoDeHul",
            "type": "SequenceLocation"
>>>>>>> 7095b781
        },
        "state": {
            "sequence": "",
            "type": "LiteralSequenceExpression"
        },
        "type": "Allele"
    }),
    ("NC_000007.14:g.55181230_55181231insGGCT", {
<<<<<<< HEAD
        'location': {
            'end': {'value': 55181230, 'type': 'Number'},
            'start': {'value': 55181230, 'type': 'Number'},
            'sequence_id': 'ga4gh:SQ.F-LrLMe1SRpfUZHkQmvkVKFEGaoDeHul',
            'type': 'SequenceLocation'
=======
        "location": {
            "interval": {
                "end": {"value": 55181230, "type": "Number"},
                "start": {"value": 55181230, "type": "Number"},
                "type": "SequenceInterval"
            },
            "sequence_id": "ga4gh:SQ.F-LrLMe1SRpfUZHkQmvkVKFEGaoDeHul",
            "type": "SequenceLocation"
>>>>>>> 7095b781
        },
        "state": {
            "sequence": "GGCT",
            "type": "LiteralSequenceExpression"
        },
        "type": "Allele"
    }),
    ("NC_000013.11:g.32331093_32331094dup", {
<<<<<<< HEAD
        'location': {
            'end': {'value': 32331094, 'type': 'Number'},
            'start': {'value': 32331082, 'type': 'Number'},
            'sequence_id': 'ga4gh:SQ._0wi-qoDrvram155UmcSC-zA5ZK4fpLT',
            'type': 'SequenceLocation'
=======
        "location": {
            "interval": {
                "end": {"value": 32331094, "type": "Number"},
                "start": {"value": 32331082, "type": "Number"},
                "type": "SequenceInterval"
            },
            "sequence_id": "ga4gh:SQ._0wi-qoDrvram155UmcSC-zA5ZK4fpLT",
            "type": "SequenceLocation"
>>>>>>> 7095b781
        },
        "state": {
            "sequence": "TTTTTTTTTTTTTT",
            "type": "LiteralSequenceExpression"
        },
        "type": "Allele"
    }),
    ("NC_000013.11:g.32316467dup", {
<<<<<<< HEAD
        'location': {
            'end': {'value': 32316467, 'type': 'Number'},
            'start': {'value': 32316466, 'type': 'Number'},
            'sequence_id': 'ga4gh:SQ._0wi-qoDrvram155UmcSC-zA5ZK4fpLT',
            'type': 'SequenceLocation'
=======
        "location": {
            "interval": {
                "end": {"value": 32316467, "type": "Number"},
                "start": {"value": 32316466, "type": "Number"},
                "type": "SequenceInterval"
            },
            "sequence_id": "ga4gh:SQ._0wi-qoDrvram155UmcSC-zA5ZK4fpLT",
            "type": "SequenceLocation"
>>>>>>> 7095b781
        },
        "state": {
            "sequence": "AA",
            "type": "LiteralSequenceExpression"
        },
        "type": "Allele"
    }),
    ("NM_001331029.1:n.872A>G", {
<<<<<<< HEAD
        'location': {
            'end': {'value': 872, 'type': 'Number'},
            'start': {'value': 871, 'type': 'Number'},
            'sequence_id': 'ga4gh:SQ.MBIgVnoHFw34aFqNUVGM0zgjC3d-v8dK',
            'type': 'SequenceLocation'
=======
        "location": {
            "interval": {
                "end": {"value": 872, "type": "Number"},
                "start": {"value": 871, "type": "Number"},
                "type": "SequenceInterval"
            },
            "sequence_id": "ga4gh:SQ.MBIgVnoHFw34aFqNUVGM0zgjC3d-v8dK",
            "type": "SequenceLocation"
>>>>>>> 7095b781
        },
        "state": {
            "sequence": "G",
            "type": "LiteralSequenceExpression"
        },
        "type": "Allele"
    }),
    ("NM_181798.1:n.1263G>T", {
<<<<<<< HEAD
        'location': {
            'end': {'value': 1263, 'type': 'Number'},
            'start': {'value': 1262, 'type': 'Number'},
            'sequence_id': 'ga4gh:SQ.KN07u-RFqd1dTyOWOG98HnOq87Nq-ZIg',
            'type': 'SequenceLocation'
=======
        "location": {
            "interval": {
                "end": {"value": 1263, "type": "Number"},
                "start": {"value": 1262, "type": "Number"},
                "type": "SequenceInterval"
            },
            "sequence_id": "ga4gh:SQ.KN07u-RFqd1dTyOWOG98HnOq87Nq-ZIg",
            "type": "SequenceLocation"
>>>>>>> 7095b781
        },
        "state": {
            "sequence": "T",
            "type": "LiteralSequenceExpression"
        },
        "type": "Allele"
    }),
)


@pytest.mark.parametrize("hgvsexpr,expected", hgvs_tests)
@pytest.mark.vcr
def test_hgvs(tlr, hgvsexpr, expected):
    tlr.normalize = True
    allele = tlr.translate_from(hgvsexpr, "hgvs")
    assert expected == allele.as_dict()

    to_hgvs = tlr.translate_to(allele, "hgvs")
    assert 1 == len(to_hgvs)
    assert hgvsexpr == to_hgvs[0]


<<<<<<< HEAD
=======
def test_ensure_allele_is_latest_model(tlr):
    allele_deprecated_dict = {
        "location": {
            "interval": {
                "end": 55181320,
                "start": 55181319,
                "type": "SimpleInterval"
            },
            "sequence_id": "ga4gh:SQ.F-LrLMe1SRpfUZHkQmvkVKFEGaoDeHul",
            "type": "SequenceLocation"
        },
        "state": {
            "sequence": "T",
            "type": "SequenceState"
        },
        "type": "Allele"
    }
    allele_deprecated = models.Allele(**allele_deprecated_dict)
    assert tlr.ensure_allele_is_latest_model(allele_deprecated).as_dict() == {
        "type": "Allele",
        "location": {
            "type": "SequenceLocation", "sequence_id": "ga4gh:SQ.F-LrLMe1SRpfUZHkQmvkVKFEGaoDeHul",
            "interval": {
                "type": "SequenceInterval",
                "start": {"type": "Number", "value": 55181319},
                "end": {"type": "Number", "value": 55181320}
            }
        },
        "state": {"type": "LiteralSequenceExpression", "sequence": "T"}
    }

>>>>>>> 7095b781
# TODO: Readd these tests
# @pytest.mark.vcr
# def test_errors(tlr):
#     with pytest.raises(ValueError):
#         tlr._from_beacon("bogus")
#
#     with pytest.raises(ValueError):
#         tlr._from_gnomad("NM_182763.2:c.688+403C>T")
#
#     with pytest.raises(ValueError):
#         tlr._from_hgvs("NM_182763.2:c.688+403C>T")
#
#     with pytest.raises(ValueError):
#         tlr._from_hgvs("NM_182763.2:c.688_690inv")
#
#     with pytest.raises(ValueError):
#         tlr._from_spdi("NM_182763.2:c.688+403C>T")<|MERGE_RESOLUTION|>--- conflicted
+++ resolved
@@ -9,24 +9,12 @@
     "gnomad": "13-32936732-G-C"
 }
 
-<<<<<<< HEAD
-output = {
-    'location': {
-        'end': {'value': 32936732, 'type': 'Number'},
-        'start': {'value': 32936731, 'type': 'Number'},
-        'sequence_id': 'ga4gh:SQ._0wi-qoDrvram155UmcSC-zA5ZK4fpLT',
-        'type': 'SequenceLocation'
-=======
 snv_output = {
     "location": {
-        "interval": {
-            "end": {"value": 32936732, "type": "Number"},
-            "start": {"value": 32936731, "type": "Number"},
-            "type": "SequenceInterval"
-        },
-        "sequence_id": "ga4gh:SQ._0wi-qoDrvram155UmcSC-zA5ZK4fpLT",
-        "type": "SequenceLocation"
->>>>>>> 7095b781
+        "end": {"value": 32936732, "type": "Number"},
+        "start": {"value": 32936731, "type": "Number"},
+        "sequence_id": "ga4gh:SQ._0wi-qoDrvram155UmcSC-zA5ZK4fpLT",
+        "type": "SequenceLocation"
     },
     "state": {
         "sequence": "C",
@@ -43,11 +31,8 @@
 
 deletion_output = {
     "location": {
-        "interval": {
-            "end": {"value": 20003097, "type": "Number"},
-            "start": {"value": 20003096, "type": "Number"},
-            "type": "SequenceInterval"
-        },
+        "end": {"value": 20003097, "type": "Number"},
+        "start": {"value": 20003096, "type": "Number"},
         "sequence_id": "ga4gh:SQ._0wi-qoDrvram155UmcSC-zA5ZK4fpLT",
         "type": "SequenceLocation"
     },
@@ -66,11 +51,8 @@
 
 insertion_output = {
     "location": {
-        "interval": {
-            "end": {"value": 20003010, "type": "Number"},
-            "start": {"value": 20003010, "type": "Number"},
-            "type": "SequenceInterval"
-        },
+        "end": {"value": 20003010, "type": "Number"},
+        "start": {"value": 20003010, "type": "Number"},
         "sequence_id": "ga4gh:SQ._0wi-qoDrvram155UmcSC-zA5ZK4fpLT",
         "type": "SequenceLocation"
     },
@@ -89,11 +71,8 @@
 
 duplication_output = {
     "location": {
-        "interval": {
-            "end": {"value": 19993839, "type": "Number"},
-            "start": {"value": 19993837, "type": "Number"},
-            "type": "SequenceInterval"
-        },
+        "end": {"value": 19993839, "type": "Number"},
+        "start": {"value": 19993837, "type": "Number"},
         "sequence_id": "ga4gh:SQ._0wi-qoDrvram155UmcSC-zA5ZK4fpLT",
         "type": "SequenceLocation"
     },
@@ -144,22 +123,11 @@
 
 hgvs_tests = (
     ("NC_000013.11:g.32936732=", {
-<<<<<<< HEAD
-        'location': {
-            'end': {'value': 32936732, 'type': 'Number'},
-            'start': {'value': 32936731, 'type': 'Number'},
-            'sequence_id': 'ga4gh:SQ._0wi-qoDrvram155UmcSC-zA5ZK4fpLT',
-            'type': 'SequenceLocation'
-=======
-        "location": {
-            "interval": {
-                "end": {"value": 32936732, "type": "Number"},
-                "start": {"value": 32936731, "type": "Number"},
-                "type": "SequenceInterval"
-            },
+        "location": {
+            "end": {"value": 32936732, "type": "Number"},
+            "start": {"value": 32936731, "type": "Number"},
             "sequence_id": "ga4gh:SQ._0wi-qoDrvram155UmcSC-zA5ZK4fpLT",
             "type": "SequenceLocation"
->>>>>>> 7095b781
         },
         "state": {
             "sequence": "C",
@@ -168,22 +136,11 @@
         "type": "Allele"
     }),
     ("NC_000007.14:g.55181320A>T", {
-<<<<<<< HEAD
-        'location': {
-            'end': {'value': 55181320, 'type': 'Number'},
-            'start': {'value': 55181319, 'type': 'Number'},
-            'sequence_id': 'ga4gh:SQ.F-LrLMe1SRpfUZHkQmvkVKFEGaoDeHul',
-            'type': 'SequenceLocation'
-=======
-        "location": {
-            "interval": {
-                "end": {"value": 55181320, "type": "Number"},
-                "start": {"value": 55181319, "type": "Number"},
-                "type": "SequenceInterval"
-            },
+        "location": {
+            "end": {"value": 55181320, "type": "Number"},
+            "start": {"value": 55181319, "type": "Number"},
             "sequence_id": "ga4gh:SQ.F-LrLMe1SRpfUZHkQmvkVKFEGaoDeHul",
             "type": "SequenceLocation"
->>>>>>> 7095b781
         },
         "state": {
             "sequence": "T",
@@ -192,22 +149,11 @@
         "type": "Allele"
     }),
     ("NC_000007.14:g.55181220del", {
-<<<<<<< HEAD
-        'location': {
-            'end': {'value': 55181220, 'type': 'Number'},
-            'start': {'value': 55181219, 'type': 'Number'},
-            'sequence_id': 'ga4gh:SQ.F-LrLMe1SRpfUZHkQmvkVKFEGaoDeHul',
-            'type': 'SequenceLocation'
-=======
-        "location": {
-            "interval": {
-                "end": {"value": 55181220, "type": "Number"},
-                "start": {"value": 55181219, "type": "Number"},
-                "type": "SequenceInterval"
-            },
+        "location": {
+            "end": {"value": 55181220, "type": "Number"},
+            "start": {"value": 55181219, "type": "Number"},
             "sequence_id": "ga4gh:SQ.F-LrLMe1SRpfUZHkQmvkVKFEGaoDeHul",
             "type": "SequenceLocation"
->>>>>>> 7095b781
         },
         "state": {
             "sequence": "",
@@ -216,22 +162,11 @@
         "type": "Allele"
     }),
     ("NC_000007.14:g.55181230_55181231insGGCT", {
-<<<<<<< HEAD
-        'location': {
-            'end': {'value': 55181230, 'type': 'Number'},
-            'start': {'value': 55181230, 'type': 'Number'},
-            'sequence_id': 'ga4gh:SQ.F-LrLMe1SRpfUZHkQmvkVKFEGaoDeHul',
-            'type': 'SequenceLocation'
-=======
-        "location": {
-            "interval": {
-                "end": {"value": 55181230, "type": "Number"},
-                "start": {"value": 55181230, "type": "Number"},
-                "type": "SequenceInterval"
-            },
+        "location": {
+            "end": {"value": 55181230, "type": "Number"},
+            "start": {"value": 55181230, "type": "Number"},
             "sequence_id": "ga4gh:SQ.F-LrLMe1SRpfUZHkQmvkVKFEGaoDeHul",
             "type": "SequenceLocation"
->>>>>>> 7095b781
         },
         "state": {
             "sequence": "GGCT",
@@ -240,22 +175,11 @@
         "type": "Allele"
     }),
     ("NC_000013.11:g.32331093_32331094dup", {
-<<<<<<< HEAD
-        'location': {
-            'end': {'value': 32331094, 'type': 'Number'},
-            'start': {'value': 32331082, 'type': 'Number'},
-            'sequence_id': 'ga4gh:SQ._0wi-qoDrvram155UmcSC-zA5ZK4fpLT',
-            'type': 'SequenceLocation'
-=======
-        "location": {
-            "interval": {
-                "end": {"value": 32331094, "type": "Number"},
-                "start": {"value": 32331082, "type": "Number"},
-                "type": "SequenceInterval"
-            },
+        "location": {
+            "end": {"value": 32331094, "type": "Number"},
+            "start": {"value": 32331082, "type": "Number"},
             "sequence_id": "ga4gh:SQ._0wi-qoDrvram155UmcSC-zA5ZK4fpLT",
             "type": "SequenceLocation"
->>>>>>> 7095b781
         },
         "state": {
             "sequence": "TTTTTTTTTTTTTT",
@@ -264,22 +188,11 @@
         "type": "Allele"
     }),
     ("NC_000013.11:g.32316467dup", {
-<<<<<<< HEAD
-        'location': {
-            'end': {'value': 32316467, 'type': 'Number'},
-            'start': {'value': 32316466, 'type': 'Number'},
-            'sequence_id': 'ga4gh:SQ._0wi-qoDrvram155UmcSC-zA5ZK4fpLT',
-            'type': 'SequenceLocation'
-=======
-        "location": {
-            "interval": {
-                "end": {"value": 32316467, "type": "Number"},
-                "start": {"value": 32316466, "type": "Number"},
-                "type": "SequenceInterval"
-            },
+        "location": {
+            "end": {"value": 32316467, "type": "Number"},
+            "start": {"value": 32316466, "type": "Number"},
             "sequence_id": "ga4gh:SQ._0wi-qoDrvram155UmcSC-zA5ZK4fpLT",
             "type": "SequenceLocation"
->>>>>>> 7095b781
         },
         "state": {
             "sequence": "AA",
@@ -288,22 +201,11 @@
         "type": "Allele"
     }),
     ("NM_001331029.1:n.872A>G", {
-<<<<<<< HEAD
-        'location': {
-            'end': {'value': 872, 'type': 'Number'},
-            'start': {'value': 871, 'type': 'Number'},
-            'sequence_id': 'ga4gh:SQ.MBIgVnoHFw34aFqNUVGM0zgjC3d-v8dK',
-            'type': 'SequenceLocation'
-=======
-        "location": {
-            "interval": {
-                "end": {"value": 872, "type": "Number"},
-                "start": {"value": 871, "type": "Number"},
-                "type": "SequenceInterval"
-            },
+        "location": {
+            "end": {"value": 872, "type": "Number"},
+            "start": {"value": 871, "type": "Number"},
             "sequence_id": "ga4gh:SQ.MBIgVnoHFw34aFqNUVGM0zgjC3d-v8dK",
             "type": "SequenceLocation"
->>>>>>> 7095b781
         },
         "state": {
             "sequence": "G",
@@ -312,22 +214,11 @@
         "type": "Allele"
     }),
     ("NM_181798.1:n.1263G>T", {
-<<<<<<< HEAD
-        'location': {
-            'end': {'value': 1263, 'type': 'Number'},
-            'start': {'value': 1262, 'type': 'Number'},
-            'sequence_id': 'ga4gh:SQ.KN07u-RFqd1dTyOWOG98HnOq87Nq-ZIg',
-            'type': 'SequenceLocation'
-=======
-        "location": {
-            "interval": {
-                "end": {"value": 1263, "type": "Number"},
-                "start": {"value": 1262, "type": "Number"},
-                "type": "SequenceInterval"
-            },
+        "location": {
+            "end": {"value": 1263, "type": "Number"},
+            "start": {"value": 1262, "type": "Number"},
             "sequence_id": "ga4gh:SQ.KN07u-RFqd1dTyOWOG98HnOq87Nq-ZIg",
             "type": "SequenceLocation"
->>>>>>> 7095b781
         },
         "state": {
             "sequence": "T",
@@ -350,40 +241,6 @@
     assert hgvsexpr == to_hgvs[0]
 
 
-<<<<<<< HEAD
-=======
-def test_ensure_allele_is_latest_model(tlr):
-    allele_deprecated_dict = {
-        "location": {
-            "interval": {
-                "end": 55181320,
-                "start": 55181319,
-                "type": "SimpleInterval"
-            },
-            "sequence_id": "ga4gh:SQ.F-LrLMe1SRpfUZHkQmvkVKFEGaoDeHul",
-            "type": "SequenceLocation"
-        },
-        "state": {
-            "sequence": "T",
-            "type": "SequenceState"
-        },
-        "type": "Allele"
-    }
-    allele_deprecated = models.Allele(**allele_deprecated_dict)
-    assert tlr.ensure_allele_is_latest_model(allele_deprecated).as_dict() == {
-        "type": "Allele",
-        "location": {
-            "type": "SequenceLocation", "sequence_id": "ga4gh:SQ.F-LrLMe1SRpfUZHkQmvkVKFEGaoDeHul",
-            "interval": {
-                "type": "SequenceInterval",
-                "start": {"type": "Number", "value": 55181319},
-                "end": {"type": "Number", "value": 55181320}
-            }
-        },
-        "state": {"type": "LiteralSequenceExpression", "sequence": "T"}
-    }
-
->>>>>>> 7095b781
 # TODO: Readd these tests
 # @pytest.mark.vcr
 # def test_errors(tlr):
