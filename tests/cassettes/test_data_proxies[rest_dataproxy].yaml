interactions:
- request:
    body: null
<<<<<<< HEAD
    headers:
      Accept:
      - '*/*'
      Accept-Encoding:
      - gzip, deflate
      Connection:
      - keep-alive
      User-Agent:
      - python-requests/2.32.5
=======
    headers: {}
>>>>>>> 9462037b
    method: GET
    uri: http://localhost:5000/seqrepo/1/metadata/NM_000551.3
  response:
    body:
      string: "{\n  \"added\": \"2016-08-24T05:03:11Z\",\n  \"aliases\": [\n    \"MD5:215137b1973c1a5afcf86be7d999574a\",\n
        \   \"NCBI:NM_000551.3\",\n    \"refseq:NM_000551.3\",\n    \"SEGUID:T12L0p2X5E8DbnL0+SwI4Wc1S6g\",\n
        \   \"SHA1:4f5d8bd29d97e44f036e72f4f92c08e167354ba8\",\n    \"VMC:GS_v_QTc1p-MUYdgrRv4LMT6ByXIOsdw3C_\",\n
        \   \"sha512t24u:v_QTc1p-MUYdgrRv4LMT6ByXIOsdw3C_\",\n    \"ga4gh:SQ.v_QTc1p-MUYdgrRv4LMT6ByXIOsdw3C_\"\n
        \ ],\n  \"alphabet\": \"ACGT\",\n  \"length\": 4560\n}\n"
<<<<<<< HEAD
    headers:
      Connection:
      - close
      Content-Length:
      - '433'
      Content-Type:
      - application/json
      Date:
      - Thu, 13 Nov 2025 17:52:38 GMT
      Server:
      - Werkzeug/2.2.3 Python/3.10.12
=======
    headers: {}
>>>>>>> 9462037b
    status:
      code: 200
      message: OK
- request:
    body: null
<<<<<<< HEAD
    headers:
      Accept:
      - '*/*'
      Accept-Encoding:
      - gzip, deflate
      Connection:
      - keep-alive
      User-Agent:
      - python-requests/2.32.5
=======
    headers: {}
>>>>>>> 9462037b
    method: GET
    uri: http://localhost:5000/seqrepo/1/metadata/NC_000013.11
  response:
    body:
      string: "{\n  \"added\": \"2016-08-27T23:50:14Z\",\n  \"aliases\": [\n    \"GRCh38:13\",\n
        \   \"GRCh38:chr13\",\n    \"GRCh38.p1:13\",\n    \"GRCh38.p1:chr13\",\n    \"GRCh38.p10:13\",\n
        \   \"GRCh38.p10:chr13\",\n    \"GRCh38.p11:13\",\n    \"GRCh38.p11:chr13\",\n
        \   \"GRCh38.p12:13\",\n    \"GRCh38.p12:chr13\",\n    \"GRCh38.p2:13\",\n
        \   \"GRCh38.p2:chr13\",\n    \"GRCh38.p3:13\",\n    \"GRCh38.p3:chr13\",\n
        \   \"GRCh38.p4:13\",\n    \"GRCh38.p4:chr13\",\n    \"GRCh38.p5:13\",\n    \"GRCh38.p5:chr13\",\n
        \   \"GRCh38.p6:13\",\n    \"GRCh38.p6:chr13\",\n    \"GRCh38.p7:13\",\n    \"GRCh38.p7:chr13\",\n
        \   \"GRCh38.p8:13\",\n    \"GRCh38.p8:chr13\",\n    \"GRCh38.p9:13\",\n    \"GRCh38.p9:chr13\",\n
        \   \"MD5:a5437debe2ef9c9ef8f3ea2874ae1d82\",\n    \"NCBI:NC_000013.11\",\n
        \   \"refseq:NC_000013.11\",\n    \"SEGUID:2oDBty0yKV9wHo7gg+Bt+fPgi5o\",\n
        \   \"SHA1:da80c1b72d32295f701e8ee083e06df9f3e08b9a\",\n    \"VMC:GS__0wi-qoDrvram155UmcSC-zA5ZK4fpLT\",\n
        \   \"sha512t24u:_0wi-qoDrvram155UmcSC-zA5ZK4fpLT\",\n    \"ga4gh:SQ._0wi-qoDrvram155UmcSC-zA5ZK4fpLT\"\n
        \ ],\n  \"alphabet\": \"ACGKNTY\",\n  \"length\": 114364328\n}\n"
<<<<<<< HEAD
    headers:
      Connection:
      - close
      Content-Length:
      - '1002'
      Content-Type:
      - application/json
      Date:
      - Thu, 13 Nov 2025 17:52:38 GMT
      Server:
      - Werkzeug/2.2.3 Python/3.10.12
=======
    headers: {}
>>>>>>> 9462037b
    status:
      code: 200
      message: OK
- request:
    body: null
<<<<<<< HEAD
    headers:
      Accept:
      - '*/*'
      Accept-Encoding:
      - gzip, deflate
      Connection:
      - keep-alive
      User-Agent:
      - python-requests/2.32.5
=======
    headers: {}
>>>>>>> 9462037b
    method: GET
    uri: http://localhost:5000/seqrepo/1/sequence/ga4gh:SQ.v_QTc1p-MUYdgrRv4LMT6ByXIOsdw3C_
  response:
    body:
      string: CCTCGCCTCCGTTACAACGGCCTACGGTGCTGGAGGATCCTTCTGCGCACGCGCACAGCCTCCGGCCGGCTATTTCCGCGAGCGCGTTCCATCCTCTACCGAGCGCGCGCGAAGACTACGGAGGTCGACTCGGGAGCGCGCACGCAGCTCCGCCCCGCGTCCGACCCGCGGATCCCGCGGCGTCCGGCCCGGGTGGTCTGGATCGCGGAGGGAATGCCCCGGAGGGCGGAGAACTGGGACGAGGCCGAGGTAGGCGCGGAGGAGGCAGGCGTCGAAGAGTACGGCCCTGAAGAAGACGGCGGGGAGGAGTCGGGCGCCGAGGAGTCCGGCCCGGAAGAGTCCGGCCCGGAGGAACTGGGCGCCGAGGAGGAGATGGAGGCCGGGCGGCCGCGGCCCGTGCTGCGCTCGGTGAACTCGCGCGAGCCCTCCCAGGTCATCTTCTGCAATCGCAGTCCGCGCGTCGTGCTGCCCGTATGGCTCAACTTCGACGGCGAGCCGCAGCCCTACCCAACGCTGCCGCCTGGCACGGGCCGCCGCATCCACAGCTACCGAGGTCACCTTTGGCTCTTCAGAGATGCAGGGACACACGATGGGCTTCTGGTTAACCAAACTGAATTATTTGTGCCATCTCTCAATGTTGACGGACAGCCTATTTTTGCCAATATCACACTGCCAGTGTATACTCTGAAAGAGCGATGCCTCCAGGTTGTCCGGAGCCTAGTCAAGCCTGAGAATTACAGGAGACTGGACATCGTCAGGTCGCTCTACGAAGATCTGGAAGACCACCCAAATGTGCAGAAAGACCTGGAGCGGCTGACACAGGAGCGCATTGCACATCAACGGATGGGAGATTGAAGATTTCTGTTGAAACTTACACTGTTTCATCTCAGCTTTTGATGGTACTGATGAGTCTTGATCTAGATACAGGACTGGTTCCTTCCTTAGTTTCAAAGTGTCTCATTCTCAGAGTAAAATAGGCACCATTGCTTAAAAGAAAGTTAACTGACTTCACTAGGCATTGTGATGTTTAGGGGCAAACATCACAAAATGTAATTTAATGCCTGCCCATTAGAGAAGTATTTATCAGGAGAAGGTGGTGGCATTTTTGCTTCCTAGTAAGTCAGGACAGCTTGTATGTAAGGAGGTTTGTATAAGTAATTCAGTGGGAATTGCAGCATATCGTTTAATTTTAAGAAGGCATTGGCATCTGCTTTTAATGGATGTATAATACATCCATTCTACATCCGTAGCGGTTGGTGACTTGTCTGCCTCCTGCTTTGGGAAGACTGAGGCATCCGTGAGGCAGGGACAAGTCTTTCTCCTCTTTGAGACCCCAGTGCCTGCACATCATGAGCCTTCAGTCAGGGTTTGTCAGAGGAACAAACCAGGGGACACTTTGTTAGAAAGTGCTTAGAGGTTCTGCCTCTATTTTTGTTGGGGGGTGGGAGAGGGGACCTTAAAATGTGTACAGTGAACAAATGTCTTAAAGGGAATCATTTTTGTAGGAAGCATTTTTTATAATTTTCTAAGTCGTGCACTTTCTCGGTCCACTCTTGTTGAAGTGCTGTTTTATTACTGTTTCTAAACTAGGATTGACATTCTACAGTTGTGATAATAGCATTTTTGTAACTTGCCATCCGCACAGAAAATACGAGAAAATCTGCATGTTTGATTATAGTATTAATGGACAAATAAGTTTTTGCTAAATGTGAGTATTTCTGTTCCTTTTTGTAAATATGTGACATTCCTGATTGATTTGGGTTTTTTTGTTGTTGTTGTTTTGTTTTGTTTTGTTTTTTTGAGATGGAGTCTCACTCTTGTCACCCAGGCTGGAGTGCAGTGGCGCCATCTCGGCTCACTGCAACCTCTGCCTCCTGGGTTCACGTAATCCTCCTGAGTAGCTGGGATTACAGGCGCCTGCCACCACGCTGGCCAATTTTTGTACTTTTAGTAGAGACAGTGTTTCGCCATGTTGGCCAGGCTGGTTTCAAACTCCTGACCTCAGGTGATCCGCCCACCTCAGCCTCCCAAAATGGTGGGATTACAGGTGTGTGGGCCACCGTGCCTGGCTGATTCAGCATTTTTTATCAGGCAGGACCAGGTGGCACTTCCACCTCCAGCCTCTGGTCCTACCAATGGATTCATGGAGTAGCCTGGACTGTTTCATAGTTTTCTAAATGTACAAATTCTTATAGGCTAGACTTAGATTCATTAACTCAAATTCAATGCTTCTATCAGACTCAGTTTTTTGTAACTAATAGATTTTTTTTTCCACTTTTGTTCTACTCCTTCCCTAATAGCTTTTTAAAAAAATCTCCCCAGTAGAGAAACATTTGGAAAAGACAGAAAACTAAAAAGGAAGAAAAAAGATCCCTATTAGATACACTTCTTAAATACAATCACATTAACATTTTGAGCTATTTCCTTCCAGCCTTTTTAGGGCAGATTTTGGTTGGTTTTTACATAGTTGAGATTGTACTGTTCATACAGTTTTATACCCTTTTTCATTTAACTTTATAACTTAAATATTGCTCTATGTTAGTATAAGCTTTTCACAAACATTAGTATAGTCTCCCTTTTATAATTAATGTTTGTGGGTATTTCTTGGCATGCATCTTTAATTCCTTATCCTAGCCTTTGGGCACAATTCCTGTGCTCAAAAATGAGAGTGACGGCTGGCATGGTGGCTCCCGCCTGTAATCCCAGTACTTTGGAAAGCCAAGGTAAGAGGATTGCTTGAGCCCAGAACTTCAAGATGAGCCTGGGCTCATAGTGAGAACCCATCTATACAAAAAATTTTTAAAAATTAGCATGGCGGCACACATCTGTAATCCTAGCTACTTGGCAGGCTGAGGTGAGAAGATCATTGGAGTTTAGGAATTGGAGGCTGCAGTGAGCCATGAGTATGCCACTGCACTCCAGCCTGGGGGACAGAGCAAGACCCTGCCTCAAAAAAAAAAAAAAAAAAAAAATCAGGCCGGGCATGGTGGCTCACGCCTGTAATCCCAGCACTTTGGGAGGTCGAGGTGGGCAGATCACCTGAGGTCAGGAGTTCGAGACCAGCCTGGCCAACATGGTAAAACCCCATTTCTACTAAAAAATACAAGAATTAGCTGGGTGTGGTGGCGCATGCCTGTAATCCTAGCTACTCAGGAGGCTGAGGCAGGAGAATCACTTGAACCCAGGAGGCGAAGATTGCAGTGAGCTGATATCGCACCATTGTACTCCAGCCTGTGTGACAGAGCAATACTCTTGTCTCAAAAAAAAAAAAAAATTCAAATCAGAGTGAAGTGAATGAGACACTCCAGTTTTCCTTCTACTCCGAATTTCAACTGATTTTAGCTCCTCCTTTCAACATTCAACAAATAGTCTTTTTTTTTTTTTTTTTTTTTTTTTTTTTGAGATGGAGTCTCACTCTGTTGCCCAGGCTGGAGTGCAGTGGTGCGATCTCTGCTCACTACAAGCTCTGCCTCCCGAGTTCAAGTGATTCTCCTGGCTCACCCTCCTGAGTAGCTGGGATTACAGGCGCCTGCCACCATGCCTGGCTAATTTTGTGTTTTTAGTGGAGACGGGGTTTCACCATGTTGTCCAGGATGGTCTTGATCTCCTGACCTTGTGATCCACCCACCTCAGCCTCCCAAAGTGCTGGGATTACAGGTGTGAGCCACCGCGTCCAGCCAGCTTTATTATTTTTTTTAAGCTGTCTTTGTGTCAAAATGATAGTTCATGCTCCTCTTGTTAAAACCTGCAGGCCGAGCACAGTGGCTCATGCCTGTAATCCCAGCATTTTGGGAGACCAAGGCGGATGGATCACCTGAGGTCAGGAGCTGAAGACCAGCCTGGCTAACATGGTGAAACCTCATCTCCACTTAAAATACAAAAATTGCCGGCCGCGGCGGCTCATGCCTGTAATCCCAGCACTTTGGGAGGCCTAGGCGGGTGGATCACGAGGTCAGGAAATCGAGACCATCCTGGCTAACACGGGTGAAACCCCGTCTCTATTAAAAAATAGAAAAAATTAGGCGGGCGTGGTGGTGAGCGCCTGTAGTCCCAGCTACTCGAGAGCCTGAGGCAGGAGAATGGCATGAACCTGGAAGGCGGAGCTTGCAGTGAGCTGAGATGGTGCCACTGCACTCTAACCTGGGCGACAGAGTGAGACACCGTCTCAAAAAAAAAAACAAAAAACAAAAATTATCCAGGTGTGGCGGTGGGCGCCTGTGAGGCAGGCGAATCTCTTGAACCCGGGAGGCGGAGGTTGCAGTGAGCCAAGATCACACCATTGCACTCCAGCCTGGGCAACAAGAGTGAAATTCCATCTCAAAAAGAAACCAAAAAAACAAAAAAAAAACATGCCGTTTGAGTACTGTGTTTTTGGTGTTGTCCAAGGAAAATTAAAAACCTGTAGCATGAATAATGTTTGTTTTTCATTTCGAATCTTGTGAATGTATTAAATATATCGCTCTTAAGAGACGGTGAAGTTCCTATTTCAAGTTTTTTTTTTTTTTTTTTTTTTTAAAGCTGTTTTTTAATACATTAAATGGTGCTGAGTAAAGGAAATAG
<<<<<<< HEAD
    headers:
      Connection:
      - close
      Content-Length:
      - '4560'
      Content-Type:
      - text/plain; charset=utf-8
      Date:
      - Thu, 13 Nov 2025 17:52:39 GMT
      Server:
      - Werkzeug/2.2.3 Python/3.10.12
=======
    headers: {}
>>>>>>> 9462037b
    status:
      code: 200
      message: OK
- request:
    body: null
<<<<<<< HEAD
    headers:
      Accept:
      - '*/*'
      Accept-Encoding:
      - gzip, deflate
      Connection:
      - keep-alive
      User-Agent:
      - python-requests/2.32.5
=======
    headers: {}
>>>>>>> 9462037b
    method: GET
    uri: http://localhost:5000/seqrepo/1/sequence/ga4gh:SQ.v_QTc1p-MUYdgrRv4LMT6ByXIOsdw3C_?start=0&end=50
  response:
    body:
      string: CCTCGCCTCCGTTACAACGGCCTACGGTGCTGGAGGATCCTTCTGCGCAC
<<<<<<< HEAD
    headers:
      Connection:
      - close
      Content-Length:
      - '50'
      Content-Type:
      - text/plain; charset=utf-8
      Date:
      - Thu, 13 Nov 2025 17:52:39 GMT
      Server:
      - Werkzeug/2.2.3 Python/3.10.12
=======
    headers: {}
>>>>>>> 9462037b
    status:
      code: 200
      message: OK
version: 1<|MERGE_RESOLUTION|>--- conflicted
+++ resolved
@@ -1,19 +1,7 @@
 interactions:
 - request:
     body: null
-<<<<<<< HEAD
-    headers:
-      Accept:
-      - '*/*'
-      Accept-Encoding:
-      - gzip, deflate
-      Connection:
-      - keep-alive
-      User-Agent:
-      - python-requests/2.32.5
-=======
     headers: {}
->>>>>>> 9462037b
     method: GET
     uri: http://localhost:5000/seqrepo/1/metadata/NM_000551.3
   response:
@@ -23,39 +11,13 @@
         \   \"SHA1:4f5d8bd29d97e44f036e72f4f92c08e167354ba8\",\n    \"VMC:GS_v_QTc1p-MUYdgrRv4LMT6ByXIOsdw3C_\",\n
         \   \"sha512t24u:v_QTc1p-MUYdgrRv4LMT6ByXIOsdw3C_\",\n    \"ga4gh:SQ.v_QTc1p-MUYdgrRv4LMT6ByXIOsdw3C_\"\n
         \ ],\n  \"alphabet\": \"ACGT\",\n  \"length\": 4560\n}\n"
-<<<<<<< HEAD
-    headers:
-      Connection:
-      - close
-      Content-Length:
-      - '433'
-      Content-Type:
-      - application/json
-      Date:
-      - Thu, 13 Nov 2025 17:52:38 GMT
-      Server:
-      - Werkzeug/2.2.3 Python/3.10.12
-=======
     headers: {}
->>>>>>> 9462037b
     status:
       code: 200
       message: OK
 - request:
     body: null
-<<<<<<< HEAD
-    headers:
-      Accept:
-      - '*/*'
-      Accept-Encoding:
-      - gzip, deflate
-      Connection:
-      - keep-alive
-      User-Agent:
-      - python-requests/2.32.5
-=======
     headers: {}
->>>>>>> 9462037b
     method: GET
     uri: http://localhost:5000/seqrepo/1/metadata/NC_000013.11
   response:
@@ -73,97 +35,31 @@
         \   \"SHA1:da80c1b72d32295f701e8ee083e06df9f3e08b9a\",\n    \"VMC:GS__0wi-qoDrvram155UmcSC-zA5ZK4fpLT\",\n
         \   \"sha512t24u:_0wi-qoDrvram155UmcSC-zA5ZK4fpLT\",\n    \"ga4gh:SQ._0wi-qoDrvram155UmcSC-zA5ZK4fpLT\"\n
         \ ],\n  \"alphabet\": \"ACGKNTY\",\n  \"length\": 114364328\n}\n"
-<<<<<<< HEAD
-    headers:
-      Connection:
-      - close
-      Content-Length:
-      - '1002'
-      Content-Type:
-      - application/json
-      Date:
-      - Thu, 13 Nov 2025 17:52:38 GMT
-      Server:
-      - Werkzeug/2.2.3 Python/3.10.12
-=======
     headers: {}
->>>>>>> 9462037b
     status:
       code: 200
       message: OK
 - request:
     body: null
-<<<<<<< HEAD
-    headers:
-      Accept:
-      - '*/*'
-      Accept-Encoding:
-      - gzip, deflate
-      Connection:
-      - keep-alive
-      User-Agent:
-      - python-requests/2.32.5
-=======
     headers: {}
->>>>>>> 9462037b
     method: GET
     uri: http://localhost:5000/seqrepo/1/sequence/ga4gh:SQ.v_QTc1p-MUYdgrRv4LMT6ByXIOsdw3C_
   response:
     body:
       string: CCTCGCCTCCGTTACAACGGCCTACGGTGCTGGAGGATCCTTCTGCGCACGCGCACAGCCTCCGGCCGGCTATTTCCGCGAGCGCGTTCCATCCTCTACCGAGCGCGCGCGAAGACTACGGAGGTCGACTCGGGAGCGCGCACGCAGCTCCGCCCCGCGTCCGACCCGCGGATCCCGCGGCGTCCGGCCCGGGTGGTCTGGATCGCGGAGGGAATGCCCCGGAGGGCGGAGAACTGGGACGAGGCCGAGGTAGGCGCGGAGGAGGCAGGCGTCGAAGAGTACGGCCCTGAAGAAGACGGCGGGGAGGAGTCGGGCGCCGAGGAGTCCGGCCCGGAAGAGTCCGGCCCGGAGGAACTGGGCGCCGAGGAGGAGATGGAGGCCGGGCGGCCGCGGCCCGTGCTGCGCTCGGTGAACTCGCGCGAGCCCTCCCAGGTCATCTTCTGCAATCGCAGTCCGCGCGTCGTGCTGCCCGTATGGCTCAACTTCGACGGCGAGCCGCAGCCCTACCCAACGCTGCCGCCTGGCACGGGCCGCCGCATCCACAGCTACCGAGGTCACCTTTGGCTCTTCAGAGATGCAGGGACACACGATGGGCTTCTGGTTAACCAAACTGAATTATTTGTGCCATCTCTCAATGTTGACGGACAGCCTATTTTTGCCAATATCACACTGCCAGTGTATACTCTGAAAGAGCGATGCCTCCAGGTTGTCCGGAGCCTAGTCAAGCCTGAGAATTACAGGAGACTGGACATCGTCAGGTCGCTCTACGAAGATCTGGAAGACCACCCAAATGTGCAGAAAGACCTGGAGCGGCTGACACAGGAGCGCATTGCACATCAACGGATGGGAGATTGAAGATTTCTGTTGAAACTTACACTGTTTCATCTCAGCTTTTGATGGTACTGATGAGTCTTGATCTAGATACAGGACTGGTTCCTTCCTTAGTTTCAAAGTGTCTCATTCTCAGAGTAAAATAGGCACCATTGCTTAAAAGAAAGTTAACTGACTTCACTAGGCATTGTGATGTTTAGGGGCAAACATCACAAAATGTAATTTAATGCCTGCCCATTAGAGAAGTATTTATCAGGAGAAGGTGGTGGCATTTTTGCTTCCTAGTAAGTCAGGACAGCTTGTATGTAAGGAGGTTTGTATAAGTAATTCAGTGGGAATTGCAGCATATCGTTTAATTTTAAGAAGGCATTGGCATCTGCTTTTAATGGATGTATAATACATCCATTCTACATCCGTAGCGGTTGGTGACTTGTCTGCCTCCTGCTTTGGGAAGACTGAGGCATCCGTGAGGCAGGGACAAGTCTTTCTCCTCTTTGAGACCCCAGTGCCTGCACATCATGAGCCTTCAGTCAGGGTTTGTCAGAGGAACAAACCAGGGGACACTTTGTTAGAAAGTGCTTAGAGGTTCTGCCTCTATTTTTGTTGGGGGGTGGGAGAGGGGACCTTAAAATGTGTACAGTGAACAAATGTCTTAAAGGGAATCATTTTTGTAGGAAGCATTTTTTATAATTTTCTAAGTCGTGCACTTTCTCGGTCCACTCTTGTTGAAGTGCTGTTTTATTACTGTTTCTAAACTAGGATTGACATTCTACAGTTGTGATAATAGCATTTTTGTAACTTGCCATCCGCACAGAAAATACGAGAAAATCTGCATGTTTGATTATAGTATTAATGGACAAATAAGTTTTTGCTAAATGTGAGTATTTCTGTTCCTTTTTGTAAATATGTGACATTCCTGATTGATTTGGGTTTTTTTGTTGTTGTTGTTTTGTTTTGTTTTGTTTTTTTGAGATGGAGTCTCACTCTTGTCACCCAGGCTGGAGTGCAGTGGCGCCATCTCGGCTCACTGCAACCTCTGCCTCCTGGGTTCACGTAATCCTCCTGAGTAGCTGGGATTACAGGCGCCTGCCACCACGCTGGCCAATTTTTGTACTTTTAGTAGAGACAGTGTTTCGCCATGTTGGCCAGGCTGGTTTCAAACTCCTGACCTCAGGTGATCCGCCCACCTCAGCCTCCCAAAATGGTGGGATTACAGGTGTGTGGGCCACCGTGCCTGGCTGATTCAGCATTTTTTATCAGGCAGGACCAGGTGGCACTTCCACCTCCAGCCTCTGGTCCTACCAATGGATTCATGGAGTAGCCTGGACTGTTTCATAGTTTTCTAAATGTACAAATTCTTATAGGCTAGACTTAGATTCATTAACTCAAATTCAATGCTTCTATCAGACTCAGTTTTTTGTAACTAATAGATTTTTTTTTCCACTTTTGTTCTACTCCTTCCCTAATAGCTTTTTAAAAAAATCTCCCCAGTAGAGAAACATTTGGAAAAGACAGAAAACTAAAAAGGAAGAAAAAAGATCCCTATTAGATACACTTCTTAAATACAATCACATTAACATTTTGAGCTATTTCCTTCCAGCCTTTTTAGGGCAGATTTTGGTTGGTTTTTACATAGTTGAGATTGTACTGTTCATACAGTTTTATACCCTTTTTCATTTAACTTTATAACTTAAATATTGCTCTATGTTAGTATAAGCTTTTCACAAACATTAGTATAGTCTCCCTTTTATAATTAATGTTTGTGGGTATTTCTTGGCATGCATCTTTAATTCCTTATCCTAGCCTTTGGGCACAATTCCTGTGCTCAAAAATGAGAGTGACGGCTGGCATGGTGGCTCCCGCCTGTAATCCCAGTACTTTGGAAAGCCAAGGTAAGAGGATTGCTTGAGCCCAGAACTTCAAGATGAGCCTGGGCTCATAGTGAGAACCCATCTATACAAAAAATTTTTAAAAATTAGCATGGCGGCACACATCTGTAATCCTAGCTACTTGGCAGGCTGAGGTGAGAAGATCATTGGAGTTTAGGAATTGGAGGCTGCAGTGAGCCATGAGTATGCCACTGCACTCCAGCCTGGGGGACAGAGCAAGACCCTGCCTCAAAAAAAAAAAAAAAAAAAAAATCAGGCCGGGCATGGTGGCTCACGCCTGTAATCCCAGCACTTTGGGAGGTCGAGGTGGGCAGATCACCTGAGGTCAGGAGTTCGAGACCAGCCTGGCCAACATGGTAAAACCCCATTTCTACTAAAAAATACAAGAATTAGCTGGGTGTGGTGGCGCATGCCTGTAATCCTAGCTACTCAGGAGGCTGAGGCAGGAGAATCACTTGAACCCAGGAGGCGAAGATTGCAGTGAGCTGATATCGCACCATTGTACTCCAGCCTGTGTGACAGAGCAATACTCTTGTCTCAAAAAAAAAAAAAAATTCAAATCAGAGTGAAGTGAATGAGACACTCCAGTTTTCCTTCTACTCCGAATTTCAACTGATTTTAGCTCCTCCTTTCAACATTCAACAAATAGTCTTTTTTTTTTTTTTTTTTTTTTTTTTTTTGAGATGGAGTCTCACTCTGTTGCCCAGGCTGGAGTGCAGTGGTGCGATCTCTGCTCACTACAAGCTCTGCCTCCCGAGTTCAAGTGATTCTCCTGGCTCACCCTCCTGAGTAGCTGGGATTACAGGCGCCTGCCACCATGCCTGGCTAATTTTGTGTTTTTAGTGGAGACGGGGTTTCACCATGTTGTCCAGGATGGTCTTGATCTCCTGACCTTGTGATCCACCCACCTCAGCCTCCCAAAGTGCTGGGATTACAGGTGTGAGCCACCGCGTCCAGCCAGCTTTATTATTTTTTTTAAGCTGTCTTTGTGTCAAAATGATAGTTCATGCTCCTCTTGTTAAAACCTGCAGGCCGAGCACAGTGGCTCATGCCTGTAATCCCAGCATTTTGGGAGACCAAGGCGGATGGATCACCTGAGGTCAGGAGCTGAAGACCAGCCTGGCTAACATGGTGAAACCTCATCTCCACTTAAAATACAAAAATTGCCGGCCGCGGCGGCTCATGCCTGTAATCCCAGCACTTTGGGAGGCCTAGGCGGGTGGATCACGAGGTCAGGAAATCGAGACCATCCTGGCTAACACGGGTGAAACCCCGTCTCTATTAAAAAATAGAAAAAATTAGGCGGGCGTGGTGGTGAGCGCCTGTAGTCCCAGCTACTCGAGAGCCTGAGGCAGGAGAATGGCATGAACCTGGAAGGCGGAGCTTGCAGTGAGCTGAGATGGTGCCACTGCACTCTAACCTGGGCGACAGAGTGAGACACCGTCTCAAAAAAAAAAACAAAAAACAAAAATTATCCAGGTGTGGCGGTGGGCGCCTGTGAGGCAGGCGAATCTCTTGAACCCGGGAGGCGGAGGTTGCAGTGAGCCAAGATCACACCATTGCACTCCAGCCTGGGCAACAAGAGTGAAATTCCATCTCAAAAAGAAACCAAAAAAACAAAAAAAAAACATGCCGTTTGAGTACTGTGTTTTTGGTGTTGTCCAAGGAAAATTAAAAACCTGTAGCATGAATAATGTTTGTTTTTCATTTCGAATCTTGTGAATGTATTAAATATATCGCTCTTAAGAGACGGTGAAGTTCCTATTTCAAGTTTTTTTTTTTTTTTTTTTTTTTAAAGCTGTTTTTTAATACATTAAATGGTGCTGAGTAAAGGAAATAG
-<<<<<<< HEAD
-    headers:
-      Connection:
-      - close
-      Content-Length:
-      - '4560'
-      Content-Type:
-      - text/plain; charset=utf-8
-      Date:
-      - Thu, 13 Nov 2025 17:52:39 GMT
-      Server:
-      - Werkzeug/2.2.3 Python/3.10.12
-=======
     headers: {}
->>>>>>> 9462037b
     status:
       code: 200
       message: OK
 - request:
     body: null
-<<<<<<< HEAD
-    headers:
-      Accept:
-      - '*/*'
-      Accept-Encoding:
-      - gzip, deflate
-      Connection:
-      - keep-alive
-      User-Agent:
-      - python-requests/2.32.5
-=======
     headers: {}
->>>>>>> 9462037b
     method: GET
     uri: http://localhost:5000/seqrepo/1/sequence/ga4gh:SQ.v_QTc1p-MUYdgrRv4LMT6ByXIOsdw3C_?start=0&end=50
   response:
     body:
       string: CCTCGCCTCCGTTACAACGGCCTACGGTGCTGGAGGATCCTTCTGCGCAC
-<<<<<<< HEAD
-    headers:
-      Connection:
-      - close
-      Content-Length:
-      - '50'
-      Content-Type:
-      - text/plain; charset=utf-8
-      Date:
-      - Thu, 13 Nov 2025 17:52:39 GMT
-      Server:
-      - Werkzeug/2.2.3 Python/3.10.12
-=======
     headers: {}
->>>>>>> 9462037b
     status:
       code: 200
       message: OK
